--- conflicted
+++ resolved
@@ -64,15 +64,9 @@
     <property name="test.memory.src" value="${test.dir}/memory"/>
     <property name="test.microbench.src" value="${test.dir}/microbench"/>
     <property name="test.distributed.src" value="${test.dir}/distributed"/>
-<<<<<<< HEAD
     <property name="test.compression_algo" value="LZ4"/>
     <property name="test.driver.connection_timeout_ms" value="5000"/>
     <property name="test.driver.read_timeout_ms" value="12000"/>
-    <property name="test.distributed.listfile" value="ant-jvm-dtest-list"/>
-    <property name="test.distributed.upgrade.listfile" value="ant-jvm-dtest-upgrade-list"/>
-    <property name="test.distributed.upgrade.package" value="org.apache.cassandra.distributed.upgrade"/>
-=======
->>>>>>> e9209527
     <property name="dist.dir" value="${build.dir}/dist"/>
     <property name="tmp.dir" value="${java.io.tmpdir}"/>
 
@@ -2117,28 +2111,6 @@
       <testparallel testdelegate="testlist-system-keyspace-directory"/>
   </target>
 
-<<<<<<< HEAD
-  <!-- In-JVM dtest targets -->
-  <target name="list-jvm-dtests" depends="build-test">
-    <java classname="org.apache.cassandra.distributed.test.TestLocator" fork="no">
-          <classpath>
-              <path refid="cassandra.classpath.test" />
-              <pathelement location="${test.classes}"/>
-              <pathelement location="${test.conf}"/>
-              <fileset dir="${test.lib}">
-                  <include name="**/*.jar" />
-              </fileset>
-          </classpath>
-        <arg value="${test.distributed.listfile}"/>
-    </java>
-  </target>
-
-  <target name="test-jvm-dtest-forking" depends="list-jvm-dtests" description="Execute In-JVM 'distributed' tests" >
-    <chmod file="${test.distributed.listfile}" perm="+x"/>
-    <exec executable="./${test.distributed.listfile}" failonerror="true"/>
-    <delete file="${test.distributed.listfile}"/>
-  </target>
-
   <!-- Build a self-contained jar for e.g. remote execution; not currently used for running burn tests with this build script -->
   <target name="burn-test-jar" depends="build-test, build" description="Create dtest-compatible jar, including all dependencies">
       <jar jarfile="${build.dir}/burntest.jar">
@@ -2153,8 +2125,6 @@
       </jar>
   </target>
 
-=======
->>>>>>> e9209527
   <target name="dtest-jar" depends="build-test, build" description="Create dtest-compatible jar, including all dependencies">
       <jar jarfile="${build.dir}/dtest-${base.version}.jar">
           <zipgroupfileset dir="${build.lib}" includes="*.jar" excludes="META-INF/*.SF"/>
