--- conflicted
+++ resolved
@@ -38,16 +38,6 @@
     public boolean isAlive(InetAddress ep);
 
     /**
-<<<<<<< HEAD
-     * Clear any existing interval timings for this endpoint
-     *
-     * @param ep
-     */
-    public void clear(InetAddress ep);
-
-    /**
-=======
->>>>>>> b3ae77d7
      * This method is invoked by any entity wanting to interrogate the status of an endpoint.
      * In our case it would be the Gossiper. The Failure Detector will then calculate Phi and
      * deem an endpoint as suspicious or alive as explained in the Hayashibara paper.
