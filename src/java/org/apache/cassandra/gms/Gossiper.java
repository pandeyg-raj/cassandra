--- conflicted
+++ resolved
@@ -27,6 +27,7 @@
 import java.util.Map.Entry;
 import java.util.concurrent.*;
 
+import org.apache.cassandra.db.SystemTable;
 import org.apache.cassandra.net.MessageProducer;
 import org.apache.cassandra.utils.FBUtilities;
 import org.cliffc.high_scale_lib.NonBlockingHashMap;
@@ -838,7 +839,23 @@
         }
 
         /* initialize the heartbeat state for this localEndpoint */
-<<<<<<< HEAD
+        maybeInitializeLocalState(generationNbr);
+        EndpointState localState = endpointStateMap.get(FBUtilities.getLocalAddress());
+
+        //notify snitches that Gossiper is about to start
+        DatabaseDescriptor.getEndpointSnitch().gossiperStarting();
+        if (logger.isTraceEnabled())
+            logger.trace("gossip started with generation " + localState.getHeartBeatState().getGeneration());
+
+        scheduledGossipTask = executor.scheduleWithFixedDelay(new GossipTask(),
+                                                              Gossiper.intervalInMillis,
+                                                              Gossiper.intervalInMillis,
+                                                              TimeUnit.MILLISECONDS);
+    }
+    
+    // initialize local HB state if needed.
+    public void maybeInitializeLocalState(int generationNbr) 
+    {
         EndpointState localState = endpointStateMap.get(FBUtilities.getLocalAddress());
         if ( localState == null )
         {
@@ -846,34 +863,6 @@
             localState = new EndpointState(hbState);
             localState.markAlive();
             endpointStateMap.put(FBUtilities.getLocalAddress(), localState);
-        }
-=======
-        maybeInitializeLocalState(generationNbr);
-        EndpointState localState = endpointStateMap_.get(localEndpoint_);
->>>>>>> 4a604fbe
-
-        //notify snitches that Gossiper is about to start
-        DatabaseDescriptor.getEndpointSnitch().gossiperStarting();
-        if (logger.isTraceEnabled())
-            logger.trace("gossip started with generation " + localState.getHeartBeatState().getGeneration());
-
-        scheduledGossipTask = executor.scheduleWithFixedDelay(new GossipTask(),
-                                                              Gossiper.intervalInMillis,
-                                                              Gossiper.intervalInMillis,
-                                                              TimeUnit.MILLISECONDS);
-    }
-    
-    // initialize local HB state if needed.
-    public void maybeInitializeLocalState(int generationNbr) 
-    {
-        EndpointState localState = endpointStateMap_.get(FBUtilities.getLocalAddress());
-        if ( localState == null )
-        {
-            HeartBeatState hbState = new HeartBeatState(generationNbr);
-            localState = new EndpointState(hbState);
-            localState.isAlive(true);
-            localState.isAGossiper(true);
-            endpointStateMap_.put(localEndpoint_, localState);
         }
     }
     
