/*
 * Licensed to the Apache Software Foundation (ASF) under one
 * or more contributor license agreements.  See the NOTICE file
 * distributed with this work for additional information
 * regarding copyright ownership.  The ASF licenses this file
 * to you under the Apache License, Version 2.0 (the
 * "License"); you may not use this file except in compliance
 * with the License.  You may obtain a copy of the License at
 *
 *     http://www.apache.org/licenses/LICENSE-2.0
 *
 * Unless required by applicable law or agreed to in writing, software
 * distributed under the License is distributed on an "AS IS" BASIS,
 * WITHOUT WARRANTIES OR CONDITIONS OF ANY KIND, either express or implied.
 * See the License for the specific language governing permissions and
 * limitations under the License.
 */
package org.apache.cassandra.gms;

import java.net.UnknownHostException;
import java.util.*;
import java.util.Map.Entry;
import java.util.concurrent.*;
import java.util.concurrent.locks.ReentrantLock;
import java.util.function.BooleanSupplier;
import java.util.function.Supplier;
import java.util.stream.Collectors;

import javax.annotation.Nullable;

import com.google.common.annotations.VisibleForTesting;
import com.google.common.base.Throwables;
import com.google.common.collect.ImmutableList;
import com.google.common.collect.ImmutableMap;
import com.google.common.collect.Iterables;
import com.google.common.collect.ImmutableSet;
import com.google.common.collect.Sets;
import com.google.common.util.concurrent.ListenableFutureTask;
import com.google.common.util.concurrent.Uninterruptibles;

<<<<<<< HEAD
import org.apache.cassandra.concurrent.JMXEnabledSingleThreadExecutor;
import org.apache.cassandra.locator.InetAddressAndPort;
import org.apache.cassandra.net.NoPayload;
import org.apache.cassandra.net.Verb;
import org.apache.cassandra.utils.CassandraVersion;
=======
import io.netty.util.concurrent.FastThreadLocal;
import org.apache.cassandra.exceptions.RequestFailureReason;
import org.apache.cassandra.net.IAsyncCallbackWithFailure;
>>>>>>> 64d953fd
import org.apache.cassandra.utils.ExecutorUtils;
import org.apache.cassandra.utils.ExpiringMemoizingSupplier;
import org.apache.cassandra.utils.MBeanWrapper;
import org.apache.cassandra.utils.NoSpamLogger;
import org.apache.cassandra.utils.Pair;
import org.slf4j.Logger;
import org.slf4j.LoggerFactory;

import org.apache.cassandra.concurrent.DebuggableScheduledThreadPoolExecutor;
import org.apache.cassandra.concurrent.JMXEnabledThreadPoolExecutor;
import org.apache.cassandra.concurrent.Stage;
import org.apache.cassandra.config.DatabaseDescriptor;
import org.apache.cassandra.db.SystemKeyspace;
import org.apache.cassandra.dht.Token;
import org.apache.cassandra.net.RequestCallback;
import org.apache.cassandra.net.Message;
import org.apache.cassandra.net.MessagingService;
import org.apache.cassandra.service.StorageService;
import org.apache.cassandra.utils.FBUtilities;
import org.apache.cassandra.utils.JVMStabilityInspector;
import org.apache.cassandra.utils.RecomputingSupplier;

import static org.apache.cassandra.config.CassandraRelevantProperties.GOSSIPER_QUARANTINE_DELAY;
import static org.apache.cassandra.net.NoPayload.noPayload;
import static org.apache.cassandra.net.Verb.ECHO_REQ;
import static org.apache.cassandra.net.Verb.GOSSIP_DIGEST_SYN;

/**
 * This module is responsible for Gossiping information for the local endpoint. This abstraction
 * maintains the list of live and dead endpoints. Periodically i.e. every 1 second this module
 * chooses a random node and initiates a round of Gossip with it. A round of Gossip involves 3
 * rounds of messaging. For instance if node A wants to initiate a round of Gossip with node B
 * it starts off by sending node B a GossipDigestSynMessage. Node B on receipt of this message
 * sends node A a GossipDigestAckMessage. On receipt of this message node A sends node B a
 * GossipDigestAck2Message which completes a round of Gossip. This module as and when it hears one
 * of the three above mentioned messages updates the Failure Detector with the liveness information.
 * Upon hearing a GossipShutdownMessage, this module will instantly mark the remote node as down in
 * the Failure Detector.
 *
 * This class is not threadsafe and any state changes should happen in the gossip stage.
 */

public class Gossiper implements IFailureDetectionEventListener, GossiperMBean
{
    public static final String MBEAN_NAME = "org.apache.cassandra.net:type=Gossiper";

    public static class Props
    {
        public static final String DISABLE_THREAD_VALIDATION = "cassandra.gossip.disable_thread_validation";
    }

    private static final DebuggableScheduledThreadPoolExecutor executor = new DebuggableScheduledThreadPoolExecutor("GossipTasks");

    static final ApplicationState[] STATES = ApplicationState.values();
    static final List<String> DEAD_STATES = Arrays.asList(VersionedValue.REMOVING_TOKEN, VersionedValue.REMOVED_TOKEN,
                                                          VersionedValue.STATUS_LEFT, VersionedValue.HIBERNATE);
    static ArrayList<String> SILENT_SHUTDOWN_STATES = new ArrayList<>();
    static
    {
        SILENT_SHUTDOWN_STATES.addAll(DEAD_STATES);
        SILENT_SHUTDOWN_STATES.add(VersionedValue.STATUS_BOOTSTRAPPING);
        SILENT_SHUTDOWN_STATES.add(VersionedValue.STATUS_BOOTSTRAPPING_REPLACE);
    }
    private static final List<String> ADMINISTRATIVELY_INACTIVE_STATES = Arrays.asList(VersionedValue.HIBERNATE,
                                                                                       VersionedValue.REMOVED_TOKEN,
                                                                                       VersionedValue.STATUS_LEFT);
    private volatile ScheduledFuture<?> scheduledGossipTask;
    private static final ReentrantLock taskLock = new ReentrantLock();
    public final static int intervalInMillis = 1000;
    public final static int QUARANTINE_DELAY = GOSSIPER_QUARANTINE_DELAY.getInt(StorageService.RING_DELAY * 2);
    private static final Logger logger = LoggerFactory.getLogger(Gossiper.class);
    private static final NoSpamLogger noSpamLogger = NoSpamLogger.getLogger(logger, 15L, TimeUnit.MINUTES);

    public static final Gossiper instance = new Gossiper(true);

    // Timestamp to prevent processing any in-flight messages for we've not send any SYN yet, see CASSANDRA-12653.
    volatile long firstSynSendAt = 0L;

    public static final long aVeryLongTime = getVeryLongTime();

    // Maximimum difference between generation value and local time we are willing to accept about a peer
    static final int MAX_GENERATION_DIFFERENCE = 86400 * 365;
    private final long fatClientTimeout;
    private final Random random = new Random();

    /* subscribers for interest in EndpointState change */
    private final List<IEndpointStateChangeSubscriber> subscribers = new CopyOnWriteArrayList<>();

    /* live member set */
    @VisibleForTesting
    final Set<InetAddressAndPort> liveEndpoints = new ConcurrentSkipListSet<>();

    /* Inflight echo requests. */
    private final Set<InetAddress> inflightEcho = new ConcurrentSkipListSet<>(inetcomparator);

    /* unreachable member set */
    private final Map<InetAddressAndPort, Long> unreachableEndpoints = new ConcurrentHashMap<>();

    /* initial seeds for joining the cluster */
    @VisibleForTesting
    final Set<InetAddressAndPort> seeds = new ConcurrentSkipListSet<>();

    /* map where key is the endpoint and value is the state associated with the endpoint */
    final ConcurrentMap<InetAddressAndPort, EndpointState> endpointStateMap = new ConcurrentHashMap<>();

    /* map where key is endpoint and value is timestamp when this endpoint was removed from
     * gossip. We will ignore any gossip regarding these endpoints for QUARANTINE_DELAY time
     * after removal to prevent nodes from falsely reincarnating during the time when removal
     * gossip gets propagated to all nodes */
    private final Map<InetAddressAndPort, Long> justRemovedEndpoints = new ConcurrentHashMap<>();

    private final Map<InetAddressAndPort, Long> expireTimeEndpointMap = new ConcurrentHashMap<>();

    private volatile boolean inShadowRound = false;
    // seeds gathered during shadow round that indicated to be in the shadow round phase as well
    private final Set<InetAddressAndPort> seedsInShadowRound = new ConcurrentSkipListSet<>();
    // endpoint states as gathered during shadow round
    private final Map<InetAddressAndPort, EndpointState> endpointShadowStateMap = new ConcurrentHashMap<>();

    private volatile long lastProcessedMessageAt = System.currentTimeMillis();

    /**
     * This property is initially set to {@code true} which means that we have no information about the other nodes.
     * Once all nodes are on at least this node version, it becomes {@code false}, which means that we are not
     * upgrading from the previous version (major, minor).
     *
     * This property and anything that checks it should be removed in 5.0
     */
    private volatile boolean upgradeInProgressPossible = true;

    public void clearUnsafe()
    {
        unreachableEndpoints.clear();
        liveEndpoints.clear();
        justRemovedEndpoints.clear();
        expireTimeEndpointMap.clear();
        endpointStateMap.clear();
        endpointShadowStateMap.clear();
        seedsInShadowRound.clear();
    }

    // returns true when the node does not know the existence of other nodes.
    private static boolean isLoneNode(Map<InetAddressAndPort, EndpointState> epStates)
    {
        return epStates.isEmpty() || epStates.keySet().equals(Collections.singleton(FBUtilities.getBroadcastAddressAndPort()));
    }

    final Supplier<ExpiringMemoizingSupplier.ReturnValue<CassandraVersion>> upgradeFromVersionSupplier = () ->
    {
        // Once there are no prior version nodes we don't need to keep rechecking
        if (!upgradeInProgressPossible)
            return new ExpiringMemoizingSupplier.Memoized<>(null);

        CassandraVersion minVersion = SystemKeyspace.CURRENT_VERSION;

        // Skip the round if the gossiper has not started yet
        // Otherwise, upgradeInProgressPossible can be set to false wrongly.
        // If we don't know any epstate we don't know anything about the cluster.
        // If we only know about ourselves, we can assume that version is CURRENT_VERSION
        if (!isEnabled() || isLoneNode(endpointStateMap))
        {
            return new ExpiringMemoizingSupplier.NotMemoized<>(minVersion);
        }

        // Check the release version of all the peers it heard of. Not necessary the peer that it has/had contacted with.
        boolean allHostsHaveKnownVersion = true;
        for (InetAddressAndPort host : endpointStateMap.keySet())
        {
            CassandraVersion version = getReleaseVersion(host);

            //Raced with changes to gossip state, wait until next iteration
            if (version == null)
                allHostsHaveKnownVersion = false;
            else if (version.compareTo(minVersion) < 0)
                minVersion = version;
        }

        if (minVersion.compareTo(SystemKeyspace.CURRENT_VERSION) < 0)
            return new ExpiringMemoizingSupplier.Memoized<>(minVersion);

        if (!allHostsHaveKnownVersion)
            return new ExpiringMemoizingSupplier.NotMemoized<>(minVersion);

        upgradeInProgressPossible = false;
        return new ExpiringMemoizingSupplier.Memoized<>(null);
    };

    private final Supplier<CassandraVersion> upgradeFromVersionMemoized = ExpiringMemoizingSupplier.memoizeWithExpiration(upgradeFromVersionSupplier, 1, TimeUnit.MINUTES);

    @VisibleForTesting
    public void expireUpgradeFromVersion()
    {
        upgradeInProgressPossible = true;
        ((ExpiringMemoizingSupplier<CassandraVersion>) upgradeFromVersionMemoized).expire();
    }

    private static final boolean disableThreadValidation = Boolean.getBoolean(Props.DISABLE_THREAD_VALIDATION);

    private static long getVeryLongTime()
    {
        String newVLT =  System.getProperty("cassandra.very_long_time_ms");
        if (newVLT != null)
        {
            logger.info("Overriding aVeryLongTime to {}ms", newVLT);
            return Long.parseLong(newVLT);
        }
        return 259200 * 1000; // 3 days
    }

    private static boolean isInGossipStage()
    {
        return ((JMXEnabledSingleThreadExecutor) Stage.GOSSIP.executor()).isExecutedBy(Thread.currentThread());
    }

    private static void checkProperThreadForStateMutation()
    {
        if (disableThreadValidation || isInGossipStage())
            return;

        IllegalStateException e = new IllegalStateException("Attempting gossip state mutation from illegal thread: " + Thread.currentThread().getName());
        if (DatabaseDescriptor.strictRuntimeChecks())
        {
            throw e;
        }
        else
        {
            noSpamLogger.getStatement(Throwables.getStackTraceAsString(e)).error(e.getMessage(), e);
        }
    }

    private class GossipTask implements Runnable
    {
        public void run()
        {
            try
            {
                //wait on messaging service to start listening
                MessagingService.instance().waitUntilListening();

                taskLock.lock();

                /* Update the local heartbeat counter. */
                endpointStateMap.get(FBUtilities.getBroadcastAddressAndPort()).getHeartBeatState().updateHeartBeat();
                if (logger.isTraceEnabled())
                    logger.trace("My heartbeat is now {}", endpointStateMap.get(FBUtilities.getBroadcastAddressAndPort()).getHeartBeatState().getHeartBeatVersion());
                final List<GossipDigest> gDigests = new ArrayList<>();
                Gossiper.instance.makeGossipDigest(gDigests);

                if (gDigests.size() > 0)
                {
                    GossipDigestSyn digestSynMessage = new GossipDigestSyn(DatabaseDescriptor.getClusterName(),
                                                                           DatabaseDescriptor.getPartitionerName(),
                                                                           gDigests);
                    Message<GossipDigestSyn> message = Message.out(GOSSIP_DIGEST_SYN, digestSynMessage);
                    /* Gossip to some random live member */
                    boolean gossipedToSeed = doGossipToLiveMember(message);

                    /* Gossip to some unreachable member with some probability to check if he is back up */
                    maybeGossipToUnreachableMember(message);

                    /* Gossip to a seed if we did not do so above, or we have seen less nodes
                       than there are seeds.  This prevents partitions where each group of nodes
                       is only gossiping to a subset of the seeds.

                       The most straightforward check would be to check that all the seeds have been
                       verified either as live or unreachable.  To avoid that computation each round,
                       we reason that:

                       either all the live nodes are seeds, in which case non-seeds that come online
                       will introduce themselves to a member of the ring by definition,

                       or there is at least one non-seed node in the list, in which case eventually
                       someone will gossip to it, and then do a gossip to a random seed from the
                       gossipedToSeed check.

                       See CASSANDRA-150 for more exposition. */
                    if (!gossipedToSeed || liveEndpoints.size() < seeds.size())
                        maybeGossipToSeed(message);

                    doStatusCheck();
                }
            }
            catch (Exception e)
            {
                JVMStabilityInspector.inspectThrowable(e);
                logger.error("Gossip error", e);
            }
            finally
            {
                taskLock.unlock();
            }
        }
    }

    private final RecomputingSupplier<CassandraVersion> minVersionSupplier = new RecomputingSupplier<>(this::computeMinVersion, executor);

    @VisibleForTesting
    public Gossiper(boolean registerJmx)
    {
        // half of QUARATINE_DELAY, to ensure justRemovedEndpoints has enough leeway to prevent re-gossip
        fatClientTimeout = (QUARANTINE_DELAY / 2);
        /* register with the Failure Detector for receiving Failure detector events */
        FailureDetector.instance.registerFailureDetectionEventListener(this);

        // Register this instance with JMX
        if (registerJmx)
        {
            MBeanWrapper.instance.registerMBean(this, MBEAN_NAME);
        }

        subscribers.add(new IEndpointStateChangeSubscriber()
        {
            public void onJoin(InetAddressAndPort endpoint, EndpointState state)
	    {
                maybeRecompute(state);
            }

            public void onAlive(InetAddressAndPort endpoint, EndpointState state)
	    {
                maybeRecompute(state);
            }

            private void maybeRecompute(EndpointState state)
	    {
                if (state.getApplicationState(ApplicationState.RELEASE_VERSION) != null)
                    minVersionSupplier.recompute();
            }

            public void onChange(InetAddressAndPort endpoint, ApplicationState state, VersionedValue value)
            {
                if (state == ApplicationState.RELEASE_VERSION)
                    minVersionSupplier.recompute();
            }
        });
    }

    public void setLastProcessedMessageAt(long timeInMillis)
    {
        this.lastProcessedMessageAt = timeInMillis;
    }

    public boolean seenAnySeed()
    {
        for (Map.Entry<InetAddressAndPort, EndpointState> entry : endpointStateMap.entrySet())
        {
            if (seeds.contains(entry.getKey()))
                return true;
            try
            {
                VersionedValue internalIp = entry.getValue().getApplicationState(ApplicationState.INTERNAL_IP);
                VersionedValue internalIpAndPort = entry.getValue().getApplicationState(ApplicationState.INTERNAL_ADDRESS_AND_PORT);
                InetAddressAndPort endpoint = null;
                if (internalIpAndPort != null)
                {
                    endpoint = InetAddressAndPort.getByName(internalIpAndPort.value);
                }
                else if (internalIp != null)
                {
                    endpoint = InetAddressAndPort.getByName(internalIp.value);
                }
                if (endpoint != null && seeds.contains(endpoint))
                    return true;
            }
            catch (UnknownHostException e)
            {
                throw new RuntimeException(e);
            }
        }
        return false;
    }

    /**
     * Register for interesting state changes.
     *
     * @param subscriber module which implements the IEndpointStateChangeSubscriber
     */
    public void register(IEndpointStateChangeSubscriber subscriber)
    {
        subscribers.add(subscriber);
    }

    /**
     * Unregister interest for state changes.
     *
     * @param subscriber module which implements the IEndpointStateChangeSubscriber
     */
    public void unregister(IEndpointStateChangeSubscriber subscriber)
    {
        subscribers.remove(subscriber);
    }

    /**
     * @return a list of live gossip participants, including fat clients
     */
    public Set<InetAddressAndPort> getLiveMembers()
    {
        Set<InetAddressAndPort> liveMembers = new HashSet<>(liveEndpoints);
        if (!liveMembers.contains(FBUtilities.getBroadcastAddressAndPort()))
            liveMembers.add(FBUtilities.getBroadcastAddressAndPort());
        return liveMembers;
    }

    /**
     * @return a list of live ring members.
     */
    public Set<InetAddressAndPort> getLiveTokenOwners()
    {
        return StorageService.instance.getLiveRingMembers(true);
    }

    /**
     * @return a list of unreachable gossip participants, including fat clients
     */
    public Set<InetAddressAndPort> getUnreachableMembers()
    {
        return unreachableEndpoints.keySet();
    }

    /**
     * @return a list of unreachable token owners
     */
    public Set<InetAddressAndPort> getUnreachableTokenOwners()
    {
        Set<InetAddressAndPort> tokenOwners = new HashSet<>();
        for (InetAddressAndPort endpoint : unreachableEndpoints.keySet())
        {
            if (StorageService.instance.getTokenMetadata().isMember(endpoint))
                tokenOwners.add(endpoint);
        }

        return tokenOwners;
    }

    public long getEndpointDowntime(InetAddressAndPort ep)
    {
        Long downtime = unreachableEndpoints.get(ep);
        if (downtime != null)
            return TimeUnit.NANOSECONDS.toMillis(System.nanoTime() - downtime);
        else
            return 0L;
    }

    private boolean isShutdown(InetAddressAndPort endpoint)
    {
        EndpointState epState = endpointStateMap.get(endpoint);
        if (epState == null)
        {
            return false;
        }

        VersionedValue versionedValue = epState.getApplicationState(ApplicationState.STATUS_WITH_PORT);
        if (versionedValue == null)
        {
            versionedValue = epState.getApplicationState(ApplicationState.STATUS);
            if (versionedValue == null)
            {
                return false;
            }
        }

        String value = versionedValue.value;
        String[] pieces = value.split(VersionedValue.DELIMITER_STR, -1);
        assert (pieces.length > 0);
        String state = pieces[0];
        return state.equals(VersionedValue.SHUTDOWN);
    }

    public static void runInGossipStageBlocking(Runnable runnable)
    {
        // run immediately if we're already in the gossip stage
        if (isInGossipStage())
        {
            runnable.run();
            return;
        }

        ListenableFutureTask task = ListenableFutureTask.create(runnable, null);
        Stage.GOSSIP.execute(task);
        try
        {
            task.get();
        }
        catch (InterruptedException | ExecutionException e)
        {
            throw new AssertionError(e);
        }
    }

    /**
     * This method is part of IFailureDetectionEventListener interface. This is invoked
     * by the Failure Detector when it convicts an end point.
     *
     * @param endpoint end point that is convicted.
     */
    public void convict(InetAddressAndPort endpoint, double phi)
    {
        runInGossipStageBlocking(() -> {
            EndpointState epState = endpointStateMap.get(endpoint);
            if (epState == null)
                return;

            if (!epState.isAlive())
                return;

            logger.debug("Convicting {} with status {} - alive {}", endpoint, getGossipStatus(epState), epState.isAlive());

            if (isShutdown(endpoint))
            {
                markAsShutdown(endpoint);
            }
            else
            {
                markDead(endpoint, epState);
            }
            GossiperDiagnostics.convicted(this, endpoint, phi);
        });
    }

    /**
     * This method is used to mark a node as shutdown; that is it gracefully exited on its own and told us about it
     * @param endpoint endpoint that has shut itself down
     */
    protected void markAsShutdown(InetAddressAndPort endpoint)
    {
        checkProperThreadForStateMutation();
        EndpointState epState = endpointStateMap.get(endpoint);
        if (epState == null)
            return;
        VersionedValue shutdown = StorageService.instance.valueFactory.shutdown(true);
        epState.addApplicationState(ApplicationState.STATUS_WITH_PORT, shutdown);
        epState.addApplicationState(ApplicationState.STATUS, StorageService.instance.valueFactory.shutdown(true));
        epState.addApplicationState(ApplicationState.RPC_READY, StorageService.instance.valueFactory.rpcReady(false));
        epState.getHeartBeatState().forceHighestPossibleVersionUnsafe();
        markDead(endpoint, epState);
        FailureDetector.instance.forceConviction(endpoint);
        GossiperDiagnostics.markedAsShutdown(this, endpoint);
        for (IEndpointStateChangeSubscriber subscriber : subscribers)
            subscriber.onChange(endpoint, ApplicationState.STATUS_WITH_PORT, shutdown);
        logger.debug("Marked {} as shutdown", endpoint);
    }

    /**
     * Return either: the greatest heartbeat or application state
     *
     * @param epState
     * @return
     */
    int getMaxEndpointStateVersion(EndpointState epState)
    {
        int maxVersion = epState.getHeartBeatState().getHeartBeatVersion();
        for (Map.Entry<ApplicationState, VersionedValue> state : epState.states())
            maxVersion = Math.max(maxVersion, state.getValue().version);
        return maxVersion;
    }

    /**
     * Removes the endpoint from gossip completely
     *
     * @param endpoint endpoint to be removed from the current membership.
     */
    private void evictFromMembership(InetAddressAndPort endpoint)
    {
        checkProperThreadForStateMutation();
        unreachableEndpoints.remove(endpoint);
        endpointStateMap.remove(endpoint);
        expireTimeEndpointMap.remove(endpoint);
        FailureDetector.instance.remove(endpoint);
        quarantineEndpoint(endpoint);
        if (logger.isDebugEnabled())
            logger.debug("evicting {} from gossip", endpoint);
        GossiperDiagnostics.evictedFromMembership(this, endpoint);
    }

    /**
     * Removes the endpoint from Gossip but retains endpoint state
     */
    public void removeEndpoint(InetAddressAndPort endpoint)
    {
        checkProperThreadForStateMutation();
        // do subscribers first so anything in the subscriber that depends on gossiper state won't get confused
        for (IEndpointStateChangeSubscriber subscriber : subscribers)
            subscriber.onRemove(endpoint);

        if(seeds.contains(endpoint))
        {
            buildSeedsList();
            seeds.remove(endpoint);
            logger.info("removed {} from seeds, updated seeds list = {}", endpoint, seeds);
            if (seeds.isEmpty())
                logger.warn("Seeds list is now empty!");
        }

        liveEndpoints.remove(endpoint);
        inflightEcho.remove(endpoint);
        unreachableEndpoints.remove(endpoint);
        MessagingService.instance().versions.reset(endpoint);
        quarantineEndpoint(endpoint);
        MessagingService.instance().closeOutbound(endpoint);
        MessagingService.instance().removeInbound(endpoint);
        logger.debug("removing endpoint {}", endpoint);
        GossiperDiagnostics.removedEndpoint(this, endpoint);
    }

    /**
     * Quarantines the endpoint for QUARANTINE_DELAY
     *
     * @param endpoint
     */
    private void quarantineEndpoint(InetAddressAndPort endpoint)
    {
        quarantineEndpoint(endpoint, System.currentTimeMillis());
    }

    /**
     * Quarantines the endpoint until quarantineExpiration + QUARANTINE_DELAY
     *
     * @param endpoint
     * @param quarantineExpiration
     */
    private void quarantineEndpoint(InetAddressAndPort endpoint, long quarantineExpiration)
    {
        justRemovedEndpoints.put(endpoint, quarantineExpiration);
        GossiperDiagnostics.quarantinedEndpoint(this, endpoint, quarantineExpiration);
    }

    /**
     * Quarantine endpoint specifically for replacement purposes.
     * @param endpoint
     */
    public void replacementQuarantine(InetAddressAndPort endpoint)
    {
        // remember, quarantineEndpoint will effectively already add QUARANTINE_DELAY, so this is 2x
        logger.debug("");
        quarantineEndpoint(endpoint, System.currentTimeMillis() + QUARANTINE_DELAY);
        GossiperDiagnostics.replacementQuarantine(this, endpoint);
    }

    /**
     * Remove the Endpoint and evict immediately, to avoid gossiping about this node.
     * This should only be called when a token is taken over by a new IP address.
     *
     * @param endpoint The endpoint that has been replaced
     */
    public void replacedEndpoint(InetAddressAndPort endpoint)
    {
        checkProperThreadForStateMutation();
        removeEndpoint(endpoint);
        evictFromMembership(endpoint);
        replacementQuarantine(endpoint);
        GossiperDiagnostics.replacedEndpoint(this, endpoint);
    }

    /**
     * @param gDigests list of Gossip Digests to be filled
     */
    private void makeGossipDigest(List<GossipDigest> gDigests)
    {
        EndpointState epState;
        int generation;
        int maxVersion;

        // local epstate will be part of endpointStateMap
        for (Entry<InetAddressAndPort, EndpointState> entry : endpointStateMap.entrySet())
        {
            epState = entry.getValue();
            if (epState != null)
            {
                generation = epState.getHeartBeatState().getGeneration();
                maxVersion = getMaxEndpointStateVersion(epState);
            }
            else
            {
                generation = 0;
                maxVersion = 0;
            }
            gDigests.add(new GossipDigest(entry.getKey(), generation, maxVersion));
        }

        if (logger.isTraceEnabled())
        {
            StringBuilder sb = new StringBuilder();
            for (GossipDigest gDigest : gDigests)
            {
                sb.append(gDigest);
                sb.append(' ');
            }
            logger.trace("Gossip Digests are : {}", sb);
        }
    }

    /**
     * This method will begin removing an existing endpoint from the cluster by spoofing its state
     * This should never be called unless this coordinator has had 'removenode' invoked
     *
     * @param endpoint    - the endpoint being removed
     * @param hostId      - the ID of the host being removed
     * @param localHostId - my own host ID for replication coordination
     */
    public void advertiseRemoving(InetAddressAndPort endpoint, UUID hostId, UUID localHostId)
    {
        EndpointState epState = endpointStateMap.get(endpoint);
        // remember this node's generation
        int generation = epState.getHeartBeatState().getGeneration();
        logger.info("Removing host: {}", hostId);
        logger.info("Sleeping for {}ms to ensure {} does not change", StorageService.RING_DELAY, endpoint);
        Uninterruptibles.sleepUninterruptibly(StorageService.RING_DELAY, TimeUnit.MILLISECONDS);
        // make sure it did not change
        epState = endpointStateMap.get(endpoint);
        if (epState.getHeartBeatState().getGeneration() != generation)
            throw new RuntimeException("Endpoint " + endpoint + " generation changed while trying to remove it");
        // update the other node's generation to mimic it as if it had changed it itself
        logger.info("Advertising removal for {}", endpoint);
        epState.updateTimestamp(); // make sure we don't evict it too soon
        epState.getHeartBeatState().forceNewerGenerationUnsafe();
        Map<ApplicationState, VersionedValue> states = new EnumMap<>(ApplicationState.class);
        states.put(ApplicationState.STATUS_WITH_PORT, StorageService.instance.valueFactory.removingNonlocal(hostId));
        states.put(ApplicationState.STATUS, StorageService.instance.valueFactory.removingNonlocal(hostId));
        states.put(ApplicationState.REMOVAL_COORDINATOR, StorageService.instance.valueFactory.removalCoordinator(localHostId));
        epState.addApplicationStates(states);
        endpointStateMap.put(endpoint, epState);
    }

    /**
     * Handles switching the endpoint's state from REMOVING_TOKEN to REMOVED_TOKEN
     * This should only be called after advertiseRemoving
     *
     * @param endpoint
     * @param hostId
     */
    public void advertiseTokenRemoved(InetAddressAndPort endpoint, UUID hostId)
    {
        EndpointState epState = endpointStateMap.get(endpoint);
        epState.updateTimestamp(); // make sure we don't evict it too soon
        epState.getHeartBeatState().forceNewerGenerationUnsafe();
        long expireTime = computeExpireTime();
        epState.addApplicationState(ApplicationState.STATUS_WITH_PORT, StorageService.instance.valueFactory.removedNonlocal(hostId, expireTime));
        epState.addApplicationState(ApplicationState.STATUS, StorageService.instance.valueFactory.removedNonlocal(hostId, expireTime));
        logger.info("Completing removal of {}", endpoint);
        addExpireTimeForEndpoint(endpoint, expireTime);
        endpointStateMap.put(endpoint, epState);
        // ensure at least one gossip round occurs before returning
        Uninterruptibles.sleepUninterruptibly(intervalInMillis * 2, TimeUnit.MILLISECONDS);
    }

    public void unsafeAssassinateEndpoint(String address) throws UnknownHostException
    {
        logger.warn("Gossiper.unsafeAssassinateEndpoint is deprecated and will be removed in the next release; use assassinateEndpoint instead");
        assassinateEndpoint(address);
    }

    /**
     * Do not call this method unless you know what you are doing.
     * It will try extremely hard to obliterate any endpoint from the ring,
     * even if it does not know about it.
     *
     * @param address
     * @throws UnknownHostException
     */
    public void assassinateEndpoint(String address) throws UnknownHostException
    {
        InetAddressAndPort endpoint = InetAddressAndPort.getByName(address);
        runInGossipStageBlocking(() -> {
            EndpointState epState = endpointStateMap.get(endpoint);
            logger.warn("Assassinating {} via gossip", endpoint);

            if (epState == null)
            {
                epState = new EndpointState(new HeartBeatState((int) ((System.currentTimeMillis() + 60000) / 1000), 9999));
            }
            else
            {
                int generation = epState.getHeartBeatState().getGeneration();
                int heartbeat = epState.getHeartBeatState().getHeartBeatVersion();
                logger.info("Sleeping for {}ms to ensure {} does not change", StorageService.RING_DELAY, endpoint);
                Uninterruptibles.sleepUninterruptibly(StorageService.RING_DELAY, TimeUnit.MILLISECONDS);
                // make sure it did not change
                EndpointState newState = endpointStateMap.get(endpoint);
                if (newState == null)
                    logger.warn("Endpoint {} disappeared while trying to assassinate, continuing anyway", endpoint);
                else if (newState.getHeartBeatState().getGeneration() != generation)
                    throw new RuntimeException("Endpoint still alive: " + endpoint + " generation changed while trying to assassinate it");
                else if (newState.getHeartBeatState().getHeartBeatVersion() != heartbeat)
                    throw new RuntimeException("Endpoint still alive: " + endpoint + " heartbeat changed while trying to assassinate it");
                epState.updateTimestamp(); // make sure we don't evict it too soon
                epState.getHeartBeatState().forceNewerGenerationUnsafe();
            }

            Collection<Token> tokens = null;
            try
            {
                tokens = StorageService.instance.getTokenMetadata().getTokens(endpoint);
            }
            catch (Throwable th)
            {
                JVMStabilityInspector.inspectThrowable(th);
            }
            if (tokens == null || tokens.isEmpty())
            {
                logger.warn("Trying to assassinate an endpoint {} that does not have any tokens assigned. This should not have happened, trying to continue with a random token.", address);
                tokens = Collections.singletonList(StorageService.instance.getTokenMetadata().partitioner.getRandomToken());
            }

            long expireTime = computeExpireTime();
            epState.addApplicationState(ApplicationState.STATUS_WITH_PORT, StorageService.instance.valueFactory.left(tokens, expireTime));
            epState.addApplicationState(ApplicationState.STATUS, StorageService.instance.valueFactory.left(tokens, computeExpireTime()));
            handleMajorStateChange(endpoint, epState);
            Uninterruptibles.sleepUninterruptibly(intervalInMillis * 4, TimeUnit.MILLISECONDS);
            logger.warn("Finished assassinating {}", endpoint);
        });
    }

    public boolean isKnownEndpoint(InetAddressAndPort endpoint)
    {
        return endpointStateMap.containsKey(endpoint);
    }

    public int getCurrentGenerationNumber(InetAddressAndPort endpoint)
    {
        return endpointStateMap.get(endpoint).getHeartBeatState().getGeneration();
    }

    /**
     * Returns true if the chosen target was also a seed. False otherwise
     *
     * @param message
     * @param epSet   a set of endpoint from which a random endpoint is chosen.
     * @return true if the chosen endpoint is also a seed.
     */
    private boolean sendGossip(Message<GossipDigestSyn> message, Set<InetAddressAndPort> epSet)
    {
        List<InetAddressAndPort> endpoints = ImmutableList.copyOf(epSet);

        int size = endpoints.size();
        if (size < 1)
            return false;
        /* Generate a random number from 0 -> size */
        int index = (size == 1) ? 0 : random.nextInt(size);
        InetAddressAndPort to = endpoints.get(index);
        if (logger.isTraceEnabled())
            logger.trace("Sending a GossipDigestSyn to {} ...", to);
        if (firstSynSendAt == 0)
            firstSynSendAt = System.nanoTime();
        MessagingService.instance().send(message, to);

        boolean isSeed = seeds.contains(to);
        GossiperDiagnostics.sendGossipDigestSyn(this, to);
        return isSeed;
    }

    /* Sends a Gossip message to a live member and returns true if the recipient was a seed */
    private boolean doGossipToLiveMember(Message<GossipDigestSyn> message)
    {
        int size = liveEndpoints.size();
        if (size == 0)
            return false;
        return sendGossip(message, liveEndpoints);
    }

    /* Sends a Gossip message to an unreachable member */
    private void maybeGossipToUnreachableMember(Message<GossipDigestSyn> message)
    {
        double liveEndpointCount = liveEndpoints.size();
        double unreachableEndpointCount = unreachableEndpoints.size();
        if (unreachableEndpointCount > 0)
        {
            /* based on some probability */
            double prob = unreachableEndpointCount / (liveEndpointCount + 1);
            double randDbl = random.nextDouble();
            if (randDbl < prob)
            {
                sendGossip(message, Sets.filter(unreachableEndpoints.keySet(),
                                                ep -> !isDeadState(getEndpointStateMap().get(ep))));
            }
        }
    }

    /* Possibly gossip to a seed for facilitating partition healing */
    private void maybeGossipToSeed(Message<GossipDigestSyn> prod)
    {
        int size = seeds.size();
        if (size > 0)
        {
            if (size == 1 && seeds.contains(FBUtilities.getBroadcastAddressAndPort()))
            {
                return;
            }

            if (liveEndpoints.size() == 0)
            {
                sendGossip(prod, seeds);
            }
            else
            {
                /* Gossip with the seed with some probability. */
                double probability = seeds.size() / (double) (liveEndpoints.size() + unreachableEndpoints.size());
                double randDbl = random.nextDouble();
                if (randDbl <= probability)
                    sendGossip(prod, seeds);
            }
        }
    }

    public boolean isGossipOnlyMember(InetAddressAndPort endpoint)
    {
        EndpointState epState = endpointStateMap.get(endpoint);
        if (epState == null)
        {
            return false;
        }
        return !isDeadState(epState) && !StorageService.instance.getTokenMetadata().isMember(endpoint);
    }

    /**
     * Check if this node can safely be started and join the ring.
     * If the node is bootstrapping, examines gossip state for any previous status to decide whether
     * it's safe to allow this node to start and bootstrap. If not bootstrapping, compares the host ID
     * that the node itself has (obtained by reading from system.local or generated if not present)
     * with the host ID obtained from gossip for the endpoint address (if any). This latter case
     * prevents a non-bootstrapping, new node from being started with the same address of a
     * previously started, but currently down predecessor.
     *
     * @param endpoint - the endpoint to check
     * @param localHostUUID - the host id to check
     * @param isBootstrapping - whether the node intends to bootstrap when joining
     * @param epStates - endpoint states in the cluster
     * @return true if it is safe to start the node, false otherwise
     */
    public boolean isSafeForStartup(InetAddressAndPort endpoint, UUID localHostUUID, boolean isBootstrapping,
                                    Map<InetAddressAndPort, EndpointState> epStates)
    {
        EndpointState epState = epStates.get(endpoint);
        // if there's no previous state, we're good
        if (epState == null)
            return true;

        String status = getGossipStatus(epState);

        if (status.equals(VersionedValue.HIBERNATE)
            && !SystemKeyspace.bootstrapComplete())
        {
            logger.warn("A node with the same IP in hibernate status was detected. Was a replacement already attempted?");
            return false;
        }

        //the node was previously removed from the cluster
        if (isDeadState(epState))
            return true;

        if (isBootstrapping)
        {
            // these states are not allowed to join the cluster as it would not be safe
            final List<String> unsafeStatuses = new ArrayList<String>()
            {{
                add("");                           // failed bootstrap but we did start gossiping
                add(VersionedValue.STATUS_NORMAL); // node is legit in the cluster or it was stopped with kill -9
                add(VersionedValue.SHUTDOWN);      // node was shutdown
            }};
            return !unsafeStatuses.contains(status);
        }
        else
        {
            // if the previous UUID matches what we currently have (i.e. what was read from
            // system.local at startup), then we're good to start up. Otherwise, something
            // is amiss and we need to replace the previous node
            VersionedValue previous = epState.getApplicationState(ApplicationState.HOST_ID);
            return UUID.fromString(previous.value).equals(localHostUUID);
        }
    }

    @VisibleForTesting
    void doStatusCheck()
    {
        if (logger.isTraceEnabled())
            logger.trace("Performing status check ...");

        long now = System.currentTimeMillis();
        long nowNano = System.nanoTime();

        long pending = ((JMXEnabledThreadPoolExecutor) Stage.GOSSIP.executor()).metrics.pendingTasks.getValue();
        if (pending > 0 && lastProcessedMessageAt < now - 1000)
        {
            // if some new messages just arrived, give the executor some time to work on them
            Uninterruptibles.sleepUninterruptibly(100, TimeUnit.MILLISECONDS);

            // still behind?  something's broke
            if (lastProcessedMessageAt < now - 1000)
            {
                logger.warn("Gossip stage has {} pending tasks; skipping status check (no nodes will be marked down)", pending);
                return;
            }
        }

        Set<InetAddressAndPort> eps = endpointStateMap.keySet();
        for (InetAddressAndPort endpoint : eps)
        {
            if (endpoint.equals(FBUtilities.getBroadcastAddressAndPort()))
                continue;

            FailureDetector.instance.interpret(endpoint);
            EndpointState epState = endpointStateMap.get(endpoint);
            if (epState != null)
            {
                // check if this is a fat client. fat clients are removed automatically from
                // gossip after FatClientTimeout.  Do not remove dead states here.
                if (isGossipOnlyMember(endpoint)
                    && !justRemovedEndpoints.containsKey(endpoint)
                    && TimeUnit.NANOSECONDS.toMillis(nowNano - epState.getUpdateTimestamp()) > fatClientTimeout)
                {
                    logger.info("FatClient {} has been silent for {}ms, removing from gossip", endpoint, fatClientTimeout);
                    runInGossipStageBlocking(() -> {
                        if (!isGossipOnlyMember(endpoint))
                        {
                            // updating gossip and token metadata are not atomic, but rely on the single threaded gossip stage
                            // since status checks are done outside the gossip stage, need to confirm the state of the endpoint
                            // to make sure that the previous read data was correct
                            logger.info("Race condition marking {} as a FatClient; ignoring", endpoint);
                            return;
                        }                        
                        removeEndpoint(endpoint); // will put it in justRemovedEndpoints to respect quarantine delay
                        evictFromMembership(endpoint); // can get rid of the state immediately
                    });
                }

                // check for dead state removal
                long expireTime = getExpireTimeForEndpoint(endpoint);
                if (!epState.isAlive() && (now > expireTime)
                    && (!StorageService.instance.getTokenMetadata().isMember(endpoint)))
                {
                    if (logger.isDebugEnabled())
                    {
                        logger.debug("time is expiring for endpoint : {} ({})", endpoint, expireTime);
                    }
                    runInGossipStageBlocking(() -> evictFromMembership(endpoint));
                }
            }
        }

        if (!justRemovedEndpoints.isEmpty())
        {
            for (Entry<InetAddressAndPort, Long> entry : justRemovedEndpoints.entrySet())
            {
                if ((now - entry.getValue()) > QUARANTINE_DELAY)
                {
                    if (logger.isDebugEnabled())
                        logger.debug("{} elapsed, {} gossip quarantine over", QUARANTINE_DELAY, entry.getKey());
                    justRemovedEndpoints.remove(entry.getKey());
                }
            }
        }
    }

    protected long getExpireTimeForEndpoint(InetAddressAndPort endpoint)
    {
        /* default expireTime is aVeryLongTime */
        Long storedTime = expireTimeEndpointMap.get(endpoint);
        return storedTime == null ? computeExpireTime() : storedTime;
    }

    public EndpointState getEndpointStateForEndpoint(InetAddressAndPort ep)
    {
        return endpointStateMap.get(ep);
    }

    public ImmutableSet<InetAddressAndPort> getEndpoints()
    {
        return ImmutableSet.copyOf(endpointStateMap.keySet());
    }

    public int getEndpointCount()
    {
        return endpointStateMap.size();
    }

    Map<InetAddressAndPort, EndpointState> getEndpointStateMap()
    {
        return ImmutableMap.copyOf(endpointStateMap);
    }

    Map<InetAddressAndPort, Long> getJustRemovedEndpoints()
    {
        return ImmutableMap.copyOf(justRemovedEndpoints);
    }

    Map<InetAddressAndPort, Long> getUnreachableEndpoints()
    {
        return ImmutableMap.copyOf(unreachableEndpoints);
    }

    Set<InetAddressAndPort> getSeedsInShadowRound()
    {
        return ImmutableSet.copyOf(seedsInShadowRound);
    }

    long getLastProcessedMessageAt()
    {
        return lastProcessedMessageAt;
    }

    public UUID getHostId(InetAddressAndPort endpoint)
    {
        return getHostId(endpoint, endpointStateMap);
    }

    public UUID getHostId(InetAddressAndPort endpoint, Map<InetAddressAndPort, EndpointState> epStates)
    {
        return UUID.fromString(epStates.get(endpoint).getApplicationState(ApplicationState.HOST_ID).value);
    }

    public InetAddressAndPort getInternalAddressAndPort(InetAddressAndPort endpoint)
    {
        try
        {
            String internal = getApplicationState(endpoint, ApplicationState.INTERNAL_ADDRESS_AND_PORT);
            if (internal == null)
                internal = getApplicationState(endpoint, ApplicationState.INTERNAL_IP);
            if (internal == null)
                return endpoint;
            return InetAddressAndPort.getByName(internal);
        }
        catch (UnknownHostException e)
        {
            throw new RuntimeException(e);
        }
    }

    /**
     * The value for the provided application state for the provided endpoint as currently known by this Gossip instance.
     *
     * @param endpoint the endpoint from which to get the endpoint state.
     * @param state the endpoint state to get.
     * @return the value of the application state {@code state} for {@code endpoint}, or {@code null} if either
     * {@code endpoint} is not known by Gossip or has no value for {@code state}.
     */
    public String getApplicationState(InetAddressAndPort endpoint, ApplicationState state)
    {
        EndpointState epState = endpointStateMap.get(endpoint);
        if (epState == null)
            return null;

        VersionedValue value = epState.getApplicationState(state);
        return value == null ? null : value.value;
    }

    EndpointState getStateForVersionBiggerThan(InetAddressAndPort forEndpoint, int version)
    {
        EndpointState epState = endpointStateMap.get(forEndpoint);
        EndpointState reqdEndpointState = null;

        if (epState != null)
        {
            /*
             * Here we try to include the Heart Beat state only if it is
             * greater than the version passed in. It might happen that
             * the heart beat version maybe lesser than the version passed
             * in and some application state has a version that is greater
             * than the version passed in. In this case we also send the old
             * heart beat and throw it away on the receiver if it is redundant.
            */
            HeartBeatState heartBeatState = epState.getHeartBeatState();
            int localHbGeneration = heartBeatState.getGeneration();
            int localHbVersion = heartBeatState.getHeartBeatVersion();
            if (localHbVersion > version)
            {
                reqdEndpointState = new EndpointState(new HeartBeatState(localHbGeneration, localHbVersion));
                if (logger.isTraceEnabled())
                    logger.trace("local heartbeat version {} greater than {} for {}", localHbVersion, version, forEndpoint);
            }
            /* Accumulate all application states whose versions are greater than "version" variable */
            Map<ApplicationState, VersionedValue> states = new EnumMap<>(ApplicationState.class);
            for (Entry<ApplicationState, VersionedValue> entry : epState.states())
            {
                VersionedValue value = entry.getValue();
                if (value.version > version)
                {
                    if (reqdEndpointState == null)
                    {
                        reqdEndpointState = new EndpointState(new HeartBeatState(localHbGeneration, localHbVersion));
                    }
                    final ApplicationState key = entry.getKey();
                    if (logger.isTraceEnabled())
                        logger.trace("Adding state {}: {}" , key, value.value);

                    states.put(key, value);
                }
            }
            if (reqdEndpointState != null)
                reqdEndpointState.addApplicationStates(states);
        }
        return reqdEndpointState;
    }

    /**
     * determine which endpoint started up earlier
     */
    public int compareEndpointStartup(InetAddressAndPort addr1, InetAddressAndPort addr2)
    {
        EndpointState ep1 = getEndpointStateForEndpoint(addr1);
        EndpointState ep2 = getEndpointStateForEndpoint(addr2);
        assert ep1 != null && ep2 != null;
        return ep1.getHeartBeatState().getGeneration() - ep2.getHeartBeatState().getGeneration();
    }

    void notifyFailureDetector(Map<InetAddressAndPort, EndpointState> remoteEpStateMap)
    {
        for (Entry<InetAddressAndPort, EndpointState> entry : remoteEpStateMap.entrySet())
        {
            notifyFailureDetector(entry.getKey(), entry.getValue());
        }
    }

    void notifyFailureDetector(InetAddressAndPort endpoint, EndpointState remoteEndpointState)
    {
        EndpointState localEndpointState = endpointStateMap.get(endpoint);
        /*
         * If the local endpoint state exists then report to the FD only
         * if the versions workout.
        */
        if (localEndpointState != null)
        {
            IFailureDetector fd = FailureDetector.instance;
            int localGeneration = localEndpointState.getHeartBeatState().getGeneration();
            int remoteGeneration = remoteEndpointState.getHeartBeatState().getGeneration();
            if (remoteGeneration > localGeneration)
            {
                localEndpointState.updateTimestamp();
                // this node was dead and the generation changed, this indicates a reboot, or possibly a takeover
                // we will clean the fd intervals for it and relearn them
                if (!localEndpointState.isAlive())
                {
                    logger.debug("Clearing interval times for {} due to generation change", endpoint);
                    fd.remove(endpoint);
                }
                fd.report(endpoint);
                return;
            }

            if (remoteGeneration == localGeneration)
            {
                int localVersion = getMaxEndpointStateVersion(localEndpointState);
                int remoteVersion = remoteEndpointState.getHeartBeatState().getHeartBeatVersion();
                if (remoteVersion > localVersion)
                {
                    localEndpointState.updateTimestamp();
                    // just a version change, report to the fd
                    fd.report(endpoint);
                }
            }
        }

    }

    private void markAlive(final InetAddressAndPort addr, final EndpointState localState)
    {
<<<<<<< HEAD
        localState.markDead();

        Message<NoPayload> echoMessage = Message.out(ECHO_REQ, noPayload);
        logger.trace("Sending ECHO_REQ to {}", addr);
        RequestCallback echoHandler = msg ->
        {
            // force processing of the echo response onto the gossip stage, as it comes in on the REQUEST_RESPONSE stage
            runInGossipStageBlocking(() -> realMarkAlive(addr, localState));
        };

        MessagingService.instance().sendWithCallback(echoMessage, addr, echoHandler);

        GossiperDiagnostics.markedAlive(this, addr, localState);
=======
        if (MessagingService.instance().getVersion(addr) < MessagingService.VERSION_20)
        {
            realMarkAlive(addr, localState);
            return;
        }

        if (inflightEcho.contains(addr))
        {
            return;
        }
        inflightEcho.add(addr);

        localState.markDead();

        MessageOut<EchoMessage> echoMessage = new MessageOut<EchoMessage>(MessagingService.Verb.ECHO, EchoMessage.instance, EchoMessage.serializer);
        logger.trace("Sending a EchoMessage to {}", addr);
        IAsyncCallbackWithFailure echoHandler = new IAsyncCallbackWithFailure()
        {
            public void onFailure(InetAddress from, RequestFailureReason failureReason)
            {
                inflightEcho.remove(addr);
            }

            public boolean isLatencyForSnitch()
            {
                return false;
            }

            public void response(MessageIn msg)
            {
                runInGossipStageBlocking(() -> {
                    try
                    {
                        realMarkAlive(addr, localState);
                    }
                    finally
                    {
                        inflightEcho.remove(addr);
                    }
                });
            }
        };

        MessagingService.instance().sendRRWithFailure(echoMessage, addr, echoHandler);
>>>>>>> 64d953fd
    }

    @VisibleForTesting
    public void realMarkAlive(final InetAddressAndPort addr, final EndpointState localState)
    {
        checkProperThreadForStateMutation();
        if (logger.isTraceEnabled())
            logger.trace("marking as alive {}", addr);
        localState.markAlive();
        localState.updateTimestamp(); // prevents doStatusCheck from racing us and evicting if it was down > aVeryLongTime
        liveEndpoints.add(addr);
        unreachableEndpoints.remove(addr);
        expireTimeEndpointMap.remove(addr);
        logger.debug("removing expire time for endpoint : {}", addr);
        logger.info("InetAddress {} is now UP", addr);
        for (IEndpointStateChangeSubscriber subscriber : subscribers)
            subscriber.onAlive(addr, localState);
        if (logger.isTraceEnabled())
            logger.trace("Notified {}", subscribers);

        GossiperDiagnostics.realMarkedAlive(this, addr, localState);
    }

    @VisibleForTesting
    public void markDead(InetAddressAndPort addr, EndpointState localState)
    {
        checkProperThreadForStateMutation();
        if (logger.isTraceEnabled())
            logger.trace("marking as down {}", addr);
<<<<<<< HEAD
        silentlyMarkDead(addr, localState);
=======
        localState.markDead();
        liveEndpoints.remove(addr);
        inflightEcho.remove(addr);
        unreachableEndpoints.put(addr, System.nanoTime());
>>>>>>> 64d953fd
        logger.info("InetAddress {} is now DOWN", addr);
        for (IEndpointStateChangeSubscriber subscriber : subscribers)
            subscriber.onDead(addr, localState);
        if (logger.isTraceEnabled())
            logger.trace("Notified {}", subscribers);

        GossiperDiagnostics.markedDead(this, addr, localState);
    }

    /**
     * Used by {@link #markDead(InetAddressAndPort, EndpointState)} and {@link #addSavedEndpoint(InetAddressAndPort)}
     * to register a endpoint as dead.  This method is "silent" to avoid triggering listeners, diagnostics, or logs
     * on startup via addSavedEndpoint.
     */
    private void silentlyMarkDead(InetAddressAndPort addr, EndpointState localState)
    {
        localState.markDead();
        liveEndpoints.remove(addr);
        unreachableEndpoints.put(addr, System.nanoTime());
    }

    /**
     * This method is called whenever there is a "big" change in ep state (a generation change for a known node).
     *
     * @param ep      endpoint
     * @param epState EndpointState for the endpoint
     */
    private void handleMajorStateChange(InetAddressAndPort ep, EndpointState epState)
    {
        checkProperThreadForStateMutation();
        EndpointState localEpState = endpointStateMap.get(ep);
        if (!isDeadState(epState))
        {
            if (localEpState != null)
                logger.info("Node {} has restarted, now UP", ep);
            else
                logger.info("Node {} is now part of the cluster", ep);
        }
        if (logger.isTraceEnabled())
            logger.trace("Adding endpoint state for {}", ep);
        endpointStateMap.put(ep, epState);

        if (localEpState != null)
        {   // the node restarted: it is up to the subscriber to take whatever action is necessary
            for (IEndpointStateChangeSubscriber subscriber : subscribers)
                subscriber.onRestart(ep, localEpState);
        }

        if (!isDeadState(epState))
            markAlive(ep, epState);
        else
        {
            logger.debug("Not marking {} alive due to dead state", ep);
            markDead(ep, epState);
        }
        for (IEndpointStateChangeSubscriber subscriber : subscribers)
            subscriber.onJoin(ep, epState);
        // check this at the end so nodes will learn about the endpoint
        if (isShutdown(ep))
            markAsShutdown(ep);

        GossiperDiagnostics.majorStateChangeHandled(this, ep, epState);
    }

    public boolean isAlive(InetAddressAndPort endpoint)
    {
        EndpointState epState = getEndpointStateForEndpoint(endpoint);
        if (epState == null)
            return false;
        return epState.isAlive() && !isDeadState(epState);
    }

    public boolean isDeadState(EndpointState epState)
    {
        String status = getGossipStatus(epState);
        if (status.isEmpty())
            return false;

        return DEAD_STATES.contains(status);
    }

    public boolean isSilentShutdownState(EndpointState epState)
    {
        String status = getGossipStatus(epState);
        if (status.isEmpty())
            return false;

        return SILENT_SHUTDOWN_STATES.contains(status);
    }

    public boolean isAdministrativelyInactiveState(EndpointState epState)
    {
        String status = getGossipStatus(epState);
        if (status.isEmpty())
            return false;

        return ADMINISTRATIVELY_INACTIVE_STATES.contains(status);
    }

    public boolean isAdministrativelyInactiveState(InetAddressAndPort endpoint)
    {
        EndpointState epState = getEndpointStateForEndpoint(endpoint);
        if (epState == null)
            return true; // if the end point cannot be found, treat as inactive
        return isAdministrativelyInactiveState(epState);
    }

    private static String getGossipStatus(EndpointState epState)
    {
        if (epState == null)
        {
            return "";
        }

        VersionedValue versionedValue = epState.getApplicationState(ApplicationState.STATUS_WITH_PORT);
        if (versionedValue == null)
        {
            versionedValue = epState.getApplicationState(ApplicationState.STATUS);
            if (versionedValue == null)
            {
                return "";
            }
        }

        String value = versionedValue.value;
        String[] pieces = value.split(VersionedValue.DELIMITER_STR, -1);
        assert (pieces.length > 0);
        return pieces[0];
    }

    @VisibleForTesting
    public void applyStateLocally(Map<InetAddressAndPort, EndpointState> epStateMap)
    {
        checkProperThreadForStateMutation();
        for (Entry<InetAddressAndPort, EndpointState> entry : epStateMap.entrySet())
        {
            InetAddressAndPort ep = entry.getKey();
            if ( ep.equals(FBUtilities.getBroadcastAddressAndPort()) && !isInShadowRound())
                continue;
            if (justRemovedEndpoints.containsKey(ep))
            {
                if (logger.isTraceEnabled())
                    logger.trace("Ignoring gossip for {} because it is quarantined", ep);
                continue;
            }

            EndpointState localEpStatePtr = endpointStateMap.get(ep);
            EndpointState remoteState = entry.getValue();
            if (!hasMajorVersion3Nodes())
                remoteState.removeMajorVersion3LegacyApplicationStates();

            /*
                If state does not exist just add it. If it does then add it if the remote generation is greater.
                If there is a generation tie, attempt to break it by heartbeat version.
            */
            if (localEpStatePtr != null)
            {
                int localGeneration = localEpStatePtr.getHeartBeatState().getGeneration();
                int remoteGeneration = remoteState.getHeartBeatState().getGeneration();
                long localTime = System.currentTimeMillis()/1000;
                if (logger.isTraceEnabled())
                    logger.trace("{} local generation {}, remote generation {}", ep, localGeneration, remoteGeneration);

                // We measure generation drift against local time, based on the fact that generation is initialized by time
                if (remoteGeneration > localTime + MAX_GENERATION_DIFFERENCE)
                {
                    // assume some peer has corrupted memory and is broadcasting an unbelievable generation about another peer (or itself)
                    logger.warn("received an invalid gossip generation for peer {}; local time = {}, received generation = {}", ep, localTime, remoteGeneration);
                }
                else if (remoteGeneration > localGeneration)
                {
                    if (logger.isTraceEnabled())
                        logger.trace("Updating heartbeat state generation to {} from {} for {}", remoteGeneration, localGeneration, ep);
                    // major state change will handle the update by inserting the remote state directly
                    handleMajorStateChange(ep, remoteState);
                }
                else if (remoteGeneration == localGeneration) // generation has not changed, apply new states
                {
                    /* find maximum state */
                    int localMaxVersion = getMaxEndpointStateVersion(localEpStatePtr);
                    int remoteMaxVersion = getMaxEndpointStateVersion(remoteState);
                    if (remoteMaxVersion > localMaxVersion)
                    {
                        // apply states, but do not notify since there is no major change
                        applyNewStates(ep, localEpStatePtr, remoteState);
                    }
                    else if (logger.isTraceEnabled())
                            logger.trace("Ignoring remote version {} <= {} for {}", remoteMaxVersion, localMaxVersion, ep);

                    if (!localEpStatePtr.isAlive() && !isDeadState(localEpStatePtr)) // unless of course, it was dead
                        markAlive(ep, localEpStatePtr);
                }
                else
                {
                    if (logger.isTraceEnabled())
                        logger.trace("Ignoring remote generation {} < {}", remoteGeneration, localGeneration);
                }
            }
            else
            {
                // this is a new node, report it to the FD in case it is the first time we are seeing it AND it's not alive
                FailureDetector.instance.report(ep);
                handleMajorStateChange(ep, remoteState);
            }
        }
    }

    private void applyNewStates(InetAddressAndPort addr, EndpointState localState, EndpointState remoteState)
    {
        // don't assert here, since if the node restarts the version will go back to zero
        int oldVersion = localState.getHeartBeatState().getHeartBeatVersion();

        localState.setHeartBeatState(remoteState.getHeartBeatState());
        if (logger.isTraceEnabled())
            logger.trace("Updating heartbeat state version to {} from {} for {} ...", localState.getHeartBeatState().getHeartBeatVersion(), oldVersion, addr);

        Set<Entry<ApplicationState, VersionedValue>> remoteStates = remoteState.states();
        assert remoteState.getHeartBeatState().getGeneration() == localState.getHeartBeatState().getGeneration();


        Set<Entry<ApplicationState, VersionedValue>> updatedStates = remoteStates.stream().filter(entry -> {
            // filter out the states that are already up to date (has the same or higher version)
            VersionedValue local = localState.getApplicationState(entry.getKey());
            return (local == null || local.version < entry.getValue().version);
        }).collect(Collectors.toSet());

        if (logger.isTraceEnabled() && updatedStates.size() > 0)
        {
            for (Entry<ApplicationState, VersionedValue> entry : updatedStates)
            {
                logger.trace("Updating {} state version to {} for {}", entry.getKey().toString(), entry.getValue().version, addr);
            }
        }
        localState.addApplicationStates(updatedStates);

        // get rid of legacy fields once the cluster is not in mixed mode
        if (!hasMajorVersion3Nodes())
            localState.removeMajorVersion3LegacyApplicationStates();

        for (Entry<ApplicationState, VersionedValue> updatedEntry : updatedStates)
        {
            // filters out legacy change notifications
            // only if local state already indicates that the peer has the new fields
            if ((ApplicationState.INTERNAL_IP == updatedEntry.getKey() && localState.containsApplicationState(ApplicationState.INTERNAL_ADDRESS_AND_PORT))
                ||(ApplicationState.STATUS == updatedEntry.getKey() && localState.containsApplicationState(ApplicationState.STATUS_WITH_PORT))
                || (ApplicationState.RPC_ADDRESS == updatedEntry.getKey() && localState.containsApplicationState(ApplicationState.NATIVE_ADDRESS_AND_PORT)))
                continue;
            doOnChangeNotifications(addr, updatedEntry.getKey(), updatedEntry.getValue());
        }
    }

    // notify that a local application state is going to change (doesn't get triggered for remote changes)
    private void doBeforeChangeNotifications(InetAddressAndPort addr, EndpointState epState, ApplicationState apState, VersionedValue newValue)
    {
        for (IEndpointStateChangeSubscriber subscriber : subscribers)
        {
            subscriber.beforeChange(addr, epState, apState, newValue);
        }
    }

    // notify that an application state has changed
    private void doOnChangeNotifications(InetAddressAndPort addr, ApplicationState state, VersionedValue value)
    {
        for (IEndpointStateChangeSubscriber subscriber : subscribers)
        {
            subscriber.onChange(addr, state, value);
        }
    }

    /* Request all the state for the endpoint in the gDigest */
    private void requestAll(GossipDigest gDigest, List<GossipDigest> deltaGossipDigestList, int remoteGeneration)
    {
        /* We are here since we have no data for this endpoint locally so request everthing. */
        deltaGossipDigestList.add(new GossipDigest(gDigest.getEndpoint(), remoteGeneration, 0));
        if (logger.isTraceEnabled())
            logger.trace("requestAll for {}", gDigest.getEndpoint());
    }

    /* Send all the data with version greater than maxRemoteVersion */
    private void sendAll(GossipDigest gDigest, Map<InetAddressAndPort, EndpointState> deltaEpStateMap, int maxRemoteVersion)
    {
        EndpointState localEpStatePtr = getStateForVersionBiggerThan(gDigest.getEndpoint(), maxRemoteVersion);
        if (localEpStatePtr != null)
            deltaEpStateMap.put(gDigest.getEndpoint(), localEpStatePtr);
    }

    /**
     * Used during a shadow round to collect the current state; this method clones the current state, no filtering
     * is done.
     *
     * During the shadow round its desirable to return gossip state for remote instances that were created by this
     * process also known as "empty", this is done for host replacement to be able to replace downed hosts that are
     * in the ring but have no state in gossip (see CASSANDRA-16213).
     *
     * This method is different than {@link #examineGossiper(List, List, Map)} with respect to how "empty" states are
     * dealt with; they are kept.
     */
    Map<InetAddressAndPort, EndpointState> examineShadowState()
    {
        logger.debug("Shadow request received, adding all states");
        Map<InetAddressAndPort, EndpointState> map = new HashMap<>();
        for (Entry<InetAddressAndPort, EndpointState> e : endpointStateMap.entrySet())
        {
            InetAddressAndPort endpoint = e.getKey();
            EndpointState state = new EndpointState(e.getValue());
            if (state.isEmptyWithoutStatus())
            {
                // We have no app states loaded for this endpoint, but we may well have
                // some state persisted in the system keyspace. This can happen in the case
                // of a full cluster bounce where one or more nodes fail to come up. As
                // gossip state is transient, the peers which do successfully start will be
                // aware of the failed nodes thanks to StorageService::initServer calling
                // Gossiper.instance::addSavedEndpoint with every endpoint in TokenMetadata,
                // which itself is populated from the system tables at startup.
                // Here we know that a peer which is starting up and attempting to perform
                // a shadow round of gossip. This peer is in one of two states:
                // * it is replacing a down node, in which case it needs to learn the tokens
                //   of the down node and optionally its host id.
                // * it needs to check that no other instance is already associated with its
                //   endpoint address and port.
                // To support both of these cases, we can add the tokens and host id from
                // the system table, if they exist. These are only ever persisted to the system
                // table when the actual node to which they apply enters the UP/NORMAL state.
                // This invariant will be preserved as nodes never persist or propagate the
                // results of a shadow round, so this communication will be strictly limited
                // to this node and the node performing the shadow round.
                UUID hostId = SystemKeyspace.loadHostIds().get(endpoint);
                if (null != hostId)
                {
                    state.addApplicationState(ApplicationState.HOST_ID,
                                                 StorageService.instance.valueFactory.hostId(hostId));
                }
                Set<Token> tokens = SystemKeyspace.loadTokens().get(endpoint);
                if (null != tokens && !tokens.isEmpty())
                {
                    state.addApplicationState(ApplicationState.TOKENS,
                                                 StorageService.instance.valueFactory.tokens(tokens));
                }
            }
            map.put(endpoint, state);
        }
        return map;
    }

    /**
     * This method is used to figure the state that the Gossiper has but Gossipee doesn't. The delta digests
     * and the delta state are built up.
     *
     * When a {@link EndpointState} is "empty" then it is filtered out and not added to the delta state (see CASSANDRA-16213).
     */
    void examineGossiper(List<GossipDigest> gDigestList, List<GossipDigest> deltaGossipDigestList, Map<InetAddressAndPort, EndpointState> deltaEpStateMap)
    {
        assert !gDigestList.isEmpty() : "examineGossiper called with empty digest list";
        for ( GossipDigest gDigest : gDigestList )
        {
            int remoteGeneration = gDigest.getGeneration();
            int maxRemoteVersion = gDigest.getMaxVersion();
            /* Get state associated with the end point in digest */
            EndpointState epStatePtr = endpointStateMap.get(gDigest.getEndpoint());
            /*
                Here we need to fire a GossipDigestAckMessage. If we have some data associated with this endpoint locally
                then we follow the "if" path of the logic. If we have absolutely nothing for this endpoint we need to
                request all the data for this endpoint.
            */
            if (epStatePtr != null)
            {
                int localGeneration = epStatePtr.getHeartBeatState().getGeneration();
                /* get the max version of all keys in the state associated with this endpoint */
                int maxLocalVersion = getMaxEndpointStateVersion(epStatePtr);
                if (remoteGeneration == localGeneration && maxRemoteVersion == maxLocalVersion)
                    continue;

                if (remoteGeneration > localGeneration)
                {
                    /* we request everything from the gossiper */
                    requestAll(gDigest, deltaGossipDigestList, remoteGeneration);
                }
                else if (remoteGeneration < localGeneration)
                {
                    /* send all data with generation = localgeneration and version > -1 */
                    sendAll(gDigest, deltaEpStateMap, HeartBeatState.EMPTY_VERSION);
                }
                else if (remoteGeneration == localGeneration)
                {
                    /*
                        If the max remote version is greater then we request the remote endpoint send us all the data
                        for this endpoint with version greater than the max version number we have locally for this
                        endpoint.
                        If the max remote version is lesser, then we send all the data we have locally for this endpoint
                        with version greater than the max remote version.
                    */
                    if (maxRemoteVersion > maxLocalVersion)
                    {
                        deltaGossipDigestList.add(new GossipDigest(gDigest.getEndpoint(), remoteGeneration, maxLocalVersion));
                    }
                    else if (maxRemoteVersion < maxLocalVersion)
                    {
                        /* send all data with generation = localgeneration and version > maxRemoteVersion */
                        sendAll(gDigest, deltaEpStateMap, maxRemoteVersion);
                    }
                }
            }
            else
            {
                /* We are here since we have no data for this endpoint locally so request everything. */
                requestAll(gDigest, deltaGossipDigestList, remoteGeneration);
            }
        }
    }

    public void start(int generationNumber)
    {
        start(generationNumber, new EnumMap<>(ApplicationState.class));
    }

    /**
     * Start the gossiper with the generation number, preloading the map of application states before starting
     */
    public void start(int generationNbr, Map<ApplicationState, VersionedValue> preloadLocalStates)
    {
        buildSeedsList();
        /* initialize the heartbeat state for this localEndpoint */
        maybeInitializeLocalState(generationNbr);
        EndpointState localState = endpointStateMap.get(FBUtilities.getBroadcastAddressAndPort());
        localState.addApplicationStates(preloadLocalStates);
        minVersionSupplier.recompute();

        //notify snitches that Gossiper is about to start
        DatabaseDescriptor.getEndpointSnitch().gossiperStarting();
        if (logger.isTraceEnabled())
            logger.trace("gossip started with generation {}", localState.getHeartBeatState().getGeneration());

        scheduledGossipTask = executor.scheduleWithFixedDelay(new GossipTask(),
                                                              Gossiper.intervalInMillis,
                                                              Gossiper.intervalInMillis,
                                                              TimeUnit.MILLISECONDS);
    }

    public synchronized Map<InetAddressAndPort, EndpointState> doShadowRound()
    {
        return doShadowRound(Collections.EMPTY_SET);
    }

    /**
     * Do a single 'shadow' round of gossip by retrieving endpoint states that will be stored exclusively in the
     * map return value, instead of endpointStateMap.
     *
     * Used when preparing to join the ring:
     * <ul>
     *     <li>when replacing a node, to get and assume its tokens</li>
     *     <li>when joining, to check that the local host id matches any previous id for the endpoint address</li>
     * </ul>
     *
     * Method is synchronized, as we use an in-progress flag to indicate that shadow round must be cleared
     * again by calling {@link Gossiper#maybeFinishShadowRound(InetAddressAndPort, boolean, Map)}. This will update
     * {@link Gossiper#endpointShadowStateMap} with received values, in order to return an immutable copy to the
     * caller of {@link Gossiper#doShadowRound()}. Therefor only a single shadow round execution is permitted at
     * the same time.
     *
     * @param peers Additional peers to try gossiping with.
     * @return endpoint states gathered during shadow round or empty map
     */
    public synchronized Map<InetAddressAndPort, EndpointState> doShadowRound(Set<InetAddressAndPort> peers)
    {
        buildSeedsList();
        // it may be that the local address is the only entry in the seed + peers
        // list in which case, attempting a shadow round is pointless
        if (seeds.isEmpty() && peers.isEmpty())
            return endpointShadowStateMap;

        boolean isSeed = DatabaseDescriptor.getSeeds().contains(FBUtilities.getBroadcastAddressAndPort());
        // We double RING_DELAY if we're not a seed to increase chance of successful startup during a full cluster bounce,
        // giving the seeds a chance to startup before we fail the shadow round
        int shadowRoundDelay =  isSeed ? StorageService.RING_DELAY : StorageService.RING_DELAY * 2;
        seedsInShadowRound.clear();
        endpointShadowStateMap.clear();
        // send a completely empty syn
        List<GossipDigest> gDigests = new ArrayList<>();
        GossipDigestSyn digestSynMessage = new GossipDigestSyn(DatabaseDescriptor.getClusterName(),
                DatabaseDescriptor.getPartitionerName(),
                gDigests);
        Message<GossipDigestSyn> message = Message.out(GOSSIP_DIGEST_SYN, digestSynMessage);

        inShadowRound = true;
        boolean includePeers = false;
        int slept = 0;
        try
        {
            while (true)
            {
                if (slept % 5000 == 0)
                { // CASSANDRA-8072, retry at the beginning and every 5 seconds
                    logger.trace("Sending shadow round GOSSIP DIGEST SYN to seeds {}", seeds);

                    for (InetAddressAndPort seed : seeds)
                        MessagingService.instance().send(message, seed);

                    // Send to any peers we already know about, but only if a seed didn't respond.
                    if (includePeers)
                    {
                        logger.trace("Sending shadow round GOSSIP DIGEST SYN to known peers {}", peers);
                        for (InetAddressAndPort peer : peers)
                            MessagingService.instance().send(message, peer);
                    }
                    includePeers = true;
                }

                Thread.sleep(1000);
                if (!inShadowRound)
                    break;

                slept += 1000;
                if (slept > shadowRoundDelay)
                {
                    // if we got here no peers could be gossiped to. If we're a seed that's OK, but otherwise we stop. See CASSANDRA-13851
                    if (!isSeed)
                        throw new RuntimeException("Unable to gossip with any peers");

                    inShadowRound = false;
                    break;
                }
            }
        }
        catch (InterruptedException wtf)
        {
            throw new RuntimeException(wtf);
        }

        return ImmutableMap.copyOf(endpointShadowStateMap);
    }

    @VisibleForTesting
    void buildSeedsList()
    {
        for (InetAddressAndPort seed : DatabaseDescriptor.getSeeds())
        {
            if (seed.equals(FBUtilities.getBroadcastAddressAndPort()))
                continue;
            seeds.add(seed);
        }
    }

    /**
     * JMX interface for triggering an update of the seed node list.
     */
    public List<String> reloadSeeds()
    {
        logger.trace("Triggering reload of seed node list");

        // Get the new set in the same that buildSeedsList does
        Set<InetAddressAndPort> tmp = new HashSet<>();
        try
        {
            for (InetAddressAndPort seed : DatabaseDescriptor.getSeeds())
            {
                if (seed.equals(FBUtilities.getBroadcastAddressAndPort()))
                    continue;
                tmp.add(seed);
            }
        }
        // If using the SimpleSeedProvider invalid yaml added to the config since startup could
        // cause this to throw. Additionally, third party seed providers may throw exceptions.
        // Handle the error and return a null to indicate that there was a problem.
        catch (Throwable e)
        {
            JVMStabilityInspector.inspectThrowable(e);
            logger.warn("Error while getting seed node list: {}", e.getLocalizedMessage());
            return null;
        }

        if (tmp.size() == 0)
        {
            logger.trace("New seed node list is empty. Not updating seed list.");
            return getSeeds();
        }

        if (tmp.equals(seeds))
        {
            logger.trace("New seed node list matches the existing list.");
            return getSeeds();
        }

        // Add the new entries
        seeds.addAll(tmp);
        // Remove the old entries
        seeds.retainAll(tmp);
        logger.trace("New seed node list after reload {}", seeds);
        return getSeeds();
    }

    /**
     * JMX endpoint for getting the list of seeds from the node
     */
    public List<String> getSeeds()
    {
        List<String> seedList = new ArrayList<>();
        for (InetAddressAndPort seed : seeds)
        {
            seedList.add(seed.toString());
        }
        return seedList;
    }

    // initialize local HB state if needed, i.e., if gossiper has never been started before.
    public void maybeInitializeLocalState(int generationNbr)
    {
        HeartBeatState hbState = new HeartBeatState(generationNbr);
        EndpointState localState = new EndpointState(hbState);
        localState.markAlive();
        endpointStateMap.putIfAbsent(FBUtilities.getBroadcastAddressAndPort(), localState);
    }

    public void forceNewerGeneration()
    {
        EndpointState epstate = endpointStateMap.get(FBUtilities.getBroadcastAddressAndPort());
        epstate.getHeartBeatState().forceNewerGenerationUnsafe();
    }


    /**
     * Add an endpoint we knew about previously, but whose state is unknown
     */
    public void addSavedEndpoint(InetAddressAndPort ep)
    {
        checkProperThreadForStateMutation();
        if (ep.equals(FBUtilities.getBroadcastAddressAndPort()))
        {
            logger.debug("Attempt to add self as saved endpoint");
            return;
        }

        //preserve any previously known, in-memory data about the endpoint (such as DC, RACK, and so on)
        EndpointState epState = endpointStateMap.get(ep);
        if (epState != null)
        {
            logger.debug("not replacing a previous epState for {}, but reusing it: {}", ep, epState);
            epState.setHeartBeatState(HeartBeatState.empty());
        }
        else
        {
            epState = new EndpointState(HeartBeatState.empty());
            logger.info("Adding {} as there was no previous epState; new state is {}", ep, epState);
        }

        epState.markDead();
        endpointStateMap.put(ep, epState);
        silentlyMarkDead(ep, epState);
        if (logger.isTraceEnabled())
            logger.trace("Adding saved endpoint {} {}", ep, epState.getHeartBeatState().getGeneration());
    }

    private void addLocalApplicationStateInternal(ApplicationState state, VersionedValue value)
    {
        assert taskLock.isHeldByCurrentThread();
        InetAddressAndPort epAddr = FBUtilities.getBroadcastAddressAndPort();
        EndpointState epState = endpointStateMap.get(epAddr);
        assert epState != null : "Can't find endpoint state for " + epAddr;
        // Fire "before change" notifications:
        doBeforeChangeNotifications(epAddr, epState, state, value);
        // Notifications may have taken some time, so preventively raise the version
        // of the new value, otherwise it could be ignored by the remote node
        // if another value with a newer version was received in the meantime:
        value = StorageService.instance.valueFactory.cloneWithHigherVersion(value);
        // Add to local application state and fire "on change" notifications:
        epState.addApplicationState(state, value);
        doOnChangeNotifications(epAddr, state, value);
    }

    public void addLocalApplicationState(ApplicationState applicationState, VersionedValue value)
    {
        addLocalApplicationStates(Arrays.asList(Pair.create(applicationState, value)));
    }

    public void addLocalApplicationStates(List<Pair<ApplicationState, VersionedValue>> states)
    {
        taskLock.lock();
        try
        {
            for (Pair<ApplicationState, VersionedValue> pair : states)
            {
               addLocalApplicationStateInternal(pair.left, pair.right);
            }
        }
        finally
        {
            taskLock.unlock();
        }

    }

    public void stop()
    {
        EndpointState mystate = endpointStateMap.get(FBUtilities.getBroadcastAddressAndPort());
        if (mystate != null && !isSilentShutdownState(mystate) && StorageService.instance.isJoined())
        {
            logger.info("Announcing shutdown");
            addLocalApplicationState(ApplicationState.STATUS_WITH_PORT, StorageService.instance.valueFactory.shutdown(true));
            addLocalApplicationState(ApplicationState.STATUS, StorageService.instance.valueFactory.shutdown(true));
            Message message = Message.out(Verb.GOSSIP_SHUTDOWN, noPayload);
            for (InetAddressAndPort ep : liveEndpoints)
                MessagingService.instance().send(message, ep);
            Uninterruptibles.sleepUninterruptibly(Integer.getInteger("cassandra.shutdown_announce_in_ms", 2000), TimeUnit.MILLISECONDS);
        }
        else
            logger.warn("No local state, state is in silent shutdown, or node hasn't joined, not announcing shutdown");
        if (scheduledGossipTask != null)
            scheduledGossipTask.cancel(false);
    }

    public boolean isEnabled()
    {
        ScheduledFuture<?> scheduledGossipTask = this.scheduledGossipTask;
        return (scheduledGossipTask != null) && (!scheduledGossipTask.isCancelled());
    }

    public boolean sufficientForStartupSafetyCheck(Map<InetAddressAndPort, EndpointState> epStateMap)
    {
        // it is possible for a previously queued ack to be sent to us when we come back up in shadow
        EndpointState localState = epStateMap.get(FBUtilities.getBroadcastAddressAndPort());
        // return false if response doesn't contain state necessary for safety check
        return localState == null || isDeadState(localState) || localState.containsApplicationState(ApplicationState.HOST_ID);
    }

    protected void maybeFinishShadowRound(InetAddressAndPort respondent, boolean isInShadowRound, Map<InetAddressAndPort, EndpointState> epStateMap)
    {
        if (inShadowRound)
        {
            if (!isInShadowRound)
            {
                if (!sufficientForStartupSafetyCheck(epStateMap))
                {
                    logger.debug("Not exiting shadow round because received ACK with insufficient states {} -> {}",
                                 FBUtilities.getBroadcastAddressAndPort(), epStateMap.get(FBUtilities.getBroadcastAddressAndPort()));
                    return;
                }

                if (!seeds.contains(respondent))
                    logger.warn("Received an ack from {}, who isn't a seed. Ensure your seed list includes a live node. Exiting shadow round",
                                respondent);
                logger.debug("Received a regular ack from {}, can now exit shadow round", respondent);
                // respondent sent back a full ack, so we can exit our shadow round
                endpointShadowStateMap.putAll(epStateMap);
                inShadowRound = false;
                seedsInShadowRound.clear();
            }
            else
            {
                // respondent indicates it too is in a shadow round, if all seeds
                // are in this state then we can exit our shadow round. Otherwise,
                // we keep retrying the SR until one responds with a full ACK or
                // we learn that all seeds are in SR.
                logger.debug("Received an ack from {} indicating it is also in shadow round", respondent);
                seedsInShadowRound.add(respondent);
                if (seedsInShadowRound.containsAll(seeds))
                {
                    logger.debug("All seeds are in a shadow round, clearing this node to exit its own");
                    inShadowRound = false;
                    seedsInShadowRound.clear();
                }
            }
        }
    }

    protected boolean isInShadowRound()
    {
        return inShadowRound;
    }

    /**
     * Creates a new dead {@link EndpointState} that is {@link EndpointState#isEmptyWithoutStatus() empty}.  This is used during
     * host replacement for edge cases where the seed notified that the endpoint was empty, so need to add such state
     * into gossip explicitly (as empty endpoints are not gossiped outside of the shadow round).
     *
     * see CASSANDRA-16213
     */
    public void initializeUnreachableNodeUnsafe(InetAddressAndPort addr)
    {
        EndpointState state = new EndpointState(HeartBeatState.empty());
        state.markDead();
        EndpointState oldState = endpointStateMap.putIfAbsent(addr, state);
        if (null != oldState)
        {
            throw new RuntimeException("Attempted to initialize endpoint state for unreachable node, " +
                                       "but found existing endpoint state for it.");
        }
    }

    @VisibleForTesting
    public void initializeNodeUnsafe(InetAddressAndPort addr, UUID uuid, int generationNbr)
    {
        initializeNodeUnsafe(addr, uuid, MessagingService.current_version, generationNbr);
    }

    @VisibleForTesting
    public void initializeNodeUnsafe(InetAddressAndPort addr, UUID uuid, int netVersion, int generationNbr)
    {
        HeartBeatState hbState = new HeartBeatState(generationNbr);
        EndpointState newState = new EndpointState(hbState);
        newState.markAlive();
        EndpointState oldState = endpointStateMap.putIfAbsent(addr, newState);
        EndpointState localState = oldState == null ? newState : oldState;

        // always add the version state
        Map<ApplicationState, VersionedValue> states = new EnumMap<>(ApplicationState.class);
        states.put(ApplicationState.NET_VERSION, StorageService.instance.valueFactory.networkVersion(netVersion));
        states.put(ApplicationState.HOST_ID, StorageService.instance.valueFactory.hostId(uuid));
        localState.addApplicationStates(states);
    }

    @VisibleForTesting
    public void injectApplicationState(InetAddressAndPort endpoint, ApplicationState state, VersionedValue value)
    {
        EndpointState localState = endpointStateMap.get(endpoint);
        localState.addApplicationState(state, value);
    }

    public long getEndpointDowntime(String address) throws UnknownHostException
    {
        return getEndpointDowntime(InetAddressAndPort.getByName(address));
    }

    public int getCurrentGenerationNumber(String address) throws UnknownHostException
    {
        return getCurrentGenerationNumber(InetAddressAndPort.getByName(address));
    }

    public void addExpireTimeForEndpoint(InetAddressAndPort endpoint, long expireTime)
    {
        if (logger.isDebugEnabled())
        {
            logger.debug("adding expire time for endpoint : {} ({})", endpoint, expireTime);
        }
        expireTimeEndpointMap.put(endpoint, expireTime);
    }

    public static long computeExpireTime()
    {
        return System.currentTimeMillis() + Gossiper.aVeryLongTime;
    }

    @Nullable
    public CassandraVersion getReleaseVersion(InetAddressAndPort ep)
    {
        EndpointState state = getEndpointStateForEndpoint(ep);
        return state != null ? state.getReleaseVersion() : null;
    }

    public Map<String, List<String>> getReleaseVersionsWithPort()
    {
        Map<String, List<String>> results = new HashMap<>();
        Iterable<InetAddressAndPort> allHosts = Iterables.concat(Gossiper.instance.getLiveMembers(), Gossiper.instance.getUnreachableMembers());

        for (InetAddressAndPort host : allHosts)
        {
            CassandraVersion version = getReleaseVersion(host);
            String stringVersion = version == null ? "" : version.toString();
            List<String> hosts = results.get(stringVersion);
            if (hosts == null)
            {
                hosts = new ArrayList<>();
                results.put(stringVersion, hosts);
            }
            hosts.add(host.getHostAddressAndPort());
        }

        return results;
    }

    @Nullable
    public UUID getSchemaVersion(InetAddressAndPort ep)
    {
        EndpointState state = getEndpointStateForEndpoint(ep);
        return state != null ? state.getSchemaVersion() : null;
    }

    public static void waitToSettle()
    {
        int forceAfter = Integer.getInteger("cassandra.skip_wait_for_gossip_to_settle", -1);
        if (forceAfter == 0)
        {
            return;
        }
        final int GOSSIP_SETTLE_MIN_WAIT_MS = Integer.getInteger("cassandra.gossip_settle_min_wait_ms", 5000);
        final int GOSSIP_SETTLE_POLL_INTERVAL_MS = Integer.getInteger("cassandra.gossip_settle_interval_ms", 1000);
        final int GOSSIP_SETTLE_POLL_SUCCESSES_REQUIRED = Integer.getInteger("cassandra.gossip_settle_poll_success_required", 3);

        logger.info("Waiting for gossip to settle...");
        Uninterruptibles.sleepUninterruptibly(GOSSIP_SETTLE_MIN_WAIT_MS, TimeUnit.MILLISECONDS);
        int totalPolls = 0;
        int numOkay = 0;
<<<<<<< HEAD
        int epSize = Gossiper.instance.getEndpointCount();
        while (numOkay < GOSSIP_SETTLE_POLL_SUCCESSES_REQUIRED)
        {
            Uninterruptibles.sleepUninterruptibly(GOSSIP_SETTLE_POLL_INTERVAL_MS, TimeUnit.MILLISECONDS);
            int currentSize = Gossiper.instance.getEndpointCount();
=======
        int epSize = Gossiper.instance.getEndpointStates().size();
        int liveSize = Gossiper.instance.getLiveMembers().size();
        while (numOkay < GOSSIP_SETTLE_POLL_SUCCESSES_REQUIRED)
        {
            Uninterruptibles.sleepUninterruptibly(GOSSIP_SETTLE_POLL_INTERVAL_MS, TimeUnit.MILLISECONDS);
            int currentSize = Gossiper.instance.getEndpointStates().size();
            int currentLive = Gossiper.instance.getLiveMembers().size();
>>>>>>> 64d953fd
            totalPolls++;
            if (currentSize == epSize && currentLive == liveSize)
            {
                logger.debug("Gossip looks settled.");
                numOkay++;
            }
            else
            {
                logger.info("Gossip not settled after {} polls.", totalPolls);
                numOkay = 0;
            }
            epSize = currentSize;
            liveSize = currentLive;
            if (forceAfter > 0 && totalPolls > forceAfter)
            {
                logger.warn("Gossip not settled but startup forced by cassandra.skip_wait_for_gossip_to_settle. Gossip total polls: {}",
                            totalPolls);
                break;
            }
        }
        if (totalPolls > GOSSIP_SETTLE_POLL_SUCCESSES_REQUIRED)
            logger.info("Gossip settled after {} extra polls; proceeding", totalPolls - GOSSIP_SETTLE_POLL_SUCCESSES_REQUIRED);
        else
            logger.info("No gossip backlog; proceeding");
    }

    /**
     * Blockingly wait for all live nodes to agree on the current schema version.
     *
     * @param maxWait maximum time to wait for schema agreement
     * @param unit TimeUnit of maxWait
     * @return true if agreement was reached, false if not
     */
    public boolean waitForSchemaAgreement(long maxWait, TimeUnit unit, BooleanSupplier abortCondition)
    {
        int waited = 0;
        int toWait = 50;

        Set<InetAddressAndPort> members = getLiveTokenOwners();

        while (true)
        {
            if (nodesAgreeOnSchema(members))
                return true;

            if (waited >= unit.toMillis(maxWait) || abortCondition.getAsBoolean())
                return false;

            Uninterruptibles.sleepUninterruptibly(toWait, TimeUnit.MILLISECONDS);
            waited += toWait;
            toWait = Math.min(1000, toWait * 2);
        }
    }

    /**
     * Returns {@code false} only if the information about the version of each node in the cluster is available and
     * ALL the nodes are on 4.0+ (regardless of the patch version).
     */
    public boolean hasMajorVersion3Nodes()
    {
        return isUpgradingFromVersionLowerThan(CassandraVersion.CASSANDRA_4_0) || // this is quite obvious
               // however if we discovered only nodes at current version so far (in particular only this node),
               // but still there are nodes with unknown version, we also want to report that the cluster may have nodes at 3.x
               upgradeInProgressPossible && !isUpgradingFromVersionLowerThan(SystemKeyspace.CURRENT_VERSION.familyLowerBound.get());
    }

    /**
     * Returns {@code true} if there are nodes on version lower than the provided version
     */
    public boolean isUpgradingFromVersionLowerThan(CassandraVersion referenceVersion)
    {
        CassandraVersion v = upgradeFromVersionMemoized.get();
        if (SystemKeyspace.NULL_VERSION.equals(v) && scheduledGossipTask == null)
            return false;

        return v != null && v.compareTo(referenceVersion) < 0;
    }

    private boolean nodesAgreeOnSchema(Collection<InetAddressAndPort> nodes)
    {
        UUID expectedVersion = null;

        for (InetAddressAndPort node : nodes)
        {
            EndpointState state = getEndpointStateForEndpoint(node);
            UUID remoteVersion = state.getSchemaVersion();

            if (null == expectedVersion)
                expectedVersion = remoteVersion;

            if (null == expectedVersion || !expectedVersion.equals(remoteVersion))
                return false;
        }

        return true;
    }

    @VisibleForTesting
    public void stopShutdownAndWait(long timeout, TimeUnit unit) throws InterruptedException, TimeoutException
    {
        stop();
        ExecutorUtils.shutdownAndWait(timeout, unit, executor);
    }

    @Nullable
    public CassandraVersion getMinVersion(long delay, TimeUnit timeUnit)
    {
        try
        {
            return minVersionSupplier.get(delay, timeUnit);
        }
        catch (TimeoutException e)
        {
            // Timeouts here are harmless: they won't cause reprepares and may only
            // cause the old version of the hash to be kept for longer
            return null;
        }
        catch (Throwable e)
        {
            logger.error("Caught an exception while waiting for min version", e);
            return null;
        }
    }

    @Nullable
    private String getReleaseVersionString(InetAddressAndPort ep)
    {
        EndpointState state = getEndpointStateForEndpoint(ep);
        if (state == null)
            return null;

        VersionedValue value = state.getApplicationState(ApplicationState.RELEASE_VERSION);
        return value == null ? null : value.value;
    }

    private CassandraVersion computeMinVersion()
    {
        CassandraVersion minVersion = null;

        for (InetAddressAndPort addr : Iterables.concat(Gossiper.instance.getLiveMembers(),
                                                 Gossiper.instance.getUnreachableMembers()))
        {
            String versionString = getReleaseVersionString(addr);
            // Raced with changes to gossip state, wait until next iteration
            if (versionString == null)
                return null;

            CassandraVersion version;

            try
            {
                version = new CassandraVersion(versionString);
            }
            catch (Throwable t)
            {
                JVMStabilityInspector.inspectThrowable(t);
                String message = String.format("Can't parse version string %s", versionString);
                logger.warn(message);
                if (logger.isDebugEnabled())
                    logger.debug(message, t);
                return null;
            }

            if (minVersion == null || version.compareTo(minVersion) < 0)
                minVersion = version;
        }

        return minVersion;
    }
}<|MERGE_RESOLUTION|>--- conflicted
+++ resolved
@@ -38,17 +38,13 @@
 import com.google.common.util.concurrent.ListenableFutureTask;
 import com.google.common.util.concurrent.Uninterruptibles;
 
-<<<<<<< HEAD
 import org.apache.cassandra.concurrent.JMXEnabledSingleThreadExecutor;
+import org.apache.cassandra.config.CassandraRelevantProperties;
+import org.apache.cassandra.exceptions.RequestFailureReason;
 import org.apache.cassandra.locator.InetAddressAndPort;
 import org.apache.cassandra.net.NoPayload;
 import org.apache.cassandra.net.Verb;
 import org.apache.cassandra.utils.CassandraVersion;
-=======
-import io.netty.util.concurrent.FastThreadLocal;
-import org.apache.cassandra.exceptions.RequestFailureReason;
-import org.apache.cassandra.net.IAsyncCallbackWithFailure;
->>>>>>> 64d953fd
 import org.apache.cassandra.utils.ExecutorUtils;
 import org.apache.cassandra.utils.ExpiringMemoizingSupplier;
 import org.apache.cassandra.utils.MBeanWrapper;
@@ -142,7 +138,7 @@
     final Set<InetAddressAndPort> liveEndpoints = new ConcurrentSkipListSet<>();
 
     /* Inflight echo requests. */
-    private final Set<InetAddress> inflightEcho = new ConcurrentSkipListSet<>(inetcomparator);
+    private final Set<InetAddressAndPort> inflightEcho = new ConcurrentSkipListSet<>();
 
     /* unreachable member set */
     private final Map<InetAddressAndPort, Long> unreachableEndpoints = new ConcurrentHashMap<>();
@@ -1066,7 +1062,7 @@
                             // to make sure that the previous read data was correct
                             logger.info("Race condition marking {} as a FatClient; ignoring", endpoint);
                             return;
-                        }                        
+                        }
                         removeEndpoint(endpoint); // will put it in justRemovedEndpoints to respect quarantine delay
                         evictFromMembership(endpoint); // can get rid of the state immediately
                     });
@@ -1302,51 +1298,22 @@
 
     private void markAlive(final InetAddressAndPort addr, final EndpointState localState)
     {
-<<<<<<< HEAD
+        if (inflightEcho.contains(addr))
+        {
+            return;
+        }
+        inflightEcho.add(addr);
+
         localState.markDead();
 
         Message<NoPayload> echoMessage = Message.out(ECHO_REQ, noPayload);
         logger.trace("Sending ECHO_REQ to {}", addr);
-        RequestCallback echoHandler = msg ->
-        {
-            // force processing of the echo response onto the gossip stage, as it comes in on the REQUEST_RESPONSE stage
-            runInGossipStageBlocking(() -> realMarkAlive(addr, localState));
-        };
-
-        MessagingService.instance().sendWithCallback(echoMessage, addr, echoHandler);
-
-        GossiperDiagnostics.markedAlive(this, addr, localState);
-=======
-        if (MessagingService.instance().getVersion(addr) < MessagingService.VERSION_20)
-        {
-            realMarkAlive(addr, localState);
-            return;
-        }
-
-        if (inflightEcho.contains(addr))
-        {
-            return;
-        }
-        inflightEcho.add(addr);
-
-        localState.markDead();
-
-        MessageOut<EchoMessage> echoMessage = new MessageOut<EchoMessage>(MessagingService.Verb.ECHO, EchoMessage.instance, EchoMessage.serializer);
-        logger.trace("Sending a EchoMessage to {}", addr);
-        IAsyncCallbackWithFailure echoHandler = new IAsyncCallbackWithFailure()
-        {
-            public void onFailure(InetAddress from, RequestFailureReason failureReason)
-            {
-                inflightEcho.remove(addr);
-            }
-
-            public boolean isLatencyForSnitch()
-            {
-                return false;
-            }
-
-            public void response(MessageIn msg)
-            {
+        RequestCallback echoHandler = new RequestCallback()
+        {
+            @Override
+            public void onResponse(Message msg)
+            {
+                // force processing of the echo response onto the gossip stage, as it comes in on the REQUEST_RESPONSE stage
                 runInGossipStageBlocking(() -> {
                     try
                     {
@@ -1358,10 +1325,23 @@
                     }
                 });
             }
+
+            @Override
+            public boolean invokeOnFailure()
+            {
+                return true;
+            }
+
+            @Override
+            public void onFailure(InetAddressAndPort from, RequestFailureReason failureReason)
+            {
+                inflightEcho.remove(addr);
+            }
         };
 
-        MessagingService.instance().sendRRWithFailure(echoMessage, addr, echoHandler);
->>>>>>> 64d953fd
+        MessagingService.instance().sendWithCallback(echoMessage, addr, echoHandler);
+
+        GossiperDiagnostics.markedAlive(this, addr, localState);
     }
 
     @VisibleForTesting
@@ -1391,14 +1371,7 @@
         checkProperThreadForStateMutation();
         if (logger.isTraceEnabled())
             logger.trace("marking as down {}", addr);
-<<<<<<< HEAD
         silentlyMarkDead(addr, localState);
-=======
-        localState.markDead();
-        liveEndpoints.remove(addr);
-        inflightEcho.remove(addr);
-        unreachableEndpoints.put(addr, System.nanoTime());
->>>>>>> 64d953fd
         logger.info("InetAddress {} is now DOWN", addr);
         for (IEndpointStateChangeSubscriber subscriber : subscribers)
             subscriber.onDead(addr, localState);
@@ -1417,6 +1390,7 @@
     {
         localState.markDead();
         liveEndpoints.remove(addr);
+        inflightEcho.remove(addr);
         unreachableEndpoints.put(addr, System.nanoTime());
     }
 
@@ -2281,29 +2255,21 @@
         {
             return;
         }
-        final int GOSSIP_SETTLE_MIN_WAIT_MS = Integer.getInteger("cassandra.gossip_settle_min_wait_ms", 5000);
-        final int GOSSIP_SETTLE_POLL_INTERVAL_MS = Integer.getInteger("cassandra.gossip_settle_interval_ms", 1000);
-        final int GOSSIP_SETTLE_POLL_SUCCESSES_REQUIRED = Integer.getInteger("cassandra.gossip_settle_poll_success_required", 3);
+        final int GOSSIP_SETTLE_MIN_WAIT_MS = CassandraRelevantProperties.GOSSIP_SETTLE_MIN_WAIT_MS.getInt();
+        final int GOSSIP_SETTLE_POLL_INTERVAL_MS = CassandraRelevantProperties.GOSSIP_SETTLE_POLL_INTERVAL_MS.getInt();
+        final int GOSSIP_SETTLE_POLL_SUCCESSES_REQUIRED = CassandraRelevantProperties.GOSSIP_SETTLE_POLL_SUCCESSES_REQUIRED.getInt();
 
         logger.info("Waiting for gossip to settle...");
         Uninterruptibles.sleepUninterruptibly(GOSSIP_SETTLE_MIN_WAIT_MS, TimeUnit.MILLISECONDS);
         int totalPolls = 0;
         int numOkay = 0;
-<<<<<<< HEAD
         int epSize = Gossiper.instance.getEndpointCount();
+        int liveSize = Gossiper.instance.getLiveMembers().size();
         while (numOkay < GOSSIP_SETTLE_POLL_SUCCESSES_REQUIRED)
         {
             Uninterruptibles.sleepUninterruptibly(GOSSIP_SETTLE_POLL_INTERVAL_MS, TimeUnit.MILLISECONDS);
             int currentSize = Gossiper.instance.getEndpointCount();
-=======
-        int epSize = Gossiper.instance.getEndpointStates().size();
-        int liveSize = Gossiper.instance.getLiveMembers().size();
-        while (numOkay < GOSSIP_SETTLE_POLL_SUCCESSES_REQUIRED)
-        {
-            Uninterruptibles.sleepUninterruptibly(GOSSIP_SETTLE_POLL_INTERVAL_MS, TimeUnit.MILLISECONDS);
-            int currentSize = Gossiper.instance.getEndpointStates().size();
             int currentLive = Gossiper.instance.getLiveMembers().size();
->>>>>>> 64d953fd
             totalPolls++;
             if (currentSize == epSize && currentLive == liveSize)
             {
