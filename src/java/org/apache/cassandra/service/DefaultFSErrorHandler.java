/*
 * Licensed to the Apache Software Foundation (ASF) under one
 * or more contributor license agreements.  See the NOTICE file
 * distributed with this work for additional information
 * regarding copyright ownership.  The ASF licenses this file
 * to you under the Apache License, Version 2.0 (the
 * "License"); you may not use this file except in compliance
 * with the License.  You may obtain a copy of the License at
 *
 *     http://www.apache.org/licenses/LICENSE-2.0
 *
 * Unless required by applicable law or agreed to in writing, software
 * distributed under the License is distributed on an "AS IS" BASIS,
 * WITHOUT WARRANTIES OR CONDITIONS OF ANY KIND, either express or implied.
 * See the License for the specific language governing permissions and
 * limitations under the License.
 */

package org.apache.cassandra.service;

<<<<<<< HEAD

import org.apache.cassandra.io.util.File;
=======
import java.io.File;
import java.util.Set;

import com.google.common.collect.ImmutableSet;
>>>>>>> c4a305d1
import org.slf4j.Logger;
import org.slf4j.LoggerFactory;

import org.apache.cassandra.config.DatabaseDescriptor;
import org.apache.cassandra.db.DisallowedDirectories;
import org.apache.cassandra.db.Keyspace;
import org.apache.cassandra.io.*;
import org.apache.cassandra.io.sstable.CorruptSSTableException;
import org.apache.cassandra.utils.JVMStabilityInspector;

public class DefaultFSErrorHandler implements FSErrorHandler
{
    private static final Logger logger = LoggerFactory.getLogger(DefaultFSErrorHandler.class);

    private static final Set<Class<?>> exceptionsSkippingDataRemoval = ImmutableSet.of(OutOfMemoryError.class);

    @Override
    public void handleCorruptSSTable(CorruptSSTableException e)
    {
        if (!StorageService.instance.isDaemonSetupCompleted())
            handleStartupFSError(e);

        switch (DatabaseDescriptor.getDiskFailurePolicy())
        {
            case die:
            case stop_paranoid:
                // exception not logged here on purpose as it is already logged
                logger.error("Stopping transports as disk_failure_policy is " + DatabaseDescriptor.getDiskFailurePolicy());
                StorageService.instance.stopTransports();
                break;
        }
    }

    @Override
    public void handleFSError(FSError e)
    {
        if (!StorageService.instance.isDaemonSetupCompleted())
            handleStartupFSError(e);

        switch (DatabaseDescriptor.getDiskFailurePolicy())
        {
            case die:
            case stop_paranoid:
            case stop:
                // exception not logged here on purpose as it is already logged
                logger.error("Stopping transports as disk_failure_policy is " + DatabaseDescriptor.getDiskFailurePolicy());
                StorageService.instance.stopTransports();
                break;
            case best_effort:

                // There are a few scenarios where we know that the node will not be able to operate properly.
                // For those scenarios we want to stop the transports and let the administrators handle the problem.
                // Those scenarios are:
                // * All the disks are full
                // * All the disks for a given keyspace have been marked as unwriteable
                if (e instanceof FSDiskFullWriteError || e instanceof FSNoDiskAvailableForWriteError)
                {
                    logger.error("Stopping transports: " + e.getCause().getMessage());
                    StorageService.instance.stopTransports();
                }

                // for both read and write errors mark the path as unwritable.
<<<<<<< HEAD
                DisallowedDirectories.maybeMarkUnwritable(new File(e.path));
                if (e instanceof FSReadError)
=======
                DisallowedDirectories.maybeMarkUnwritable(e.path);
                if (e instanceof FSReadError && shouldMaybeRemoveData(e))
>>>>>>> c4a305d1
                {
                    File directory = DisallowedDirectories.maybeMarkUnreadable(new File(e.path));
                    if (directory != null)
                        Keyspace.removeUnreadableSSTables(directory);
                }
                break;
            case ignore:
                // already logged, so left nothing to do
                break;
            default:
                throw new IllegalStateException();
        }
    }

<<<<<<< HEAD
    @Override
    public void handleStartupFSError(Throwable t)
=======
    private boolean shouldMaybeRemoveData(Throwable error)
    {
        for (Throwable t = error; t != null; t = t.getCause())
        {
            for (Class<?> c : exceptionsSkippingDataRemoval)
                if (c.isAssignableFrom(t.getClass()))
                    return false;
            for (Throwable s : t.getSuppressed())
                for (Class<?> c : exceptionsSkippingDataRemoval)
                    if (c.isAssignableFrom(s.getClass()))
                        return false;
        }

        return true;
    }

    private static void handleStartupFSError(Throwable t)
>>>>>>> c4a305d1
    {
        switch (DatabaseDescriptor.getDiskFailurePolicy())
        {
            case stop_paranoid:
            case stop:
            case die:
                logger.error("Exiting forcefully due to file system exception on startup, disk failure policy \"{}\"",
                             DatabaseDescriptor.getDiskFailurePolicy(),
                             t);
                JVMStabilityInspector.killCurrentJVM(t, true);
                break;
            default:
                break;
        }
    }
}<|MERGE_RESOLUTION|>--- conflicted
+++ resolved
@@ -18,15 +18,12 @@
 
 package org.apache.cassandra.service;
 
-<<<<<<< HEAD
 
-import org.apache.cassandra.io.util.File;
-=======
-import java.io.File;
 import java.util.Set;
 
 import com.google.common.collect.ImmutableSet;
->>>>>>> c4a305d1
+
+import org.apache.cassandra.io.util.File;
 import org.slf4j.Logger;
 import org.slf4j.LoggerFactory;
 
@@ -89,13 +86,8 @@
                 }
 
                 // for both read and write errors mark the path as unwritable.
-<<<<<<< HEAD
                 DisallowedDirectories.maybeMarkUnwritable(new File(e.path));
-                if (e instanceof FSReadError)
-=======
-                DisallowedDirectories.maybeMarkUnwritable(e.path);
                 if (e instanceof FSReadError && shouldMaybeRemoveData(e))
->>>>>>> c4a305d1
                 {
                     File directory = DisallowedDirectories.maybeMarkUnreadable(new File(e.path));
                     if (directory != null)
@@ -110,10 +102,6 @@
         }
     }
 
-<<<<<<< HEAD
-    @Override
-    public void handleStartupFSError(Throwable t)
-=======
     private boolean shouldMaybeRemoveData(Throwable error)
     {
         for (Throwable t = error; t != null; t = t.getCause())
@@ -130,8 +118,8 @@
         return true;
     }
 
-    private static void handleStartupFSError(Throwable t)
->>>>>>> c4a305d1
+    @Override
+    public void handleStartupFSError(Throwable t)
     {
         switch (DatabaseDescriptor.getDiskFailurePolicy())
         {
