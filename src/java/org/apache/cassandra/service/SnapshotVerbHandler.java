--- conflicted
+++ resolved
@@ -35,9 +35,6 @@
 public class SnapshotVerbHandler implements IVerbHandler<SnapshotCommand>
 {
     public static final SnapshotVerbHandler instance = new SnapshotVerbHandler();
-    public static final String REPAIRED_DATA_MISMATCH_SNAPSHOT_PREFIX = "RepairedDataMismatch-";
-    private static final Executor REPAIRED_DATA_MISMATCH_SNAPSHOT_EXECUTOR = Executors.newSingleThreadExecutor();
-
     private static final Logger logger = LoggerFactory.getLogger(SnapshotVerbHandler.class);
 
     public void doVerb(Message<SnapshotCommand> message)
@@ -47,15 +44,9 @@
         {
             Keyspace.clearSnapshot(command.snapshot_name, command.keyspace);
         }
-<<<<<<< HEAD
-        else if (command.snapshot_name.startsWith(REPAIRED_DATA_MISMATCH_SNAPSHOT_PREFIX))
-        {
-            REPAIRED_DATA_MISMATCH_SNAPSHOT_EXECUTOR.execute(new RepairedDataSnapshotTask(command, message.from()));
-=======
         else if (DiagnosticSnapshotService.isDiagnosticSnapshotRequest(command))
         {
-            DiagnosticSnapshotService.snapshot(command, message.from);
->>>>>>> e1a0db79
+            DiagnosticSnapshotService.snapshot(command, message.from());
         }
         else
         {
@@ -65,56 +56,4 @@
         logger.debug("Enqueuing response to snapshot request {} to {}", command.snapshot_name, message.from());
         MessagingService.instance().send(message.emptyResponse(), message.from());
     }
-
-    private static class RepairedDataSnapshotTask implements Runnable
-    {
-        final SnapshotCommand command;
-        final InetAddressAndPort from;
-
-        RepairedDataSnapshotTask(SnapshotCommand command, InetAddressAndPort from)
-        {
-            this.command = command;
-            this.from = from;
-        }
-
-        public void run()
-        {
-            try
-            {
-                Keyspace ks = Keyspace.open(command.keyspace);
-                if (ks == null)
-                {
-                    logger.info("Snapshot request received from {} for {}.{} but keyspace not found",
-                                from,
-                                command.keyspace,
-                                command.column_family);
-                    return;
-                }
-
-                ColumnFamilyStore cfs = ks.getColumnFamilyStore(command.column_family);
-                if (cfs.snapshotExists(command.snapshot_name))
-                {
-                    logger.info("Received snapshot request from {} for {}.{} following repaired data mismatch, " +
-                                "but snapshot with tag {} already exists",
-                                from,
-                                command.keyspace,
-                                command.column_family,
-                                command.snapshot_name);
-                    return;
-                }
-                logger.info("Creating snapshot requested by {} of {}.{} following repaired data mismatch",
-                            from,
-                            command.keyspace,
-                            command.column_family);
-                cfs.snapshot(command.snapshot_name);
-            }
-            catch (IllegalArgumentException e)
-            {
-                logger.warn("Snapshot request received from {} for {}.{} but table not found",
-                            from,
-                            command.keyspace,
-                            command.column_family);
-            }
-        }
-    }
 }