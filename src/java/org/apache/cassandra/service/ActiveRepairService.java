/*
 * Licensed to the Apache Software Foundation (ASF) under one
 * or more contributor license agreements.  See the NOTICE file
 * distributed with this work for additional information
 * regarding copyright ownership.  The ASF licenses this file
 * to you under the Apache License, Version 2.0 (the
 * "License"); you may not use this file except in compliance
 * with the License.  You may obtain a copy of the License at
 *
 *     http://www.apache.org/licenses/LICENSE-2.0
 *
 * Unless required by applicable law or agreed to in writing, software
 * distributed under the License is distributed on an "AS IS" BASIS,
 * WITHOUT WARRANTIES OR CONDITIONS OF ANY KIND, either express or implied.
 * See the License for the specific language governing permissions and
 * limitations under the License.
 */
package org.apache.cassandra.service;

import java.io.File;
import java.io.IOException;
import java.net.InetAddress;
import java.net.UnknownHostException;
import java.util.*;
import java.util.concurrent.*;
import java.util.concurrent.atomic.AtomicBoolean;

import com.google.common.collect.ImmutableMap;
import com.google.common.collect.Multimap;
import com.google.common.collect.Sets;
import com.google.common.util.concurrent.Futures;
import com.google.common.util.concurrent.ListenableFuture;
import com.google.common.util.concurrent.ListeningExecutorService;
import com.google.common.util.concurrent.MoreExecutors;
import org.slf4j.Logger;
import org.slf4j.LoggerFactory;

<<<<<<< HEAD
=======
import org.apache.cassandra.concurrent.JMXConfigurableThreadPoolExecutor;
import org.apache.cassandra.concurrent.NamedThreadFactory;
import org.apache.cassandra.config.DatabaseDescriptor;
>>>>>>> 03180469
import org.apache.cassandra.db.ColumnFamilyStore;
import org.apache.cassandra.db.SystemKeyspace;
import org.apache.cassandra.db.compaction.CompactionManager;
import org.apache.cassandra.dht.Range;
import org.apache.cassandra.dht.Token;
import org.apache.cassandra.gms.ApplicationState;
import org.apache.cassandra.gms.EndpointState;
import org.apache.cassandra.gms.FailureDetector;
import org.apache.cassandra.gms.Gossiper;
<<<<<<< HEAD
import org.apache.cassandra.gms.IFailureDetector;
import org.apache.cassandra.io.sstable.Component;
import org.apache.cassandra.io.sstable.format.SSTableReader;
=======
import org.apache.cassandra.gms.IEndpointStateChangeSubscriber;
import org.apache.cassandra.gms.IFailureDetectionEventListener;
import org.apache.cassandra.gms.VersionedValue;
import org.apache.cassandra.io.sstable.SSTableReader;
>>>>>>> 03180469
import org.apache.cassandra.locator.TokenMetadata;
import org.apache.cassandra.net.IAsyncCallbackWithFailure;
import org.apache.cassandra.net.MessageIn;
import org.apache.cassandra.net.MessageOut;
import org.apache.cassandra.net.MessagingService;
import org.apache.cassandra.repair.AnticompactionTask;
import org.apache.cassandra.repair.RepairJobDesc;
import org.apache.cassandra.repair.RepairParallelism;
import org.apache.cassandra.repair.RepairSession;
import org.apache.cassandra.repair.messages.*;
import org.apache.cassandra.utils.CassandraVersion;
import org.apache.cassandra.utils.FBUtilities;
import org.apache.cassandra.utils.UUIDGen;
import org.apache.cassandra.utils.concurrent.Ref;
import org.apache.cassandra.utils.concurrent.Refs;

/**
 * ActiveRepairService is the starting point for manual "active" repairs.
 *
 * Each user triggered repair will correspond to one or multiple repair session,
 * one for each token range to repair. On repair session might repair multiple
 * column families. For each of those column families, the repair session will
 * request merkle trees for each replica of the range being repaired, diff those
 * trees upon receiving them, schedule the streaming ofthe parts to repair (based on
 * the tree diffs) and wait for all those operation. See RepairSession for more
 * details.
 *
 * The creation of a repair session is done through the submitRepairSession that
 * returns a future on the completion of that session.
 */
public class ActiveRepairService implements IEndpointStateChangeSubscriber, IFailureDetectionEventListener
{
<<<<<<< HEAD
    /**
     * @deprecated this statuses are from the previous JMX notification service,
     * which will be deprecated on 4.0. For statuses of the new notification
     * service, see {@link org.apache.cassandra.streaming.StreamEvent.ProgressEvent}
     */
    @Deprecated
=======
    private static final Logger logger = LoggerFactory.getLogger(ActiveRepairService.class);
    // singleton enforcement
    public static final ActiveRepairService instance = new ActiveRepairService();

    public static final long UNREPAIRED_SSTABLE = 0;

    private static final ThreadPoolExecutor executor;
    private boolean registeredForEndpointChanges = false;

    static
    {
        executor = new JMXConfigurableThreadPoolExecutor(4,
                                                         60,
                                                         TimeUnit.SECONDS,
                                                         new LinkedBlockingQueue<Runnable>(),
                                                         new NamedThreadFactory("AntiEntropySessions"),
                                                         "internal");
    }

>>>>>>> 03180469
    public static enum Status
    {
        STARTED, SESSION_SUCCESS, SESSION_FAILED, FINISHED
    }

    public static CassandraVersion SUPPORTS_GLOBAL_PREPARE_FLAG_VERSION = new CassandraVersion("2.2.1");

    private static final Logger logger = LoggerFactory.getLogger(ActiveRepairService.class);
    // singleton enforcement
    public static final ActiveRepairService instance = new ActiveRepairService(FailureDetector.instance, Gossiper.instance);

    public static final long UNREPAIRED_SSTABLE = 0;

    /**
     * A map of active coordinator session.
     */
    private final ConcurrentMap<UUID, RepairSession> sessions = new ConcurrentHashMap<>();

    private final ConcurrentMap<UUID, ParentRepairSession> parentRepairSessions = new ConcurrentHashMap<>();

    private final IFailureDetector failureDetector;
    private final Gossiper gossiper;

    public ActiveRepairService(IFailureDetector failureDetector, Gossiper gossiper)
    {
        this.failureDetector = failureDetector;
        this.gossiper = gossiper;
    }

    /**
     * Requests repairs for the given keyspace and column families.
     *
     * @return Future for asynchronous call or null if there is no need to repair
     */
    public RepairSession submitRepairSession(UUID parentRepairSession,
                                             Range<Token> range,
                                             String keyspace,
                                             RepairParallelism parallelismDegree,
                                             Set<InetAddress> endpoints,
                                             long repairedAt,
                                             ListeningExecutorService executor,
                                             String... cfnames)
    {
        if (endpoints.isEmpty())
            return null;

        if (cfnames.length == 0)
            return null;

        final RepairSession session = new RepairSession(parentRepairSession, UUIDGen.getTimeUUID(), range, keyspace, parallelismDegree, endpoints, repairedAt, cfnames);

        sessions.put(session.getId(), session);
        // register listeners
        gossiper.register(session);
        failureDetector.registerFailureDetectionEventListener(session);

        // unregister listeners at completion
        session.addListener(new Runnable()
        {
            /**
             * When repair finished, do clean up
             */
            public void run()
            {
                failureDetector.unregisterFailureDetectionEventListener(session);
                gossiper.unregister(session);
                sessions.remove(session.getId());
            }
        }, MoreExecutors.sameThreadExecutor());
        session.start(executor);
        return session;
    }

    public synchronized void terminateSessions()
    {
        Throwable cause = new IOException("Terminate session is called");
        for (RepairSession session : sessions.values())
        {
            session.forceShutdown(cause);
        }
        parentRepairSessions.clear();
    }

    /**
     * Return all of the neighbors with whom we share the provided range.
     *
     * @param keyspaceName keyspace to repair
     * @param toRepair token to repair
     * @param dataCenters the data centers to involve in the repair
     *
     * @return neighbors with whom we share the provided range
     */
    public static Set<InetAddress> getNeighbors(String keyspaceName, Range<Token> toRepair, Collection<String> dataCenters, Collection<String> hosts)
    {
        StorageService ss = StorageService.instance;
        Map<Range<Token>, List<InetAddress>> replicaSets = ss.getRangeToAddressMap(keyspaceName);
        Range<Token> rangeSuperSet = null;
        for (Range<Token> range : ss.getLocalRanges(keyspaceName))
        {
            if (range.contains(toRepair))
            {
                rangeSuperSet = range;
                break;
            }
            else if (range.intersects(toRepair))
            {
                throw new IllegalArgumentException("Requested range intersects a local range but is not fully contained in one; this would lead to imprecise repair");
            }
        }
        if (rangeSuperSet == null || !replicaSets.containsKey(rangeSuperSet))
            return Collections.emptySet();

        Set<InetAddress> neighbors = new HashSet<>(replicaSets.get(rangeSuperSet));
        neighbors.remove(FBUtilities.getBroadcastAddress());

        if (dataCenters != null && !dataCenters.isEmpty())
        {
            TokenMetadata.Topology topology = ss.getTokenMetadata().cloneOnlyTokenMap().getTopology();
            Set<InetAddress> dcEndpoints = Sets.newHashSet();
            Multimap<String,InetAddress> dcEndpointsMap = topology.getDatacenterEndpoints();
            for (String dc : dataCenters)
            {
                Collection<InetAddress> c = dcEndpointsMap.get(dc);
                if (c != null)
                   dcEndpoints.addAll(c);
            }
            return Sets.intersection(neighbors, dcEndpoints);
        }
        else if (hosts != null && !hosts.isEmpty())
        {
            Set<InetAddress> specifiedHost = new HashSet<>();
            for (final String host : hosts)
            {
                try
                {
                    final InetAddress endpoint = InetAddress.getByName(host.trim());
                    if (endpoint.equals(FBUtilities.getBroadcastAddress()) || neighbors.contains(endpoint))
                        specifiedHost.add(endpoint);
                }
                catch (UnknownHostException e)
                {
                    throw new IllegalArgumentException("Unknown host specified " + host, e);
                }
            }

            if (!specifiedHost.contains(FBUtilities.getBroadcastAddress()))
                throw new IllegalArgumentException("The current host must be part of the repair");

            if (specifiedHost.size() <= 1)
            {
                String msg = "Repair requires at least two endpoints that are neighbours before it can continue, the endpoint used for this repair is %s, " +
                             "other available neighbours are %s but these neighbours were not part of the supplied list of hosts to use during the repair (%s).";
                throw new IllegalArgumentException(String.format(msg, specifiedHost, neighbors, hosts));
            }

            specifiedHost.remove(FBUtilities.getBroadcastAddress());
            return specifiedHost;

        }

        return neighbors;
    }

<<<<<<< HEAD
    public synchronized UUID prepareForRepair(UUID parentRepairSession, Set<InetAddress> endpoints, RepairOption options, List<ColumnFamilyStore> columnFamilyStores)
    {
        registerParentRepairSession(parentRepairSession, columnFamilyStores, options.getRanges(), options.isIncremental(), options.isGlobal());
=======
    public synchronized UUID prepareForRepair(InetAddress coordinator, Set<InetAddress> endpoints, Collection<Range<Token>> ranges, List<ColumnFamilyStore> columnFamilyStores)
    {
        UUID parentRepairSession = UUIDGen.getTimeUUID();
        registerParentRepairSession(parentRepairSession, coordinator, columnFamilyStores, ranges);
>>>>>>> 03180469
        final CountDownLatch prepareLatch = new CountDownLatch(endpoints.size());
        final AtomicBoolean status = new AtomicBoolean(true);
        final Set<String> failedNodes = Collections.synchronizedSet(new HashSet<String>());
        IAsyncCallbackWithFailure callback = new IAsyncCallbackWithFailure()
        {
            public void response(MessageIn msg)
            {
                prepareLatch.countDown();
            }

            public boolean isLatencyForSnitch()
            {
                return false;
            }

            public void onFailure(InetAddress from)
            {
                status.set(false);
                failedNodes.add(from.getHostAddress());
                prepareLatch.countDown();
            }
        };

        List<UUID> cfIds = new ArrayList<>(columnFamilyStores.size());
        for (ColumnFamilyStore cfs : columnFamilyStores)
            cfIds.add(cfs.metadata.cfId);

        for (InetAddress neighbour : endpoints)
        {
            if (FailureDetector.instance.isAlive(neighbour))
            {
                CassandraVersion peerVersion = SystemKeyspace.getReleaseVersion(neighbour);
                boolean isGlobal = options.isGlobal() && peerVersion != null && peerVersion.compareTo(SUPPORTS_GLOBAL_PREPARE_FLAG_VERSION) >= 0;
                logger.debug("Sending prepare message: options.isGlobal = {}, peerVersion = {}", options.isGlobal(), peerVersion);
                PrepareMessage message = new PrepareMessage(parentRepairSession, cfIds, options.getRanges(), options.isIncremental(), isGlobal);
                MessageOut<RepairMessage> msg = message.createMessage();
                MessagingService.instance().sendRR(msg, neighbour, callback, TimeUnit.HOURS.toMillis(1), true);
            }
            else
            {
                status.set(false);
                failedNodes.add(neighbour.getHostAddress());
                prepareLatch.countDown();
            }
        }
        try
        {
            prepareLatch.await(1, TimeUnit.HOURS);
        }
        catch (InterruptedException e)
        {
            parentRepairSessions.remove(parentRepairSession);
            throw new RuntimeException("Did not get replies from all endpoints. List of failed endpoint(s): " + failedNodes.toString(), e);
        }

        if (!status.get())
        {
            parentRepairSessions.remove(parentRepairSession);
            throw new RuntimeException("Did not get positive replies from all endpoints. List of failed endpoint(s): " + failedNodes.toString());
        }

        return parentRepairSession;
    }

<<<<<<< HEAD
    public void registerParentRepairSession(UUID parentRepairSession, List<ColumnFamilyStore> columnFamilyStores, Collection<Range<Token>> ranges, boolean isIncremental, boolean isGlobal)
    {
        parentRepairSessions.put(parentRepairSession, new ParentRepairSession(columnFamilyStores, ranges, isIncremental, isGlobal, System.currentTimeMillis()));
=======
    public synchronized void registerParentRepairSession(UUID parentRepairSession, InetAddress coordinator, List<ColumnFamilyStore> columnFamilyStores, Collection<Range<Token>> ranges)
    {
        if (!registeredForEndpointChanges)
        {
            Gossiper.instance.register(this);
            FailureDetector.instance.registerFailureDetectionEventListener(this);
            registeredForEndpointChanges = true;
        }

        cleanupOldParentRepairSessions();

        parentRepairSessions.put(parentRepairSession, new ParentRepairSession(coordinator, columnFamilyStores, ranges, System.currentTimeMillis()));
    }

    /**
     * Cleans up old failed parent repair sessions - if it is 24h old, we remove it from the map
     */
    private void cleanupOldParentRepairSessions()
    {
        long currentTime = System.currentTimeMillis();

        Set<UUID> expired = new HashSet<>();
        for (Map.Entry<UUID, ParentRepairSession> entry : parentRepairSessions.entrySet())
        {
            ParentRepairSession session = entry.getValue();
            if (session.failed && currentTime - session.repairedAt > TimeUnit.HOURS.toMillis(24))
                expired.add(entry.getKey());
        }
        for (UUID remove : expired)
            parentRepairSessions.remove(remove);
>>>>>>> 03180469
    }

    public Set<SSTableReader> currentlyRepairing(UUID cfId, UUID parentRepairSession)
    {
        Set<SSTableReader> repairing = new HashSet<>();
        for (Map.Entry<UUID, ParentRepairSession> entry : parentRepairSessions.entrySet())
        {
            Collection<SSTableReader> sstables = entry.getValue().getActiveSSTables(cfId);
            if (sstables != null && !entry.getKey().equals(parentRepairSession))
                repairing.addAll(sstables);
        }
        return repairing;
    }

    /**
     * Run final process of repair.
     * This removes all resources held by parent repair session, after performing anti compaction if necessary.
     *
     * @param parentSession Parent session ID
     * @param neighbors Repair participants (not including self)
     * @param successfulRanges Ranges that repaired successfully
     */
    public synchronized ListenableFuture finishParentSession(UUID parentSession, Set<InetAddress> neighbors, Collection<Range<Token>> successfulRanges)
    {
        List<ListenableFuture<?>> tasks = new ArrayList<>(neighbors.size() + 1);
        for (InetAddress neighbor : neighbors)
        {
            AnticompactionTask task = new AnticompactionTask(parentSession, neighbor, successfulRanges);
            tasks.add(task);
            task.run(); // 'run' is just sending message
        }
        tasks.add(doAntiCompaction(parentSession, successfulRanges));
        return Futures.successfulAsList(tasks);
    }

    public ParentRepairSession getParentRepairSession(UUID parentSessionId)
    {
        ParentRepairSession session = parentRepairSessions.get(parentSessionId);
        // this can happen if a node thinks that the coordinator was down, but that coordinator got back before noticing
        // that it was down itself.
        if (session != null && session.failed)
            throw new RuntimeException("Parent repair session with id = " + parentSessionId + " has failed.");

        return session;
    }

    public synchronized ParentRepairSession removeParentRepairSession(UUID parentSessionId)
    {
        return parentRepairSessions.remove(parentSessionId);
    }

    /**
     * Submit anti-compaction jobs to CompactionManager.
     * When all jobs are done, parent repair session is removed whether those are suceeded or not.
     *
     * @param parentRepairSession parent repair session ID
     * @return Future result of all anti-compaction jobs.
     */
    @SuppressWarnings("resource")
    public ListenableFuture<List<Object>> doAntiCompaction(final UUID parentRepairSession, Collection<Range<Token>> successfulRanges)
    {
        assert parentRepairSession != null;
        ParentRepairSession prs = getParentRepairSession(parentRepairSession);
        //A repair will be marked as not global if it is a subrange repair to avoid many small anti-compactions
        //in addition to other scenarios such as repairs not involving all DCs or hosts
        if (!prs.isGlobal)
        {
            logger.info("Not a global repair, will not do anticompaction");
            removeParentRepairSession(parentRepairSession);
            return Futures.immediateFuture(Collections.emptyList());
        }
        assert prs.ranges.containsAll(successfulRanges) : "Trying to perform anticompaction on unknown ranges";

        List<ListenableFuture<?>> futures = new ArrayList<>();
        // if we don't have successful repair ranges, then just skip anticompaction
        if (!successfulRanges.isEmpty())
        {
            for (Map.Entry<UUID, ColumnFamilyStore> columnFamilyStoreEntry : prs.columnFamilyStores.entrySet())
            {
                Refs<SSTableReader> sstables = prs.getActiveRepairedSSTableRefs(columnFamilyStoreEntry.getKey());
                ColumnFamilyStore cfs = columnFamilyStoreEntry.getValue();
                futures.add(CompactionManager.instance.submitAntiCompaction(cfs, successfulRanges, sstables, prs.repairedAt));
            }
        }

        ListenableFuture<List<Object>> allAntiCompactionResults = Futures.successfulAsList(futures);
        allAntiCompactionResults.addListener(new Runnable()
        {
            @Override
            public void run()
            {
                removeParentRepairSession(parentRepairSession);
            }
        }, MoreExecutors.sameThreadExecutor());

        return allAntiCompactionResults;
    }

    public void handleMessage(InetAddress endpoint, RepairMessage message)
    {
        RepairJobDesc desc = message.desc;
        RepairSession session = sessions.get(desc.sessionId);
        if (session == null)
            return;
        switch (message.messageType)
        {
            case VALIDATION_COMPLETE:
                ValidationComplete validation = (ValidationComplete) message;
                session.validationComplete(desc, endpoint, validation.tree);
                break;
            case SYNC_COMPLETE:
                // one of replica is synced.
                SyncComplete sync = (SyncComplete) message;
                session.syncComplete(desc, sync.nodes, sync.success);
                break;
            default:
                break;
        }
    }

    public static class ParentRepairSession
    {
        private final Map<UUID, ColumnFamilyStore> columnFamilyStores = new HashMap<>();
        private final Collection<Range<Token>> ranges;
        public final Map<UUID, Set<String>> sstableMap = new HashMap<>();
<<<<<<< HEAD
        private final long repairedAt;
        public final boolean isIncremental;
        public final boolean isGlobal;

        public ParentRepairSession(List<ColumnFamilyStore> columnFamilyStores, Collection<Range<Token>> ranges, boolean isIncremental, boolean isGlobal, long repairedAt)
=======
        /**
         * used as fail time if failed is true
         */
        public final long repairedAt;
        public final InetAddress coordinator;
        /**
         * Used to mark a repair as failed - if the coordinator thinks that the repair is still ongoing and sends a
         * request, we need to fail the coordinator as well.
         */
        public final boolean failed;

        public ParentRepairSession(InetAddress coordinator, List<ColumnFamilyStore> columnFamilyStores, Collection<Range<Token>> ranges, long repairedAt, boolean failed)
>>>>>>> 03180469
        {
            this.coordinator = coordinator;
            for (ColumnFamilyStore cfs : columnFamilyStores)
            {

                this.columnFamilyStores.put(cfs.metadata.cfId, cfs);
                sstableMap.put(cfs.metadata.cfId, new HashSet<String>());
            }
            this.ranges = ranges;
            this.repairedAt = repairedAt;
<<<<<<< HEAD
            this.isGlobal = isGlobal;
            this.isIncremental = isIncremental;
=======
            this.failed = failed;
        }

        public ParentRepairSession(InetAddress coordinator, List<ColumnFamilyStore> columnFamilyStores, Collection<Range<Token>> ranges, long repairedAt)
        {
            this(coordinator, columnFamilyStores, ranges, repairedAt, false);
>>>>>>> 03180469
        }

        @SuppressWarnings("resource")
        public synchronized Refs<SSTableReader> getActiveRepairedSSTableRefs(UUID cfId)
        {
            ImmutableMap.Builder<SSTableReader, Ref<SSTableReader>> references = ImmutableMap.builder();
            for (SSTableReader sstable : getActiveSSTables(cfId))
            {
                Ref<SSTableReader> ref = sstable.tryRef();
                if (ref == null)
                    sstableMap.get(cfId).remove(sstable.getFilename());
                else
                    references.put(sstable, ref);
            }
            return new Refs<>(references.build());
        }

        private Set<SSTableReader> getActiveSSTables(UUID cfId)
        {
            if (failed)
                return Collections.emptySet();
            Set<String> repairedSSTables = sstableMap.get(cfId);
            Set<SSTableReader> activeSSTables = new HashSet<>();
            Set<String> activeSSTableNames = new HashSet<>();
            for (SSTableReader sstable : columnFamilyStores.get(cfId).getSSTables())
            {
                if (repairedSSTables.contains(sstable.getFilename()))
                {
                    activeSSTables.add(sstable);
                    activeSSTableNames.add(sstable.getFilename());
                }
            }
            sstableMap.put(cfId, activeSSTableNames);
            return activeSSTables;
        }

        public void addSSTables(UUID cfId, Collection<SSTableReader> sstables)
        {
            for (SSTableReader sstable : sstables)
            {
                sstableMap.get(cfId).add(sstable.getFilename());
            }
        }

<<<<<<< HEAD
        public long getRepairedAt()
        {
            if (isGlobal)
                return repairedAt;
            return ActiveRepairService.UNREPAIRED_SSTABLE;
=======
        public ParentRepairSession asFailed()
        {
            return new ParentRepairSession(coordinator, Collections.<ColumnFamilyStore>emptyList(), Collections.<Range<Token>>emptyList(), System.currentTimeMillis(), true);
>>>>>>> 03180469
        }
        @Override
        public String toString()
        {
            return "ParentRepairSession{" +
                    "columnFamilyStores=" + columnFamilyStores +
                    ", ranges=" + ranges +
                    ", sstableMap=" + sstableMap +
                    ", repairedAt=" + repairedAt +
                    '}';
        }
    }

    /*
    If the coordinator node dies we should remove the parent repair session from the other nodes.
    This uses the same notifications as we get in RepairSession
     */
    public void onJoin(InetAddress endpoint, EndpointState epState) {}
    public void beforeChange(InetAddress endpoint, EndpointState currentState, ApplicationState newStateKey, VersionedValue newValue) {}
    public void onChange(InetAddress endpoint, ApplicationState state, VersionedValue value) {}
    public void onAlive(InetAddress endpoint, EndpointState state) {}
    public void onDead(InetAddress endpoint, EndpointState state) {}

    public void onRemove(InetAddress endpoint)
    {
        convict(endpoint, Double.MAX_VALUE);
    }

    public void onRestart(InetAddress endpoint, EndpointState state)
    {
        convict(endpoint, Double.MAX_VALUE);
    }

    /**
     * Something has happened to a remote node - if that node is a coordinator, we mark the parent repair session id as failed.
     *
     * The fail marker is kept in the map for 24h to make sure that if the coordinator does not agree
     * that the repair failed, we need to fail the entire repair session
     *
     * @param ep  endpoint to be convicted
     * @param phi the value of phi with with ep was convicted
     */
    public void convict(InetAddress ep, double phi)
    {
        // We want a higher confidence in the failure detection than usual because failing a repair wrongly has a high cost.
        if (phi < 2 * DatabaseDescriptor.getPhiConvictThreshold() || parentRepairSessions.isEmpty())
            return;

        Set<UUID> toRemove = new HashSet<>();

        for (Map.Entry<UUID, ParentRepairSession> repairSessionEntry : parentRepairSessions.entrySet())
        {
            if (repairSessionEntry.getValue().coordinator.equals(ep))
            {
                toRemove.add(repairSessionEntry.getKey());
            }
        }

        if (!toRemove.isEmpty())
        {
            logger.debug("Failing {} in parent repair sessions", toRemove);
            for (UUID id : toRemove)
            {
                ParentRepairSession failed = parentRepairSessions.get(id);
                parentRepairSessions.replace(id, failed, failed.asFailed());
            }
        }
    }

}<|MERGE_RESOLUTION|>--- conflicted
+++ resolved
@@ -35,12 +35,7 @@
 import org.slf4j.Logger;
 import org.slf4j.LoggerFactory;
 
-<<<<<<< HEAD
-=======
-import org.apache.cassandra.concurrent.JMXConfigurableThreadPoolExecutor;
-import org.apache.cassandra.concurrent.NamedThreadFactory;
 import org.apache.cassandra.config.DatabaseDescriptor;
->>>>>>> 03180469
 import org.apache.cassandra.db.ColumnFamilyStore;
 import org.apache.cassandra.db.SystemKeyspace;
 import org.apache.cassandra.db.compaction.CompactionManager;
@@ -50,16 +45,12 @@
 import org.apache.cassandra.gms.EndpointState;
 import org.apache.cassandra.gms.FailureDetector;
 import org.apache.cassandra.gms.Gossiper;
-<<<<<<< HEAD
 import org.apache.cassandra.gms.IFailureDetector;
-import org.apache.cassandra.io.sstable.Component;
-import org.apache.cassandra.io.sstable.format.SSTableReader;
-=======
 import org.apache.cassandra.gms.IEndpointStateChangeSubscriber;
 import org.apache.cassandra.gms.IFailureDetectionEventListener;
 import org.apache.cassandra.gms.VersionedValue;
-import org.apache.cassandra.io.sstable.SSTableReader;
->>>>>>> 03180469
+import org.apache.cassandra.io.sstable.Component;
+import org.apache.cassandra.io.sstable.format.SSTableReader;
 import org.apache.cassandra.locator.TokenMetadata;
 import org.apache.cassandra.net.IAsyncCallbackWithFailure;
 import org.apache.cassandra.net.MessageIn;
@@ -92,38 +83,17 @@
  */
 public class ActiveRepairService implements IEndpointStateChangeSubscriber, IFailureDetectionEventListener
 {
-<<<<<<< HEAD
     /**
      * @deprecated this statuses are from the previous JMX notification service,
      * which will be deprecated on 4.0. For statuses of the new notification
      * service, see {@link org.apache.cassandra.streaming.StreamEvent.ProgressEvent}
      */
     @Deprecated
-=======
-    private static final Logger logger = LoggerFactory.getLogger(ActiveRepairService.class);
-    // singleton enforcement
-    public static final ActiveRepairService instance = new ActiveRepairService();
-
-    public static final long UNREPAIRED_SSTABLE = 0;
-
-    private static final ThreadPoolExecutor executor;
+    public static enum Status
+    {
+        STARTED, SESSION_SUCCESS, SESSION_FAILED, FINISHED
+    }
     private boolean registeredForEndpointChanges = false;
-
-    static
-    {
-        executor = new JMXConfigurableThreadPoolExecutor(4,
-                                                         60,
-                                                         TimeUnit.SECONDS,
-                                                         new LinkedBlockingQueue<Runnable>(),
-                                                         new NamedThreadFactory("AntiEntropySessions"),
-                                                         "internal");
-    }
-
->>>>>>> 03180469
-    public static enum Status
-    {
-        STARTED, SESSION_SUCCESS, SESSION_FAILED, FINISHED
-    }
 
     public static CassandraVersion SUPPORTS_GLOBAL_PREPARE_FLAG_VERSION = new CassandraVersion("2.2.1");
 
@@ -283,16 +253,9 @@
         return neighbors;
     }
 
-<<<<<<< HEAD
-    public synchronized UUID prepareForRepair(UUID parentRepairSession, Set<InetAddress> endpoints, RepairOption options, List<ColumnFamilyStore> columnFamilyStores)
-    {
-        registerParentRepairSession(parentRepairSession, columnFamilyStores, options.getRanges(), options.isIncremental(), options.isGlobal());
-=======
-    public synchronized UUID prepareForRepair(InetAddress coordinator, Set<InetAddress> endpoints, Collection<Range<Token>> ranges, List<ColumnFamilyStore> columnFamilyStores)
-    {
-        UUID parentRepairSession = UUIDGen.getTimeUUID();
-        registerParentRepairSession(parentRepairSession, coordinator, columnFamilyStores, ranges);
->>>>>>> 03180469
+    public synchronized UUID prepareForRepair(UUID parentRepairSession, InetAddress coordinator, Set<InetAddress> endpoints, RepairOption options, List<ColumnFamilyStore> columnFamilyStores)
+    {
+        registerParentRepairSession(parentRepairSession, coordinator, columnFamilyStores, options.getRanges(), options.isIncremental(), options.isGlobal());
         final CountDownLatch prepareLatch = new CountDownLatch(endpoints.size());
         final AtomicBoolean status = new AtomicBoolean(true);
         final Set<String> failedNodes = Collections.synchronizedSet(new HashSet<String>());
@@ -357,12 +320,7 @@
         return parentRepairSession;
     }
 
-<<<<<<< HEAD
-    public void registerParentRepairSession(UUID parentRepairSession, List<ColumnFamilyStore> columnFamilyStores, Collection<Range<Token>> ranges, boolean isIncremental, boolean isGlobal)
-    {
-        parentRepairSessions.put(parentRepairSession, new ParentRepairSession(columnFamilyStores, ranges, isIncremental, isGlobal, System.currentTimeMillis()));
-=======
-    public synchronized void registerParentRepairSession(UUID parentRepairSession, InetAddress coordinator, List<ColumnFamilyStore> columnFamilyStores, Collection<Range<Token>> ranges)
+    public void registerParentRepairSession(UUID parentRepairSession, InetAddress coordinator, List<ColumnFamilyStore> columnFamilyStores, Collection<Range<Token>> ranges, boolean isIncremental, boolean isGlobal)
     {
         if (!registeredForEndpointChanges)
         {
@@ -370,29 +328,7 @@
             FailureDetector.instance.registerFailureDetectionEventListener(this);
             registeredForEndpointChanges = true;
         }
-
-        cleanupOldParentRepairSessions();
-
-        parentRepairSessions.put(parentRepairSession, new ParentRepairSession(coordinator, columnFamilyStores, ranges, System.currentTimeMillis()));
-    }
-
-    /**
-     * Cleans up old failed parent repair sessions - if it is 24h old, we remove it from the map
-     */
-    private void cleanupOldParentRepairSessions()
-    {
-        long currentTime = System.currentTimeMillis();
-
-        Set<UUID> expired = new HashSet<>();
-        for (Map.Entry<UUID, ParentRepairSession> entry : parentRepairSessions.entrySet())
-        {
-            ParentRepairSession session = entry.getValue();
-            if (session.failed && currentTime - session.repairedAt > TimeUnit.HOURS.toMillis(24))
-                expired.add(entry.getKey());
-        }
-        for (UUID remove : expired)
-            parentRepairSessions.remove(remove);
->>>>>>> 03180469
+        parentRepairSessions.put(parentRepairSession, new ParentRepairSession(coordinator, columnFamilyStores, ranges, isIncremental, isGlobal, System.currentTimeMillis()));
     }
 
     public Set<SSTableReader> currentlyRepairing(UUID cfId, UUID parentRepairSession)
@@ -433,7 +369,7 @@
         ParentRepairSession session = parentRepairSessions.get(parentSessionId);
         // this can happen if a node thinks that the coordinator was down, but that coordinator got back before noticing
         // that it was down itself.
-        if (session != null && session.failed)
+        if (session == null)
             throw new RuntimeException("Parent repair session with id = " + parentSessionId + " has failed.");
 
         return session;
@@ -518,47 +454,23 @@
         private final Map<UUID, ColumnFamilyStore> columnFamilyStores = new HashMap<>();
         private final Collection<Range<Token>> ranges;
         public final Map<UUID, Set<String>> sstableMap = new HashMap<>();
-<<<<<<< HEAD
-        private final long repairedAt;
         public final boolean isIncremental;
         public final boolean isGlobal;
-
-        public ParentRepairSession(List<ColumnFamilyStore> columnFamilyStores, Collection<Range<Token>> ranges, boolean isIncremental, boolean isGlobal, long repairedAt)
-=======
-        /**
-         * used as fail time if failed is true
-         */
         public final long repairedAt;
         public final InetAddress coordinator;
-        /**
-         * Used to mark a repair as failed - if the coordinator thinks that the repair is still ongoing and sends a
-         * request, we need to fail the coordinator as well.
-         */
-        public final boolean failed;
-
-        public ParentRepairSession(InetAddress coordinator, List<ColumnFamilyStore> columnFamilyStores, Collection<Range<Token>> ranges, long repairedAt, boolean failed)
->>>>>>> 03180469
+
+        public ParentRepairSession(InetAddress coordinator, List<ColumnFamilyStore> columnFamilyStores, Collection<Range<Token>> ranges, boolean isIncremental, boolean isGlobal, long repairedAt)
         {
             this.coordinator = coordinator;
             for (ColumnFamilyStore cfs : columnFamilyStores)
             {
-
                 this.columnFamilyStores.put(cfs.metadata.cfId, cfs);
                 sstableMap.put(cfs.metadata.cfId, new HashSet<String>());
             }
             this.ranges = ranges;
             this.repairedAt = repairedAt;
-<<<<<<< HEAD
             this.isGlobal = isGlobal;
             this.isIncremental = isIncremental;
-=======
-            this.failed = failed;
-        }
-
-        public ParentRepairSession(InetAddress coordinator, List<ColumnFamilyStore> columnFamilyStores, Collection<Range<Token>> ranges, long repairedAt)
-        {
-            this(coordinator, columnFamilyStores, ranges, repairedAt, false);
->>>>>>> 03180469
         }
 
         @SuppressWarnings("resource")
@@ -578,8 +490,6 @@
 
         private Set<SSTableReader> getActiveSSTables(UUID cfId)
         {
-            if (failed)
-                return Collections.emptySet();
             Set<String> repairedSSTables = sstableMap.get(cfId);
             Set<SSTableReader> activeSSTables = new HashSet<>();
             Set<String> activeSSTableNames = new HashSet<>();
@@ -603,18 +513,13 @@
             }
         }
 
-<<<<<<< HEAD
         public long getRepairedAt()
         {
             if (isGlobal)
                 return repairedAt;
             return ActiveRepairService.UNREPAIRED_SSTABLE;
-=======
-        public ParentRepairSession asFailed()
-        {
-            return new ParentRepairSession(coordinator, Collections.<ColumnFamilyStore>emptyList(), Collections.<Range<Token>>emptyList(), System.currentTimeMillis(), true);
->>>>>>> 03180469
-        }
+        }
+
         @Override
         public String toString()
         {
@@ -674,12 +579,9 @@
 
         if (!toRemove.isEmpty())
         {
-            logger.debug("Failing {} in parent repair sessions", toRemove);
+            logger.debug("Removing {} in parent repair sessions", toRemove);
             for (UUID id : toRemove)
-            {
-                ParentRepairSession failed = parentRepairSessions.get(id);
-                parentRepairSessions.replace(id, failed, failed.asFailed());
-            }
+                parentRepairSessions.remove(id);
         }
     }
 
