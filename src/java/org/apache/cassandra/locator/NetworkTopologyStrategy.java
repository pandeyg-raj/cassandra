/*
 * Licensed to the Apache Software Foundation (ASF) under one
 * or more contributor license agreements.  See the NOTICE file
 * distributed with this work for additional information
 * regarding copyright ownership.  The ASF licenses this file
 * to you under the Apache License, Version 2.0 (the
 * "License"); you may not use this file except in compliance
 * with the License.  You may obtain a copy of the License at
 *
 *     http://www.apache.org/licenses/LICENSE-2.0
 *
 * Unless required by applicable law or agreed to in writing, software
 * distributed under the License is distributed on an "AS IS" BASIS,
 * WITHOUT WARRANTIES OR CONDITIONS OF ANY KIND, either express or implied.
 * See the License for the specific language governing permissions and
 * limitations under the License.
 */
package org.apache.cassandra.locator;

import java.util.*;
import java.util.Map.Entry;

import org.apache.cassandra.config.DatabaseDescriptor;
import org.apache.cassandra.db.guardrails.Guardrails;
import org.apache.cassandra.locator.ReplicaCollection.Builder.Conflict;
import org.slf4j.Logger;
import org.slf4j.LoggerFactory;

import org.apache.cassandra.dht.Datacenters;
import org.apache.cassandra.dht.Range;
import org.apache.cassandra.exceptions.ConfigurationException;
import org.apache.cassandra.dht.Token;
import org.apache.cassandra.locator.TokenMetadata.Topology;
import org.apache.cassandra.schema.SchemaConstants;
import org.apache.cassandra.service.ClientState;
import org.apache.cassandra.service.ClientWarn;
import org.apache.cassandra.service.StorageService;
import org.apache.cassandra.utils.FBUtilities;
import org.apache.cassandra.utils.Pair;

import com.google.common.collect.ImmutableMultimap;
import com.google.common.collect.Multimap;
import com.google.common.collect.Multimaps;
import com.google.common.collect.Sets;

/**
 * <p>
 * This Replication Strategy takes a property file that gives the intended
 * replication factor in each datacenter.  The sum total of the datacenter
 * replication factor values should be equal to the keyspace replication
 * factor.
 * </p>
 * <p>
 * So for example, if the keyspace replication factor is 6, the
 * datacenter replication factors could be 3, 2, and 1 - so 3 replicas in
 * one datacenter, 2 in another, and 1 in another - totaling 6.
 * </p>
 * This class also caches the Endpoints and invalidates the cache if there is a
 * change in the number of tokens.
 */
public class NetworkTopologyStrategy extends AbstractReplicationStrategy
{
    public static final String REPLICATION_FACTOR = "replication_factor";
    
    private final Map<String, ReplicationFactor> datacenters;
    private final ReplicationFactor aggregateRf;
    private static final Logger logger = LoggerFactory.getLogger(NetworkTopologyStrategy.class);

    public NetworkTopologyStrategy(String keyspaceName, TokenMetadata tokenMetadata, IEndpointSnitch snitch, Map<String, String> configOptions) throws ConfigurationException
    {
        super(keyspaceName, tokenMetadata, snitch, configOptions);

        int replicas = 0;
        int trans = 0;
        Map<String, ReplicationFactor> newDatacenters = new HashMap<>();
        if (configOptions != null)
        {
            for (Entry<String, String> entry : configOptions.entrySet())
            {
                String dc = entry.getKey();
                // prepareOptions should have transformed any "replication_factor" options by now
                if (dc.equalsIgnoreCase(REPLICATION_FACTOR))
                    throw new ConfigurationException(REPLICATION_FACTOR + " should not appear as an option at construction time for NetworkTopologyStrategy");
                ReplicationFactor rf = ReplicationFactor.fromString(entry.getValue());
                replicas += rf.allReplicas;
                trans += rf.transientReplicas();
                newDatacenters.put(dc, rf);
            }
        }

        datacenters = Collections.unmodifiableMap(newDatacenters);
        aggregateRf = ReplicationFactor.withTransient(replicas, trans);
    }

    /**
     * Endpoint adder applying the replication rules for a given DC.
     */
    private static final class DatacenterEndpoints
    {
        /** List accepted endpoints get pushed into. */
        EndpointsForRange.Builder replicas;

        /**
         * Racks encountered so far. Replicas are put into separate racks while possible.
         * For efficiency the set is shared between the instances, using the location pair (dc, rack) to make sure
         * clashing names aren't a problem.
         */
        Set<Pair<String, String>> racks;

        /** Number of replicas left to fill from this DC. */
        int rfLeft;
        int acceptableRackRepeats;
        int transients;

        DatacenterEndpoints(ReplicationFactor rf,
                            int rackCount,
                            int nodeCount,
                            EndpointsForRange.Builder replicas,
                            Set<Pair<String, String>> racks)
        {
            this.replicas = replicas;
            this.racks = racks;
            // If there aren't enough nodes in this DC to fill the RF, the number of nodes is the effective RF.
            this.rfLeft = Math.min(rf.allReplicas, nodeCount);
            // If there aren't enough racks in this DC to fill the RF, we'll still use at least one node from each rack,
            // and the difference is to be filled by the first encountered nodes.
            acceptableRackRepeats = rf.allReplicas - rackCount;

            // if we have fewer replicas than rf calls for, reduce transients accordingly
            int reduceTransients = rf.allReplicas - this.rfLeft;
            transients = Math.max(rf.transientReplicas() - reduceTransients, 0);
            ReplicationFactor.validate(rfLeft, transients);
        }

        /**
         * Attempts to add an endpoint to the replicas for this datacenter, adding to the replicas set if successful.
         * Returns true if the endpoint was added, and this datacenter does not require further replicas.
         */
        boolean addEndpointAndCheckIfDone(InetAddressAndPort ep, Pair<String,String> location, Range<Token> replicatedRange)
        {
            if (done())
                return false;

            if (replicas.endpoints().contains(ep))
                // Cannot repeat a node.
                return false;

            Replica replica = new Replica(ep, replicatedRange, rfLeft > transients);

            if (racks.add(location))
            {
                // New rack.
                --rfLeft;
                replicas.add(replica, Conflict.NONE);
                return done();
            }
            if (acceptableRackRepeats <= 0)
                // There must be rfLeft distinct racks left, do not add any more rack repeats.
                return false;

            replicas.add(replica, Conflict.NONE);
            // Added a node that is from an already met rack to match RF when there aren't enough racks.
            --acceptableRackRepeats;
            --rfLeft;
            return done();
        }

        boolean done()
        {
            assert rfLeft >= 0;
            return rfLeft == 0;
        }
    }

    /**
     * calculate endpoints in one pass through the tokens by tracking our progress in each DC.
     */
    @Override
    public EndpointsForRange calculateNaturalReplicas(Token searchToken, TokenMetadata tokenMetadata)
    {
        // we want to preserve insertion order so that the first added endpoint becomes primary
        ArrayList<Token> sortedTokens = tokenMetadata.sortedTokens();
        Token replicaEnd = TokenMetadata.firstToken(sortedTokens, searchToken);
        Token replicaStart = tokenMetadata.getPredecessor(replicaEnd);
        Range<Token> replicatedRange = new Range<>(replicaStart, replicaEnd);

        EndpointsForRange.Builder builder = new EndpointsForRange.Builder(replicatedRange);
        Set<Pair<String, String>> seenRacks = new HashSet<>();

        Topology topology = tokenMetadata.getTopology();
        // all endpoints in each DC, so we can check when we have exhausted all the members of a DC
        Multimap<String, InetAddressAndPort> allEndpoints = topology.getDatacenterEndpoints();
        // all racks in a DC so we can check when we have exhausted all racks in a DC
        Map<String, ImmutableMultimap<String, InetAddressAndPort>> racks = topology.getDatacenterRacks();
        assert !allEndpoints.isEmpty() && !racks.isEmpty() : "not aware of any cluster members";

        int dcsToFill = 0;
        Map<String, DatacenterEndpoints> dcs = new HashMap<>(datacenters.size() * 2);

        // Create a DatacenterEndpoints object for each non-empty DC.
        for (Map.Entry<String, ReplicationFactor> en : datacenters.entrySet())
        {
            String dc = en.getKey();
            ReplicationFactor rf = en.getValue();
            int nodeCount = sizeOrZero(allEndpoints.get(dc));

            if (rf.allReplicas <= 0 || nodeCount <= 0)
                continue;

            DatacenterEndpoints dcEndpoints = new DatacenterEndpoints(rf, sizeOrZero(racks.get(dc)), nodeCount, builder, seenRacks);
            dcs.put(dc, dcEndpoints);
            ++dcsToFill;
        }

        Iterator<Token> tokenIter = TokenMetadata.ringIterator(sortedTokens, searchToken, false);
        while (dcsToFill > 0 && tokenIter.hasNext())
        {
            Token next = tokenIter.next();
            InetAddressAndPort ep = tokenMetadata.getEndpoint(next);
            Pair<String, String> location = topology.getLocation(ep);
            DatacenterEndpoints dcEndpoints = dcs.get(location.left);
            if (dcEndpoints != null && dcEndpoints.addEndpointAndCheckIfDone(ep, location, replicatedRange))
                --dcsToFill;
        }
        return builder.build();
    }

    private int sizeOrZero(Multimap<?, ?> collection)
    {
        return collection != null ? collection.asMap().size() : 0;
    }

    private int sizeOrZero(Collection<?> collection)
    {
        return collection != null ? collection.size() : 0;
    }

    @Override
    public ReplicationFactor getReplicationFactor()
    {
        return aggregateRf;
    }

    public ReplicationFactor getReplicationFactor(String dc)
    {
        ReplicationFactor replicas = datacenters.get(dc);
        return replicas == null ? ReplicationFactor.ZERO : replicas;
    }

    public Set<String> getDatacenters()
    {
        return datacenters.keySet();
    }

    @Override
    public Collection<String> recognizedOptions()
    {
        // only valid options are valid DC names.
        return Datacenters.getValidDatacenters();
    }

    /**
     * Support datacenter auto-expansion for CASSANDRA-14303. This hook allows us to safely auto-expand
     * the "replication_factor" options out into the known datacenters. It is called via reflection from
     * {@link AbstractReplicationStrategy#prepareReplicationStrategyOptions(Class, Map, Map)}.
     *
     * @param options The proposed strategy options that will be potentially mutated. If empty, replication_factor will
     *                be added either from previousOptions if one exists, or from default_keyspace_rf configuration.
     * @param previousOptions Any previous strategy options in the case of an ALTER statement
     */
    protected static void prepareOptions(Map<String, String> options, Map<String, String> previousOptions)
    {
        // add replication_factor only if there is no explicit mention of DCs. Otherwise, non-mentioned DCs will be added with default RF
        if (options.isEmpty())
        {
            String rf = previousOptions.containsKey(REPLICATION_FACTOR) ? previousOptions.get(REPLICATION_FACTOR)
                                                                        : Integer.toString(DatabaseDescriptor.getDefaultKeyspaceRF());
            options.putIfAbsent(REPLICATION_FACTOR, rf);
        }

        String replication = options.remove(REPLICATION_FACTOR);

        if (replication == null && options.size() == 0)
        {
            // Support direct alters from SimpleStrategy to NTS
            replication = previousOptions.get(REPLICATION_FACTOR);
        }
        else if (replication != null)
        {
            // When datacenter auto-expansion occurs in e.g. an ALTER statement (meaning that the previousOptions
            // map is not empty) we choose not to alter existing datacenter replication levels for safety.
            previousOptions.entrySet().stream()
                           .filter(e -> !e.getKey().equals(REPLICATION_FACTOR)) // SimpleStrategy conversions
                           .forEach(e -> options.putIfAbsent(e.getKey(), e.getValue()));
        }

        if (replication != null) {
            ReplicationFactor defaultReplicas = ReplicationFactor.fromString(replication);
            Datacenters.getValidDatacenters()
                       .forEach(dc -> options.putIfAbsent(dc, defaultReplicas.toParseableString()));
        }

        options.values().removeAll(Collections.singleton("0"));
    }

    @Override
    protected void validateExpectedOptions() throws ConfigurationException
    {
        // Do not accept query with no data centers specified.
        if (this.configOptions.isEmpty())
        {
            throw new ConfigurationException("Configuration for at least one datacenter must be present");
        }

        // Validate the data center names
        super.validateExpectedOptions();
<<<<<<< HEAD

        if (keyspaceName.equalsIgnoreCase(SchemaConstants.AUTH_KEYSPACE_NAME))
        {
            Set<String> differenceSet = Sets.difference((Set<String>) recognizedOptions(), configOptions.keySet());
            if (!differenceSet.isEmpty())
            {
                throw new ConfigurationException("Following datacenters have active nodes and must be present in replication options for keyspace " + SchemaConstants.AUTH_KEYSPACE_NAME + ": " + differenceSet.toString());
            }
        }
=======
        logger.info("Configured datacenter replicas are {}", FBUtilities.toString(datacenters));
>>>>>>> 8b331ddb
    }

    @Override
    public void validateOptions() throws ConfigurationException
    {
        for (Entry<String, String> e : this.configOptions.entrySet())
        {
            // prepareOptions should have transformed any "replication_factor" by now
            if (e.getKey().equalsIgnoreCase(REPLICATION_FACTOR))
                throw new ConfigurationException(REPLICATION_FACTOR + " should not appear as an option to NetworkTopologyStrategy");
            validateReplicationFactor(e.getValue());
        }
    }

    @Override
    public void maybeWarnOnOptions(ClientState state)
    {
        if (!SchemaConstants.isSystemKeyspace(keyspaceName))
        {
            ImmutableMultimap<String, InetAddressAndPort> dcsNodes = Multimaps.index(StorageService.instance.getTokenMetadata().getAllMembers(), snitch::getDatacenter);
            for (Entry<String, String> e : this.configOptions.entrySet())
            {

                String dc = e.getKey();
                ReplicationFactor rf = getReplicationFactor(dc);
                Guardrails.minimumReplicationFactor.guard(rf.fullReplicas, keyspaceName, false, state);
                int nodeCount = dcsNodes.get(dc).size();
                // nodeCount==0 on many tests
                if (rf.fullReplicas > nodeCount && nodeCount != 0)
                {
                    String msg = "Your replication factor " + rf.fullReplicas
                                 + " for keyspace "
                                 + keyspaceName
                                 + " is higher than the number of nodes "
                                 + nodeCount
                                 + " for datacenter "
                                 + dc;
                    ClientWarn.instance.warn(msg);
                    logger.warn(msg);
                }
            }
        }
    }

    @Override
    public boolean hasSameSettings(AbstractReplicationStrategy other)
    {
        return super.hasSameSettings(other) && ((NetworkTopologyStrategy) other).datacenters.equals(datacenters);
    }
}<|MERGE_RESOLUTION|>--- conflicted
+++ resolved
@@ -314,7 +314,6 @@
 
         // Validate the data center names
         super.validateExpectedOptions();
-<<<<<<< HEAD
 
         if (keyspaceName.equalsIgnoreCase(SchemaConstants.AUTH_KEYSPACE_NAME))
         {
@@ -324,9 +323,7 @@
                 throw new ConfigurationException("Following datacenters have active nodes and must be present in replication options for keyspace " + SchemaConstants.AUTH_KEYSPACE_NAME + ": " + differenceSet.toString());
             }
         }
-=======
         logger.info("Configured datacenter replicas are {}", FBUtilities.toString(datacenters));
->>>>>>> 8b331ddb
     }
 
     @Override
