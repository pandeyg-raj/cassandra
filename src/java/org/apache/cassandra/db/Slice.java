--- conflicted
+++ resolved
@@ -304,231 +304,4 @@
             return new Slice(start, end);
         }
     }
-<<<<<<< HEAD
-=======
-
-    /**
-     * The bound of a slice.
-     * <p>
-     * This can be either a start or an end bound, and this can be either inclusive or exclusive.
-     */
-    public static class Bound extends AbstractClusteringPrefix
-    {
-        public static final Serializer serializer = new Serializer();
-
-        /**
-         * The smallest and biggest bound. Note that as range tomstone bounds are (special case) of slice bounds,
-         * we want the BOTTOM and TOP to be the same object, but we alias them here because it's cleaner when dealing
-         * with slices to refer to Slice.Bound.BOTTOM and Slice.Bound.TOP.
-         */
-        public static final Bound BOTTOM = RangeTombstone.Bound.BOTTOM;
-        public static final Bound TOP = RangeTombstone.Bound.TOP;
-
-        protected Bound(Kind kind, ByteBuffer[] values)
-        {
-            super(kind, values);
-        }
-
-        public static Bound create(Kind kind, ByteBuffer[] values)
-        {
-            assert !kind.isBoundary();
-            return new Bound(kind, values);
-        }
-
-        public static Kind boundKind(boolean isStart, boolean isInclusive)
-        {
-            return isStart
-                 ? (isInclusive ? Kind.INCL_START_BOUND : Kind.EXCL_START_BOUND)
-                 : (isInclusive ? Kind.INCL_END_BOUND : Kind.EXCL_END_BOUND);
-        }
-
-        public static Bound inclusiveStartOf(ByteBuffer... values)
-        {
-            return create(Kind.INCL_START_BOUND, values);
-        }
-
-        public static Bound inclusiveEndOf(ByteBuffer... values)
-        {
-            return create(Kind.INCL_END_BOUND, values);
-        }
-
-        public static Bound exclusiveStartOf(ByteBuffer... values)
-        {
-            return create(Kind.EXCL_START_BOUND, values);
-        }
-
-        public static Bound exclusiveEndOf(ByteBuffer... values)
-        {
-            return create(Kind.EXCL_END_BOUND, values);
-        }
-
-        public static Bound inclusiveStartOf(ClusteringPrefix prefix)
-        {
-            ByteBuffer[] values = new ByteBuffer[prefix.size()];
-            for (int i = 0; i < prefix.size(); i++)
-                values[i] = prefix.get(i);
-            return inclusiveStartOf(values);
-        }
-
-        public static Bound exclusiveStartOf(ClusteringPrefix prefix)
-        {
-            ByteBuffer[] values = new ByteBuffer[prefix.size()];
-            for (int i = 0; i < prefix.size(); i++)
-                values[i] = prefix.get(i);
-            return exclusiveStartOf(values);
-        }
-
-        public static Bound inclusiveEndOf(ClusteringPrefix prefix)
-        {
-            ByteBuffer[] values = new ByteBuffer[prefix.size()];
-            for (int i = 0; i < prefix.size(); i++)
-                values[i] = prefix.get(i);
-            return inclusiveEndOf(values);
-        }
-
-        public static Bound create(ClusteringComparator comparator, boolean isStart, boolean isInclusive, Object... values)
-        {
-            CBuilder builder = CBuilder.create(comparator);
-            for (Object val : values)
-            {
-                if (val instanceof ByteBuffer)
-                    builder.add((ByteBuffer) val);
-                else
-                    builder.add(val);
-            }
-            return builder.buildBound(isStart, isInclusive);
-        }
-
-        public Bound withNewKind(Kind kind)
-        {
-            assert !kind.isBoundary();
-            return new Bound(kind, values);
-        }
-
-        public boolean isStart()
-        {
-            return kind().isStart();
-        }
-
-        public boolean isEnd()
-        {
-            return !isStart();
-        }
-
-        public boolean isInclusive()
-        {
-            return kind == Kind.INCL_START_BOUND || kind == Kind.INCL_END_BOUND;
-        }
-
-        public boolean isExclusive()
-        {
-            return kind == Kind.EXCL_START_BOUND || kind == Kind.EXCL_END_BOUND;
-        }
-
-        /**
-         * Returns the inverse of the current bound.
-         * <p>
-         * This invert both start into end (and vice-versa) and inclusive into exclusive (and vice-versa).
-         *
-         * @return the invert of this bound. For instance, if this bound is an exlusive start, this return
-         * an inclusive end with the same values.
-         */
-        public Slice.Bound invert()
-        {
-            return withNewKind(kind().invert());
-        }
-
-        // For use by intersects, it's called with the sstable bound opposite to the slice bound
-        // (so if the slice bound is a start, it's call with the max sstable bound)
-        private int compareTo(ClusteringComparator comparator, List<ByteBuffer> sstableBound)
-        {
-            for (int i = 0; i < sstableBound.size(); i++)
-            {
-                // Say the slice bound is a start. It means we're in the case where the max
-                // sstable bound is say (1:5) while the slice start is (1). So the start
-                // does start before the sstable end bound (and intersect it). It's the exact
-                // inverse with a end slice bound.
-                if (i >= size())
-                    return isStart() ? -1 : 1;
-
-                int cmp = comparator.compareComponent(i, get(i), sstableBound.get(i));
-                if (cmp != 0)
-                    return cmp;
-            }
-
-            // Say the slice bound is a start. I means we're in the case where the max
-            // sstable bound is say (1), while the slice start is (1:5). This again means
-            // that the slice start before the end bound.
-            if (size() > sstableBound.size())
-                return isStart() ? -1 : 1;
-
-            // The slice bound is equal to the sstable bound. Results depends on whether the slice is inclusive or not
-            return isInclusive() ? 0 : (isStart() ? 1 : -1);
-        }
-
-        public String toString(CFMetaData metadata)
-        {
-            return toString(metadata.comparator);
-        }
-
-        public String toString(ClusteringComparator comparator)
-        {
-            StringBuilder sb = new StringBuilder();
-            sb.append(kind()).append('(');
-            for (int i = 0; i < size(); i++)
-            {
-                if (i > 0)
-                    sb.append(", ");
-                sb.append(comparator.subtype(i).getString(get(i)));
-            }
-            return sb.append(')').toString();
-        }
-
-        public ClusteringPrefix minimize()
-        {
-            if (!ByteBufferUtil.canMinimize(values))
-                return this;
-            return new Bound(kind, ByteBufferUtil.minimizeBuffers(values));
-        }
-
-        /**
-         * Serializer for slice bounds.
-         * <p>
-         * Contrarily to {@code Clustering}, a slice bound can be a true prefix of the full clustering, so we actually record
-         * its size.
-         */
-        public static class Serializer
-        {
-            public void serialize(Slice.Bound bound, DataOutputPlus out, int version, List<AbstractType<?>> types) throws IOException
-            {
-                out.writeByte(bound.kind().ordinal());
-                out.writeShort(bound.size());
-                ClusteringPrefix.serializer.serializeValuesWithoutSize(bound, out, version, types);
-            }
-
-            public long serializedSize(Slice.Bound bound, int version, List<AbstractType<?>> types)
-            {
-                return 1 // kind ordinal
-                     + TypeSizes.sizeof((short)bound.size())
-                     + ClusteringPrefix.serializer.valuesWithoutSizeSerializedSize(bound, version, types);
-            }
-
-            public Slice.Bound deserialize(DataInputPlus in, int version, List<AbstractType<?>> types) throws IOException
-            {
-                Kind kind = Kind.values()[in.readByte()];
-                return deserializeValues(in, kind, version, types);
-            }
-
-            public Slice.Bound deserializeValues(DataInputPlus in, Kind kind, int version, List<AbstractType<?>> types) throws IOException
-            {
-                int size = in.readUnsignedShort();
-                if (size == 0)
-                    return kind.isStart() ? BOTTOM : TOP;
-
-                ByteBuffer[] values = ClusteringPrefix.serializer.deserializeValuesWithoutSize(in, size, version, types);
-                return Slice.Bound.create(kind, values);
-            }
-        }
-    }
->>>>>>> 9382186f
 }