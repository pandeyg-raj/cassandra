--- conflicted
+++ resolved
@@ -73,15 +73,9 @@
 
     public CompactionController(ColumnFamilyStore cfs, Set<SSTableReader> compacting, int gcBefore, RateLimiter limiter, TombstoneOption tombstoneOption)
     {
-<<<<<<< HEAD
-        super(cfs, gcBefore, tombstoneOption);
-=======
         //When making changes to the method, be aware that some of the state of the controller may still be uninitialized
         //(e.g. TWCS sets up the value of ignoreOverlaps() after this completes)
-        assert cfs != null;
-        this.cfs = cfs;
-        this.gcBefore = gcBefore;
->>>>>>> 87c2af85
+        super(cfs, gcBefore, tombstoneOption);
         this.compacting = compacting;
         this.limiter = limiter;
         compactingRepaired = compacting != null && compacting.stream().allMatch(SSTableReader::isRepaired);
@@ -102,21 +96,12 @@
             return;
         }
 
-<<<<<<< HEAD
-        if (ignoreOverlaps())
-        {
-            logger.debug("not refreshing overlaps - running with ignoreOverlaps activated");
-            return;
-        }
-
         if (cfs.getNeverPurgeTombstones())
         {
             logger.debug("not refreshing overlaps for {}.{} - neverPurgeTombstones is enabled", cfs.keyspace.getName(), cfs.getTableName());
             return;
         }
 
-=======
->>>>>>> 87c2af85
         for (SSTableReader reader : overlappingSSTables)
         {
             if (reader.isMarkedCompacted())
