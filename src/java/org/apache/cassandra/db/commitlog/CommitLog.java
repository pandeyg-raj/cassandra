--- conflicted
+++ resolved
@@ -21,19 +21,16 @@
 import java.io.FilenameFilter;
 import java.io.IOException;
 import java.nio.ByteBuffer;
-<<<<<<< HEAD
-import java.util.*;
-import java.util.function.Function;
-=======
 import java.util.ArrayList;
 import java.util.Arrays;
+import java.util.Collection;
 import java.util.Collections;
 import java.util.Iterator;
 import java.util.List;
 import java.util.Map;
 import java.util.TreeMap;
 import java.util.UUID;
->>>>>>> ee586b53
+import java.util.function.Function;
 import java.util.zip.CRC32;
 
 import com.google.common.annotations.VisibleForTesting;
@@ -41,18 +38,10 @@
 import org.slf4j.Logger;
 import org.slf4j.LoggerFactory;
 
-<<<<<<< HEAD
-import org.apache.cassandra.config.DatabaseDescriptor;
-import org.apache.cassandra.config.ParameterizedClass;
-import org.apache.cassandra.db.*;
-import org.apache.cassandra.exceptions.CDCWriteException;
-=======
-import org.apache.cassandra.config.Config;
 import org.apache.cassandra.config.DatabaseDescriptor;
 import org.apache.cassandra.config.ParameterizedClass;
 import org.apache.cassandra.db.Mutation;
-import org.apache.cassandra.exceptions.WriteTimeoutException;
->>>>>>> ee586b53
+import org.apache.cassandra.exceptions.CDCWriteException;
 import org.apache.cassandra.io.FSWriteError;
 import org.apache.cassandra.io.compress.ICompressor;
 import org.apache.cassandra.io.util.BufferedDataOutputStreamPlus;
@@ -62,13 +51,9 @@
 import org.apache.cassandra.metrics.CommitLogMetrics;
 import org.apache.cassandra.net.MessagingService;
 import org.apache.cassandra.schema.CompressionParams;
-<<<<<<< HEAD
 import org.apache.cassandra.schema.TableId;
-=======
->>>>>>> ee586b53
 import org.apache.cassandra.security.EncryptionContext;
 import org.apache.cassandra.service.StorageService;
-import org.apache.cassandra.utils.FBUtilities;
 import org.apache.cassandra.utils.JVMStabilityInspector;
 import org.apache.cassandra.utils.MBeanWrapper;
 
@@ -88,15 +73,8 @@
 
     public static final CommitLog instance = CommitLog.construct();
 
-<<<<<<< HEAD
-=======
     private static final FilenameFilter unmanagedFilesFilter = (dir, name) -> CommitLogDescriptor.isValid(name) && CommitLogSegment.shouldReplay(name);
 
-    // we only permit records HALF the size of a commit log, to ensure we don't spin allocating many mostly
-    // empty segments when writing large records
-    final long MAX_MUTATION_SIZE = DatabaseDescriptor.getMaxMutationSize();
-
->>>>>>> ee586b53
     final public AbstractCommitLogSegmentManager segmentManager;
 
     public final CommitLogArchiver archiver;
@@ -104,18 +82,11 @@
     final AbstractCommitLogService executor;
 
     volatile Configuration configuration;
-<<<<<<< HEAD
     private boolean started = false;
 
     private static CommitLog construct()
     {
         CommitLog log = new CommitLog(CommitLogArchiver.construct(), DatabaseDescriptor.getCommitLogSegmentMgrProvider());
-=======
-
-    private static CommitLog construct()
-    {
-        CommitLog log = new CommitLog(CommitLogArchiver.construct());
->>>>>>> ee586b53
 
         MBeanWrapper.instance.registerMBean(log, "org.apache.cassandra.db:type=Commitlog");
         return log;
@@ -124,15 +95,12 @@
     @VisibleForTesting
     CommitLog(CommitLogArchiver archiver)
     {
-<<<<<<< HEAD
         this(archiver, DatabaseDescriptor.getCommitLogSegmentMgrProvider());
     }
 
     @VisibleForTesting
     CommitLog(CommitLogArchiver archiver, Function<CommitLog, AbstractCommitLogSegmentManager> segmentManagerProvider)
     {
-=======
->>>>>>> ee586b53
         this.configuration = new Configuration(DatabaseDescriptor.getCommitLogCompression(),
                                                DatabaseDescriptor.getEncryptionContext());
         DatabaseDescriptor.createAllDirectories();
@@ -155,13 +123,7 @@
                 throw new IllegalArgumentException("Unknown commitlog service type: " + DatabaseDescriptor.getCommitLogSync());
         }
 
-<<<<<<< HEAD
         segmentManager = segmentManagerProvider.apply(this);
-=======
-        segmentManager = DatabaseDescriptor.isCDCEnabled()
-                         ? new CommitLogSegmentManagerCDC(this, DatabaseDescriptor.getCommitLogLocation())
-                         : new CommitLogSegmentManagerStandard(this, DatabaseDescriptor.getCommitLogLocation());
->>>>>>> ee586b53
 
         // register metrics
         metrics.attach(executor, segmentManager);
@@ -172,7 +134,6 @@
      */
     synchronized public CommitLog start()
     {
-<<<<<<< HEAD
         if (started)
             return this;
 
@@ -186,11 +147,12 @@
             started = false;
             throw t;
         }
-=======
-        segmentManager.start();
-        executor.start();
->>>>>>> ee586b53
         return this;
+    }
+
+    public boolean isStarted()
+    {
+        return started;
     }
 
     public boolean hasFilesToReplay()
@@ -214,19 +176,10 @@
      */
     public int recoverSegmentsOnDisk() throws IOException
     {
-<<<<<<< HEAD
-        FilenameFilter unmanagedFilesFilter = (dir, name) -> CommitLogDescriptor.isValid(name) && CommitLogSegment.shouldReplay(name);
-
-        // submit all files for this segment manager for archiving prior to recovery - CASSANDRA-6904
-        // The files may have already been archived by normal CommitLog operation. This may cause errors in this
-        // archiving pass, which we should not treat as serious.
-        for (File file : new File(segmentManager.storageDirectory).listFiles(unmanagedFilesFilter))
-=======
         // submit all files for this segment manager for archiving prior to recovery - CASSANDRA-6904
         // The files may have already been archived by normal CommitLog operation. This may cause errors in this
         // archiving pass, which we should not treat as serious.
         for (File file : getUnmanagedFiles())
->>>>>>> ee586b53
         {
             archiver.maybeArchive(file.getPath(), file.getName());
             archiver.maybeWaitForArchiving(file.getName());
@@ -236,11 +189,7 @@
         archiver.maybeRestoreArchive();
 
         // List the files again as archiver may have added segments.
-<<<<<<< HEAD
-        File[] files = new File(segmentManager.storageDirectory).listFiles(unmanagedFilesFilter);
-=======
         File[] files = getUnmanagedFiles();
->>>>>>> ee586b53
         int replayed = 0;
         if (files.length == 0)
         {
@@ -307,11 +256,7 @@
      */
     public void forceRecycleAllSegments(Iterable<TableId> droppedTables)
     {
-<<<<<<< HEAD
         segmentManager.forceRecycleAll(droppedTables);
-=======
-        segmentManager.forceRecycleAll(droppedCfs);
->>>>>>> ee586b53
     }
 
     /**
@@ -319,11 +264,7 @@
      */
     public void forceRecycleAllSegments()
     {
-<<<<<<< HEAD
         segmentManager.forceRecycleAll(Collections.emptyList());
-=======
-        segmentManager.forceRecycleAll(Collections.<UUID>emptyList());
->>>>>>> ee586b53
     }
 
     /**
@@ -346,7 +287,6 @@
      * Add a Mutation to the commit log. If CDC is enabled, this can fail.
      *
      * @param mutation the Mutation to add to the log
-<<<<<<< HEAD
      * @throws CDCWriteException
      */
     public CommitLogPosition add(Mutation mutation) throws CDCWriteException
@@ -355,19 +295,10 @@
 
         mutation.validateSize(MessagingService.current_version, ENTRY_OVERHEAD_SIZE);
 
-=======
-     * @throws WriteTimeoutException
-     */
-    public CommitLogPosition add(Mutation mutation) throws WriteTimeoutException
-    {
-        assert mutation != null;
-
->>>>>>> ee586b53
         try (DataOutputBuffer dob = DataOutputBuffer.scratchBuffer.get())
         {
             Mutation.serializer.serialize(mutation, dob, MessagingService.current_version);
             int size = dob.getLength();
-<<<<<<< HEAD
             int totalSize = size + ENTRY_OVERHEAD_SIZE;
             Allocation alloc = segmentManager.allocate(mutation, totalSize);
 
@@ -394,42 +325,6 @@
                 alloc.markWritten();
             }
 
-=======
-
-            int totalSize = size + ENTRY_OVERHEAD_SIZE;
-            if (totalSize > MAX_MUTATION_SIZE)
-            {
-                throw new IllegalArgumentException(String.format("Mutation of %s is too large for the maximum size of %s",
-                                                                 FBUtilities.prettyPrintMemory(totalSize),
-                                                                 FBUtilities.prettyPrintMemory(MAX_MUTATION_SIZE)));
-            }
-
-            Allocation alloc = segmentManager.allocate(mutation, totalSize);
-
-            CRC32 checksum = new CRC32();
-            final ByteBuffer buffer = alloc.getBuffer();
-            try (BufferedDataOutputStreamPlus dos = new DataOutputBufferFixed(buffer))
-            {
-                // checksummed length
-                dos.writeInt(size);
-                updateChecksumInt(checksum, size);
-                buffer.putInt((int) checksum.getValue());
-
-                // checksummed mutation
-                dos.write(dob.getData(), 0, size);
-                updateChecksum(checksum, buffer, buffer.position() - size, size);
-                buffer.putInt((int) checksum.getValue());
-            }
-            catch (IOException e)
-            {
-                throw new FSWriteError(e, alloc.getSegment().getPath());
-            }
-            finally
-            {
-                alloc.markWritten();
-            }
-
->>>>>>> ee586b53
             executor.finishWriteFor(alloc);
             return alloc.getCommitLogPosition();
         }
@@ -447,11 +342,7 @@
      * @param lowerBound the lowest covered replay position of the flush
      * @param lowerBound the highest covered replay position of the flush
      */
-<<<<<<< HEAD
     public void discardCompletedSegments(final TableId id, final CommitLogPosition lowerBound, final CommitLogPosition upperBound)
-=======
-    public void discardCompletedSegments(final UUID cfId, final CommitLogPosition lowerBound, final CommitLogPosition upperBound)
->>>>>>> ee586b53
     {
         logger.trace("discard completed log segments for {}-{}, table {}", lowerBound, upperBound, id);
 
@@ -515,14 +406,9 @@
 
     public List<String> getActiveSegmentNames()
     {
-<<<<<<< HEAD
         Collection<CommitLogSegment> segments = segmentManager.getActiveSegments();
         List<String> segmentNames = new ArrayList<>(segments.size());
         for (CommitLogSegment seg : segments)
-=======
-        List<String> segmentNames = new ArrayList<>();
-        for (CommitLogSegment seg : segmentManager.getActiveSegments())
->>>>>>> ee586b53
             segmentNames.add(seg.getName());
         return segmentNames;
     }
@@ -587,23 +473,23 @@
     /**
      * FOR TESTING PURPOSES.
      */
-<<<<<<< HEAD
     @VisibleForTesting
     synchronized public void resetConfiguration()
     {
         configuration = new Configuration(DatabaseDescriptor.getCommitLogCompression(),
                                           DatabaseDescriptor.getEncryptionContext());
-=======
-    public void resetConfiguration()
-    {
-        configuration = new Configuration(DatabaseDescriptor.getCommitLogCompression(),
-                                          DatabaseDescriptor.getEncryptionContext());
-    }
-
-    /**
-     */
-    public void stopUnsafe(boolean deleteSegments)
-    {
+    }
+
+    /**
+     * FOR TESTING PURPOSES
+     */
+    @VisibleForTesting
+    synchronized public void stopUnsafe(boolean deleteSegments)
+    {
+        if (!started)
+            return;
+
+        started = false;
         executor.shutdown();
         try
         {
@@ -618,35 +504,6 @@
         if (DatabaseDescriptor.isCDCEnabled() && deleteSegments)
             for (File f : new File(DatabaseDescriptor.getCDCLogLocation()).listFiles())
                 FileUtils.deleteWithConfirm(f);
-
->>>>>>> ee586b53
-    }
-
-    /**
-     * FOR TESTING PURPOSES
-     */
-    @VisibleForTesting
-    synchronized public void stopUnsafe(boolean deleteSegments)
-    {
-<<<<<<< HEAD
-        if (!started)
-            return;
-
-        started = false;
-        executor.shutdown();
-        try
-        {
-            executor.awaitTermination();
-        }
-        catch (InterruptedException e)
-        {
-            throw new RuntimeException(e);
-        }
-        segmentManager.stopUnsafe(deleteSegments);
-        CommitLogSegment.resetReplayLimit();
-        if (DatabaseDescriptor.isCDCEnabled() && deleteSegments)
-            for (File f : new File(DatabaseDescriptor.getCDCLogLocation()).listFiles())
-                FileUtils.deleteWithConfirm(f);
     }
 
     /**
@@ -656,8 +513,6 @@
     synchronized public int restartUnsafe() throws IOException
     {
         started = false;
-=======
->>>>>>> ee586b53
         return start().recoverSegmentsOnDisk();
     }
 
