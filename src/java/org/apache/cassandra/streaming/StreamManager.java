--- conflicted
+++ resolved
@@ -85,8 +85,7 @@
 
     public static class StreamRateLimiter implements StreamingDataOutputPlus.RateLimiter
     {
-<<<<<<< HEAD
-        public static final double BYTES_PER_MEGABIT = (1024 * 1024) / 8; // from bits
+        public static final double BYTES_PER_MEGABIT = (1000 * 1000) / 8.0;
         private static final RateLimiter LIMITER = RateLimiter.create(calculateRateInBytes());
         private static final RateLimiter INTER_DC_LIMITER = RateLimiter.create(calculateInterDCRateInBytes());
         private static final RateLimiter ENTIRE_SSTABLE_LIMITER = RateLimiter.create(calculateEntireSSTableRateInBytes());
@@ -94,11 +93,6 @@
 
         private final RateLimiter limiter;
         private final RateLimiter interDCLimiter;
-=======
-        public static final double BYTES_PER_MEGABIT = (1000 * 1000) / 8.0;
-        private static final RateLimiter limiter = RateLimiter.create(calculateRateInBytes());
-        private static final RateLimiter interDCLimiter = RateLimiter.create(calculateInterDCRateInBytes());
->>>>>>> 67f913a7
         private final boolean isLocalDC;
         private final int throughput;
         private final int interDCThroughput;
