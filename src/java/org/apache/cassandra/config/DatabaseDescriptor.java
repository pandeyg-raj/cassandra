--- conflicted
+++ resolved
@@ -983,7 +983,6 @@
         return conf.commitlog_total_space_in_mb;
     }
 
-<<<<<<< HEAD
     public static int getKeyCacheSizeInMB()
     {
         return conf.key_cache_size_in_mb;
@@ -1017,10 +1016,10 @@
     public static IRowCacheProvider getRowCacheProvider()
     {
         return rowCacheProvider;
-=======
+    }
+
     public static int getStreamingSocketTimeout()
     {
         return conf.streaming_socket_timeout_in_ms;
->>>>>>> a35f8787
     }
 }