/*
 * Licensed to the Apache Software Foundation (ASF) under one
 * or more contributor license agreements.  See the NOTICE file
 * distributed with this work for additional information
 * regarding copyright ownership.  The ASF licenses this file
 * to you under the Apache License, Version 2.0 (the
 * "License"); you may not use this file except in compliance
 * with the License.  You may obtain a copy of the License at
 *
 *     http://www.apache.org/licenses/LICENSE-2.0
 *
 * Unless required by applicable law or agreed to in writing, software
 * distributed under the License is distributed on an "AS IS" BASIS,
 * WITHOUT WARRANTIES OR CONDITIONS OF ANY KIND, either express or implied.
 * See the License for the specific language governing permissions and
 * limitations under the License.
 */
package org.apache.cassandra.config;

import java.io.IOException;
import java.io.StringReader;
import java.util.List;
import java.util.Set;

import com.google.common.collect.Sets;
import org.supercsv.io.CsvListReader;
import org.supercsv.prefs.CsvPreference;

import org.apache.cassandra.config.EncryptionOptions.ClientEncryptionOptions;
import org.apache.cassandra.config.EncryptionOptions.ServerEncryptionOptions;
import org.apache.cassandra.exceptions.ConfigurationException;
import org.apache.cassandra.io.util.NativeAllocator;
import org.apache.cassandra.utils.FBUtilities;

/**
 * A class that contains configuration properties for the cassandra node it runs within.
 * 
 * Properties declared as volatile can be mutated via JMX.
 */
public class Config
{
    public String cluster_name = "Test Cluster";
    public String authenticator;
    public String authorizer;
    public int permissions_validity_in_ms = 2000;

    /* Hashing strategy Random or OPHF */
    public String partitioner;

    public Boolean auto_bootstrap = true;
    public volatile boolean hinted_handoff_enabled_global = true;
    public String hinted_handoff_enabled;
    public Set<String> hinted_handoff_enabled_by_dc = Sets.newConcurrentHashSet();
    public volatile Integer max_hint_window_in_ms = 3600 * 1000; // one hour

    public SeedProviderDef seed_provider;
    public DiskAccessMode disk_access_mode = DiskAccessMode.auto;

    public DiskFailurePolicy disk_failure_policy = DiskFailurePolicy.ignore;

    /* initial token in the ring */
    public String initial_token;
    public Integer num_tokens = 1;

    public volatile Long request_timeout_in_ms = 10000L;

    public volatile Long read_request_timeout_in_ms = 5000L;

    public volatile Long range_request_timeout_in_ms = 10000L;

    public volatile Long write_request_timeout_in_ms = 2000L;

    public volatile Long counter_write_request_timeout_in_ms = 5000L;

    public volatile Long cas_contention_timeout_in_ms = 1000L;

    public volatile Long truncate_request_timeout_in_ms = 60000L;

    public Integer streaming_socket_timeout_in_ms = 0;

    public boolean cross_node_timeout = false;

    public volatile Double phi_convict_threshold = 8.0;

    public Integer concurrent_reads = 32;
    public Integer concurrent_writes = 32;
    public Integer concurrent_counter_writes = 32;

    @Deprecated
    public Integer concurrent_replicates = null;

    // we don't want a lot of contention, but we also don't want to starve all other tables
    // if a big one flushes. OS buffering should be able to minimize contention with 2 threads.
    public int memtable_flush_writers = 2;

    public Integer memtable_total_space_in_mb;
    public float memtable_cleanup_threshold = 0.4f;

    public Integer storage_port = 7000;
    public Integer ssl_storage_port = 7001;
    public String listen_address;
    public String broadcast_address;
    public String internode_authenticator;

    public Boolean start_rpc = true;
    public String rpc_address;
    public Integer rpc_port = 9160;
    public Integer rpc_listen_backlog = 50;
    public String rpc_server_type = "sync";
    public Boolean rpc_keepalive = true;
    public Integer rpc_min_threads = 16;
    public Integer rpc_max_threads = Integer.MAX_VALUE;
    public Integer rpc_send_buff_size_in_bytes;
    public Integer rpc_recv_buff_size_in_bytes;
    public Integer internode_send_buff_size_in_bytes;
    public Integer internode_recv_buff_size_in_bytes;

    public Boolean start_native_transport = false;
    public Integer native_transport_port = 9042;
    public Integer native_transport_max_threads = 128;
    public Integer native_transport_max_frame_size_in_mb = 256;

    @Deprecated
    public Integer thrift_max_message_length_in_mb = 16;

    public Integer thrift_framed_transport_size_in_mb = 15;
    public Boolean snapshot_before_compaction = false;
    public Boolean auto_snapshot = true;

    /* if the size of columns or super-columns are more than this, indexing will kick in */
    public Integer column_index_size_in_kb = 64;
    public Integer in_memory_compaction_limit_in_mb = 64;
    public Integer concurrent_compactors = FBUtilities.getAvailableProcessors();
    public volatile Integer compaction_throughput_mb_per_sec = 16;

    public Integer max_streaming_retries = 3;

    public volatile Integer stream_throughput_outbound_megabits_per_sec = 200;
    public volatile Integer inter_dc_stream_throughput_outbound_megabits_per_sec = 0;

    public String[] data_file_directories;
    public String flush_directory;

    public String saved_caches_directory;

    // Commit Log
    public String commitlog_directory;
    public Integer commitlog_total_space_in_mb;
    public CommitLogSync commitlog_sync;
    public Double commitlog_sync_batch_window_in_ms;
    public Integer commitlog_sync_period_in_ms;
    public int commitlog_segment_size_in_mb = 32;
    public int commitlog_periodic_queue_size = 1024 * FBUtilities.getAvailableProcessors();

    public String endpoint_snitch;
    public Boolean dynamic_snitch = true;
    public Integer dynamic_snitch_update_interval_in_ms = 100;
    public Integer dynamic_snitch_reset_interval_in_ms = 600000;
    public Double dynamic_snitch_badness_threshold = 0.1;

    public String request_scheduler;
    public RequestSchedulerId request_scheduler_id;
    public RequestSchedulerOptions request_scheduler_options;

    public ServerEncryptionOptions server_encryption_options = new ServerEncryptionOptions();
    public ClientEncryptionOptions client_encryption_options = new ClientEncryptionOptions();
    // this encOptions is for backward compatibility (a warning is logged by DatabaseDescriptor)
    public ServerEncryptionOptions encryption_options;

    public InternodeCompression internode_compression = InternodeCompression.none;

    @Deprecated
    public Integer index_interval = null;

    public int hinted_handoff_throttle_in_kb = 1024;
    public int batchlog_replay_throttle_in_kb = 1024;
    public int max_hints_delivery_threads = 1;
    public boolean compaction_preheat_key_cache = true;

    public volatile boolean incremental_backups = false;
    public boolean trickle_fsync = false;
    public int trickle_fsync_interval_in_kb = 10240;

    public Long key_cache_size_in_mb = null;
    public volatile int key_cache_save_period = 14400;
    public volatile int key_cache_keys_to_save = Integer.MAX_VALUE;

    public long row_cache_size_in_mb = 0;
    public volatile int row_cache_save_period = 0;
    public volatile int row_cache_keys_to_save = Integer.MAX_VALUE;

    public Long counter_cache_size_in_mb = null;
    public volatile int counter_cache_save_period = 7200;
    public volatile int counter_cache_keys_to_save = Integer.MAX_VALUE;

    public String memory_allocator = NativeAllocator.class.getSimpleName();
    public boolean populate_io_cache_on_flush = false;

    private static boolean isClientMode = false;

    public boolean preheat_kernel_page_cache = false;

    public Integer file_cache_size_in_mb;

    public boolean inter_dc_tcp_nodelay = true;

    public String memtable_allocator = "HeapSlabPool";

    private static boolean outboundBindAny = false;

    public volatile int tombstone_warn_threshold = 1000;
    public volatile int tombstone_failure_threshold = 100000;

<<<<<<< HEAD
    public volatile Long index_summary_capacity_in_mb;
    public volatile int index_summary_resize_interval_in_minutes = 60;
=======
    private static final CsvPreference STANDARD_SURROUNDING_SPACES_NEED_QUOTES = new CsvPreference.Builder(CsvPreference.STANDARD_PREFERENCE)
                                                                                                  .surroundingSpacesNeedQuotes(true).build();
>>>>>>> 500c62d6

    public static boolean getOutboundBindAny()
    {
        return outboundBindAny;
    }

    public static void setOutboundBindAny(boolean value)
    {
        outboundBindAny = value;
    }

    public static boolean isClientMode()
    {
       return isClientMode;
    }

    public static void setClientMode(boolean clientMode)
    {
        isClientMode = clientMode;
    }

    public void configHintedHandoff() throws ConfigurationException
    {
        if (hinted_handoff_enabled != null && !hinted_handoff_enabled.isEmpty())
        {
            if (hinted_handoff_enabled.toLowerCase().equalsIgnoreCase("true"))
            {
                hinted_handoff_enabled_global = true;
            }
            else if (hinted_handoff_enabled.toLowerCase().equalsIgnoreCase("false"))
            {
                hinted_handoff_enabled_global = false;
            }
            else
            {
                try
                {
                    hinted_handoff_enabled_by_dc.addAll(parseHintedHandoffEnabledDCs(hinted_handoff_enabled));
                }
                catch (IOException e)
                {
                    throw new ConfigurationException("Invalid hinted_handoff_enabled parameter " + hinted_handoff_enabled, e);
                }
            }
        }
    }

    public static List<String> parseHintedHandoffEnabledDCs(final String dcNames) throws IOException
    {
        final CsvListReader csvListReader = new CsvListReader(new StringReader(dcNames), STANDARD_SURROUNDING_SPACES_NEED_QUOTES);
        return csvListReader.read();
    }

    public static enum CommitLogSync
    {
        periodic,
        batch
    }

    public static enum InternodeCompression
    {
        all, none, dc
    }

    public static enum DiskAccessMode
    {
        auto,
        mmap,
        mmap_index_only,
        standard,
    }

    public static enum DiskFailurePolicy
    {
        best_effort,
        stop,
        ignore,
    }

    public static enum RequestSchedulerId
    {
        keyspace
    }
}<|MERGE_RESOLUTION|>--- conflicted
+++ resolved
@@ -211,13 +211,11 @@
     public volatile int tombstone_warn_threshold = 1000;
     public volatile int tombstone_failure_threshold = 100000;
 
-<<<<<<< HEAD
     public volatile Long index_summary_capacity_in_mb;
     public volatile int index_summary_resize_interval_in_minutes = 60;
-=======
+
     private static final CsvPreference STANDARD_SURROUNDING_SPACES_NEED_QUOTES = new CsvPreference.Builder(CsvPreference.STANDARD_PREFERENCE)
                                                                                                   .surroundingSpacesNeedQuotes(true).build();
->>>>>>> 500c62d6
 
     public static boolean getOutboundBindAny()
     {
