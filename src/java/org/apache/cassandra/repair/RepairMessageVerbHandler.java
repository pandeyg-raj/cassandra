/*
 * Licensed to the Apache Software Foundation (ASF) under one
 * or more contributor license agreements.  See the NOTICE file
 * distributed with this work for additional information
 * regarding copyright ownership.  The ASF licenses this file
 * to you under the Apache License, Version 2.0 (the
 * "License"); you may not use this file except in compliance
 * with the License.  You may obtain a copy of the License at
 *
 *     http://www.apache.org/licenses/LICENSE-2.0
 *
 * Unless required by applicable law or agreed to in writing, software
 * distributed under the License is distributed on an "AS IS" BASIS,
 * WITHOUT WARRANTIES OR CONDITIONS OF ANY KIND, either express or implied.
 * See the License for the specific language governing permissions and
 * limitations under the License.
 */
package org.apache.cassandra.repair;

<<<<<<< HEAD
import java.util.*;
import java.util.function.BiFunction;
import java.util.function.Function;
=======
import java.util.ArrayList;
import java.util.List;
>>>>>>> 8670d984

import org.slf4j.Logger;
import org.slf4j.LoggerFactory;

import org.apache.cassandra.config.DatabaseDescriptor;
import org.apache.cassandra.db.ColumnFamilyStore;
<<<<<<< HEAD
import org.apache.cassandra.net.IVerbHandler;
import org.apache.cassandra.net.Message;
import org.apache.cassandra.repair.messages.*;
import org.apache.cassandra.repair.state.AbstractCompletable;
import org.apache.cassandra.repair.state.AbstractState;
import org.apache.cassandra.repair.state.Completable;
=======
import org.apache.cassandra.exceptions.RequestFailureReason;
import org.apache.cassandra.locator.InetAddressAndPort;
import org.apache.cassandra.net.IVerbHandler;
import org.apache.cassandra.net.Message;
import org.apache.cassandra.net.MessagingService;
import org.apache.cassandra.repair.messages.CleanupMessage;
import org.apache.cassandra.repair.messages.FailSession;
import org.apache.cassandra.repair.messages.FinalizeCommit;
import org.apache.cassandra.repair.messages.FinalizePromise;
import org.apache.cassandra.repair.messages.FinalizePropose;
import org.apache.cassandra.repair.messages.PrepareConsistentRequest;
import org.apache.cassandra.repair.messages.PrepareConsistentResponse;
import org.apache.cassandra.repair.messages.PrepareMessage;
import org.apache.cassandra.repair.messages.RepairMessage;
import org.apache.cassandra.repair.messages.StatusRequest;
import org.apache.cassandra.repair.messages.StatusResponse;
import org.apache.cassandra.repair.messages.SyncRequest;
import org.apache.cassandra.repair.messages.ValidationRequest;
import org.apache.cassandra.repair.messages.ValidationResponse;
>>>>>>> 8670d984
import org.apache.cassandra.repair.state.ParticipateState;
import org.apache.cassandra.repair.state.SyncState;
import org.apache.cassandra.repair.state.ValidationState;
import org.apache.cassandra.schema.TableId;
import org.apache.cassandra.service.ActiveRepairService;
import org.apache.cassandra.streaming.PreviewKind;
<<<<<<< HEAD
import org.apache.cassandra.utils.JVMStabilityInspector;
=======
import org.apache.cassandra.service.StorageService;
>>>>>>> 8670d984
import org.apache.cassandra.utils.TimeUUID;

/**
 * Handles all repair related message.
 *
 * @since 2.0
 */
public class RepairMessageVerbHandler implements IVerbHandler<RepairMessage>
{
    private static class Holder
    {
        private static final RepairMessageVerbHandler instance = new RepairMessageVerbHandler();
    }

    public static RepairMessageVerbHandler instance()
    {
        return Holder.instance;
    }

    private final SharedContext ctx;

    private RepairMessageVerbHandler()
    {
        this(SharedContext.Global.instance);
    }

    public RepairMessageVerbHandler(SharedContext ctx)
    {
        this.ctx = ctx;
    }

    private static final Logger logger = LoggerFactory.getLogger(RepairMessageVerbHandler.class);

    private boolean isIncremental(TimeUUID sessionID)
    {
        return ctx.repair().consistent.local.isSessionInProgress(sessionID);
    }

    private PreviewKind previewKind(TimeUUID sessionID) throws NoSuchRepairSessionException
    {
        ActiveRepairService.ParentRepairSession prs = ctx.repair().getParentRepairSession(sessionID);
        return prs != null ? prs.previewKind : PreviewKind.NONE;
    }

    @Override
    public void doVerb(final Message<RepairMessage> message)
    {
        // TODO add cancel/interrupt message
        RepairJobDesc desc = message.payload.desc;
        try
        {
            switch (message.verb())
            {
                case PREPARE_MSG:
                {
                    PrepareMessage prepareMessage = (PrepareMessage) message.payload;
                    logger.debug("Preparing, {}", prepareMessage);
                    ParticipateState state = new ParticipateState(ctx.clock(), message.from(), prepareMessage);
                    if (!ctx.repair().register(state))
                    {
                        replyDedup(ctx.repair().participate(state.id), message);
                        return;
                    }
                    if (!ctx.repair().verifyCompactionsPendingThreshold(prepareMessage.parentRepairSession, prepareMessage.previewKind))
                    {
                        // error is logged in verifyCompactionsPendingThreshold
                        state.phase.fail("Too many pending compactions");

                        sendFailureResponse(message);
                        return;
                    }

                    List<ColumnFamilyStore> columnFamilyStores = new ArrayList<>(prepareMessage.tableIds.size());
                    for (TableId tableId : prepareMessage.tableIds)
                    {
                        ColumnFamilyStore columnFamilyStore = ColumnFamilyStore.getIfExists(tableId);
                        if (columnFamilyStore == null)
                        {
                            String reason = String.format("Table with id %s was dropped during prepare phase of repair",
                                                          tableId);
                            state.phase.fail(reason);
                            logErrorAndSendFailureResponse(reason, message);
                            return;
                        }
                        columnFamilyStores.add(columnFamilyStore);
                    }
                    state.phase.accept();
                    ctx.repair().registerParentRepairSession(prepareMessage.parentRepairSession,
                                                                    message.from(),
                                                                    columnFamilyStores,
                                                                    prepareMessage.ranges,
                                                                    prepareMessage.isIncremental,
                                                                    prepareMessage.repairedAt,
                                                                    prepareMessage.isGlobal,
                                                                    prepareMessage.previewKind);
                    sendAck(message);
                }
                    break;

                case SNAPSHOT_MSG:
                {
                    logger.debug("Snapshotting {}", desc);
                    ParticipateState state = ctx.repair().participate(desc.parentSessionId);
                    if (state == null)
                    {
                        logErrorAndSendFailureResponse("Unknown repair " + desc.parentSessionId, message);
                        return;
                    }
                    final ColumnFamilyStore cfs = ColumnFamilyStore.getIfExists(desc.keyspace, desc.columnFamily);
                    if (cfs == null)
                    {
                        String reason = String.format("Table %s.%s was dropped during snapshot phase of repair %s",
                                                      desc.keyspace, desc.columnFamily, desc.parentSessionId);
                        state.phase.fail(reason);
                        logErrorAndSendFailureResponse(reason, message);
                        return;
                    }

                    ActiveRepairService.ParentRepairSession prs = ctx.repair().getParentRepairSession(desc.parentSessionId);
                    if (prs.setHasSnapshots())
                    {
                        state.getOrCreateJob(desc).snapshot();
                        TableRepairManager repairManager = cfs.getRepairManager();
                        if (prs.isGlobal)
                        {
                            repairManager.snapshot(desc.parentSessionId.toString(), prs.getRanges(), false);
                        }
                        else
                        {
                            repairManager.snapshot(desc.parentSessionId.toString(), desc.ranges, true);
                        }
                        logger.debug("Enqueuing response to snapshot request {} to {}", desc.sessionId, message.from());
                    }
                    sendAck(message);
                }
                    break;

                case VALIDATION_REQ:
                {
                    ValidationRequest validationRequest = (ValidationRequest) message.payload;
                    logger.debug("Validating {}", validationRequest);

                    ParticipateState participate = ctx.repair().participate(desc.parentSessionId);
                    if (participate == null)
                    {
                        logErrorAndSendFailureResponse("Unknown repair " + desc.parentSessionId, message);
                        return;
                    }

                    ValidationState vState = new ValidationState(ctx.clock(), desc, message.from());
                    if (!register(message, participate, vState,
                                  participate::register,
                                  (d, i) -> participate.validation(d)))
                        return;
                    try
                    {
                        // trigger read-only compaction
                        ColumnFamilyStore store = ColumnFamilyStore.getIfExists(desc.keyspace, desc.columnFamily);
                        if (store == null)
                        {
                            String msg = String.format("Table %s.%s was dropped during validation phase of repair %s", desc.keyspace, desc.columnFamily, desc.parentSessionId);
                            vState.phase.fail(msg);
                            logErrorAndSendFailureResponse(msg, message);
                            return;
                        }

                        try
                        {
                            ctx.repair().consistent.local.maybeSetRepairing(desc.parentSessionId);
                        }
                        catch (Throwable t)
                        {
                            JVMStabilityInspector.inspectThrowable(t);
                            vState.phase.fail(t.toString());
                            logErrorAndSendFailureResponse(t.toString(), message);
                            return;
                        }
                        PreviewKind previewKind;
                        try
                        {
                            previewKind = previewKind(desc.parentSessionId);
                        }
                        catch (NoSuchRepairSessionException e)
                        {
                            logger.warn("Parent repair session {} has been removed, failing repair", desc.parentSessionId);
                            vState.phase.fail(e);
                            sendFailureResponse(message);
                            return;
                        }
                        vState.phase.accept();
                        sendAck(message);

<<<<<<< HEAD
                        Validator validator = new Validator(ctx, vState, validationRequest.nowInSec,
                                                            isIncremental(desc.parentSessionId), previewKind);
                        ctx.validationManager().submitValidation(store, validator);
=======
                        Validator validator = new Validator(vState, validationRequest.nowInSec,
                                                            isIncremental(desc.parentSessionId), previewKind(desc.parentSessionId));
                        if (acceptMessage(validationRequest, message.from()))
                        {
                            ValidationManager.instance.submitValidation(store, validator);
                        }
                        else
                        {
                            validator.fail(new RepairOutOfTokenRangeException(validationRequest.desc.ranges));
                        }
>>>>>>> 8670d984
                    }
                    catch (Throwable t)
                    {
                        vState.phase.fail(t);
                        throw t;
                    }
                }
                    break;

                case SYNC_REQ:
                {
                    // forwarded sync request
                    SyncRequest request = (SyncRequest) message.payload;
                    logger.debug("Syncing {}", request);

                    ParticipateState participate = ctx.repair().participate(desc.parentSessionId);
                    if (participate == null)
                    {
                        logErrorAndSendFailureResponse("Unknown repair " + desc.parentSessionId, message);
                        return;
                    }
                    SyncState state = new SyncState(ctx.clock(), desc, request.initiator, request.src, request.dst);
                    if (!register(message, participate, state,
                                  participate::register,
                                  participate::sync))
                        return;
                    state.phase.accept();
                    StreamingRepairTask task = new StreamingRepairTask(ctx, state, desc,
                                                                       request.initiator,
                                                                       request.src,
                                                                       request.dst,
                                                                       request.ranges,
                                                                       isIncremental(desc.parentSessionId) ? desc.parentSessionId : null,
                                                                       request.previewKind,
                                                                       request.asymmetric);
                    task.run();
                    sendAck(message);
                }
                    break;

                case CLEANUP_MSG:
                {
                    logger.debug("cleaning up repair");
                    CleanupMessage cleanup = (CleanupMessage) message.payload;
                    ParticipateState state = ctx.repair().participate(cleanup.parentRepairSession);
                    if (state != null)
                        state.phase.success("Cleanup message recieved");
                    ctx.repair().removeParentRepairSession(cleanup.parentRepairSession);
                    sendAck(message);
                }
                    break;

                case PREPARE_CONSISTENT_REQ:
                    ctx.repair().consistent.local.handlePrepareMessage(message);
                    break;

                case PREPARE_CONSISTENT_RSP:
                    ctx.repair().consistent.coordinated.handlePrepareResponse(message);
                    break;

                case FINALIZE_PROPOSE_MSG:
                    ctx.repair().consistent.local.handleFinalizeProposeMessage(message);
                    break;

                case FINALIZE_PROMISE_MSG:
                    ctx.repair().consistent.coordinated.handleFinalizePromiseMessage(message);
                    break;

                case FINALIZE_COMMIT_MSG:
                    ctx.repair().consistent.local.handleFinalizeCommitMessage(message);
                    break;

                case FAILED_SESSION_MSG:
                    FailSession failure = (FailSession) message.payload;
                    sendAck(message);
                    ParticipateState p = ctx.repair().participate(failure.sessionID);
                    if (p != null)
                        p.phase.fail("Failure message from " + message.from());
                    ctx.repair().consistent.coordinated.handleFailSessionMessage(failure);
                    ctx.repair().consistent.local.handleFailSessionMessage(message.from(), failure);
                    break;

                case STATUS_REQ:
                    ctx.repair().consistent.local.handleStatusRequest(message.from(), (StatusRequest) message.payload);
                    break;

                case STATUS_RSP:
                    ctx.repair().consistent.local.handleStatusResponse(message.from(), (StatusResponse) message.payload);
                    break;

                default:
                    ctx.repair().handleMessage(message);
                    break;
            }
        }
        catch (Exception e)
        {
            logger.error("Got error, removing parent repair session");
            if (desc != null && desc.parentSessionId != null)
            {
                ParticipateState parcipate = ctx.repair().participate(desc.parentSessionId);
                if (parcipate != null)
                    parcipate.phase.fail(e);
                ctx.repair().removeParentRepairSession(desc.parentSessionId);
            }
            throw new RuntimeException(e);
        }
    }

    private <I, T extends AbstractState<?, I>> boolean register(Message<RepairMessage> message,
                                                                ParticipateState participate,
                                                                T vState,
                                                                Function<T, ParticipateState.RegisterStatus> register,
                                                                BiFunction<RepairJobDesc, I, T> getter)
    {
        ParticipateState.RegisterStatus registerStatus = register.apply(vState);
        switch (registerStatus)
        {
            case ACCEPTED:
                return true;
            case EXISTS:
                logger.debug("Duplicate validation message found for parent={}, validation={}", participate.id, vState.id);
                replyDedup(getter.apply(message.payload.desc, vState.id), message);
                return false;
            case ALREADY_COMPLETED:
            case STATUS_REJECTED:
                // the repair is complete (most likely failed as we don't know success always), or is at a later phase such as sync
                // so send a nack saying that the validation could not be accepted
                sendFailureResponse(message);
                return false;
            default:
                throw new IllegalStateException("Unexpected status: " + registerStatus);
        }
    }

    private enum DedupResult { UNKNOWN, ACCEPT, REJECT }

    private static DedupResult dedupResult(AbstractCompletable<?> state)
    {
        AbstractCompletable.Status status = state.getCompletionStatus();
        switch (status)
        {
            case INIT:
                return DedupResult.UNKNOWN;
            case ACCEPTED:
                return DedupResult.ACCEPT;
            case COMPLETED:
                return state.getResult().kind == Completable.Result.Kind.FAILURE ? DedupResult.REJECT: DedupResult.ACCEPT;
            default:
                throw new IllegalStateException("Unknown status: " + state);
        }
    }

    private void replyDedup(AbstractCompletable<?> state, Message<RepairMessage> message)
    {
        if (state == null)
            throw new IllegalStateException("State is null");
        DedupResult result = dedupResult(state);
        switch (result)
        {
            case ACCEPT:
                sendAck(message);
                break;
            case REJECT:
                sendFailureResponse(message);
                break;
            case UNKNOWN:
                break;
            default:
                throw new IllegalStateException("Unknown result: " + result);
        }
    }

    private void logErrorAndSendFailureResponse(String errorMessage, Message<?> respondTo)
    {
        logger.error(errorMessage);
        sendFailureResponse(respondTo);
    }

    private void sendFailureResponse(Message<?> respondTo)
    {
        RepairMessage.sendFailureResponse(ctx, respondTo);
    }

    private void sendAck(Message<RepairMessage> message)
    {
        RepairMessage.sendAck(ctx, message);
    }

    private static boolean acceptMessage(final ValidationRequest validationRequest, final InetAddressAndPort from)
    {
        boolean outOfRangeTokenLogging = DatabaseDescriptor.getLogOutOfTokenRangeRequests();
        boolean outOfRangeTokenRejection = DatabaseDescriptor.getRejectOutOfTokenRangeRequests();

        if (!outOfRangeTokenLogging && !outOfRangeTokenRejection)
            return true;

        return StorageService.instance.getNormalizedLocalRanges(validationRequest.desc.keyspace)
                                      .validateRangeRequest(validationRequest.desc.ranges,
                                                            "RepairSession #" + validationRequest.desc.parentSessionId,
                                                            "validation request",
                                                            from);
    }
}<|MERGE_RESOLUTION|>--- conflicted
+++ resolved
@@ -17,59 +17,39 @@
  */
 package org.apache.cassandra.repair;
 
-<<<<<<< HEAD
-import java.util.*;
+import java.util.ArrayList;
+import java.util.List;
 import java.util.function.BiFunction;
 import java.util.function.Function;
-=======
-import java.util.ArrayList;
-import java.util.List;
->>>>>>> 8670d984
-
+
+import com.google.common.annotations.VisibleForTesting;
 import org.slf4j.Logger;
 import org.slf4j.LoggerFactory;
 
 import org.apache.cassandra.config.DatabaseDescriptor;
 import org.apache.cassandra.db.ColumnFamilyStore;
-<<<<<<< HEAD
-import org.apache.cassandra.net.IVerbHandler;
-import org.apache.cassandra.net.Message;
-import org.apache.cassandra.repair.messages.*;
-import org.apache.cassandra.repair.state.AbstractCompletable;
-import org.apache.cassandra.repair.state.AbstractState;
-import org.apache.cassandra.repair.state.Completable;
-=======
-import org.apache.cassandra.exceptions.RequestFailureReason;
 import org.apache.cassandra.locator.InetAddressAndPort;
 import org.apache.cassandra.net.IVerbHandler;
 import org.apache.cassandra.net.Message;
-import org.apache.cassandra.net.MessagingService;
 import org.apache.cassandra.repair.messages.CleanupMessage;
 import org.apache.cassandra.repair.messages.FailSession;
-import org.apache.cassandra.repair.messages.FinalizeCommit;
-import org.apache.cassandra.repair.messages.FinalizePromise;
-import org.apache.cassandra.repair.messages.FinalizePropose;
-import org.apache.cassandra.repair.messages.PrepareConsistentRequest;
-import org.apache.cassandra.repair.messages.PrepareConsistentResponse;
 import org.apache.cassandra.repair.messages.PrepareMessage;
 import org.apache.cassandra.repair.messages.RepairMessage;
 import org.apache.cassandra.repair.messages.StatusRequest;
 import org.apache.cassandra.repair.messages.StatusResponse;
 import org.apache.cassandra.repair.messages.SyncRequest;
 import org.apache.cassandra.repair.messages.ValidationRequest;
-import org.apache.cassandra.repair.messages.ValidationResponse;
->>>>>>> 8670d984
+import org.apache.cassandra.repair.state.AbstractCompletable;
+import org.apache.cassandra.repair.state.AbstractState;
+import org.apache.cassandra.repair.state.Completable;
 import org.apache.cassandra.repair.state.ParticipateState;
 import org.apache.cassandra.repair.state.SyncState;
 import org.apache.cassandra.repair.state.ValidationState;
 import org.apache.cassandra.schema.TableId;
 import org.apache.cassandra.service.ActiveRepairService;
+import org.apache.cassandra.service.StorageService;
 import org.apache.cassandra.streaming.PreviewKind;
-<<<<<<< HEAD
 import org.apache.cassandra.utils.JVMStabilityInspector;
-=======
-import org.apache.cassandra.service.StorageService;
->>>>>>> 8670d984
 import org.apache.cassandra.utils.TimeUUID;
 
 /**
@@ -91,7 +71,8 @@
 
     private final SharedContext ctx;
 
-    private RepairMessageVerbHandler()
+    @VisibleForTesting
+    public RepairMessageVerbHandler()
     {
         this(SharedContext.Global.instance);
     }
@@ -262,22 +243,16 @@
                         vState.phase.accept();
                         sendAck(message);
 
-<<<<<<< HEAD
                         Validator validator = new Validator(ctx, vState, validationRequest.nowInSec,
                                                             isIncremental(desc.parentSessionId), previewKind);
-                        ctx.validationManager().submitValidation(store, validator);
-=======
-                        Validator validator = new Validator(vState, validationRequest.nowInSec,
-                                                            isIncremental(desc.parentSessionId), previewKind(desc.parentSessionId));
-                        if (acceptMessage(validationRequest, message.from()))
-                        {
-                            ValidationManager.instance.submitValidation(store, validator);
+                        if (acceptMessage(ctx, validationRequest, message.from()))
+                        {
+                            ctx.validationManager().submitValidation(store, validator);
                         }
                         else
                         {
                             validator.fail(new RepairOutOfTokenRangeException(validationRequest.desc.ranges));
                         }
->>>>>>> 8670d984
                     }
                     catch (Throwable t)
                     {
@@ -467,7 +442,7 @@
         RepairMessage.sendAck(ctx, message);
     }
 
-    private static boolean acceptMessage(final ValidationRequest validationRequest, final InetAddressAndPort from)
+    private static boolean acceptMessage(SharedContext ctx, final ValidationRequest validationRequest, final InetAddressAndPort from)
     {
         boolean outOfRangeTokenLogging = DatabaseDescriptor.getLogOutOfTokenRangeRequests();
         boolean outOfRangeTokenRejection = DatabaseDescriptor.getRejectOutOfTokenRangeRequests();
@@ -475,7 +450,7 @@
         if (!outOfRangeTokenLogging && !outOfRangeTokenRejection)
             return true;
 
-        return StorageService.instance.getNormalizedLocalRanges(validationRequest.desc.keyspace)
+        return StorageService.instance.getNormalizedRanges(validationRequest.desc.keyspace, ctx.broadcastAddressAndPort())
                                       .validateRangeRequest(validationRequest.desc.ranges,
                                                             "RepairSession #" + validationRequest.desc.parentSessionId,
                                                             "validation request",
