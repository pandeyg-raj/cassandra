#
# Licensed to the Apache Software Foundation (ASF) under one
# or more contributor license agreements.  See the NOTICE file
# distributed with this work for additional information
# regarding copyright ownership.  The ASF licenses this file
# to you under the Apache License, Version 2.0 (the
# "License"); you may not use this file except in compliance
# with the License.  You may obtain a copy of the License at
#
#     http://www.apache.org/licenses/LICENSE-2.0
#
# Unless required by applicable law or agreed to in writing, software
# distributed under the License is distributed on an "AS IS" BASIS,
# WITHOUT WARRANTIES OR CONDITIONS OF ANY KIND, either express or implied.
# See the License for the specific language governing permissions and
# limitations under the License.
#

version: 2
jobs:
  j8_jvm_upgrade_dtests:
    docker:
    - image: apache/cassandra-testing-ubuntu2004-java11-w-dependencies:latest
    resource_class: medium
    working_directory: ~/
    shell: /bin/bash -eo pipefail -l
    parallelism: 4
    steps:
    - attach_workspace:
        at: /home/cassandra
    - run:
        name: Determine distributed Tests to Run
        command: |
          # reminder: this code (along with all the steps) is independently executed on every circle container
          # so the goal here is to get the circleci script to return the tests *this* container will run
          # which we do via the `circleci` cli tool.

          rm -fr ~/cassandra-dtest/upgrade_tests
          echo "***java tests***"

          # get all of our unit test filenames
          set -eo pipefail && circleci tests glob "$HOME/cassandra/test/distributed/**/*.java" > /tmp/all_java_unit_tests.txt

          # split up the unit tests into groups based on the number of containers we have
          set -eo pipefail && circleci tests split --split-by=timings --timings-type=filename --index=${CIRCLE_NODE_INDEX} --total=${CIRCLE_NODE_TOTAL} /tmp/all_java_unit_tests.txt > /tmp/java_tests_${CIRCLE_NODE_INDEX}.txt
          set -eo pipefail && cat /tmp/java_tests_${CIRCLE_NODE_INDEX}.txt | sed "s;^/home/cassandra/cassandra/test/distributed/;;g" | grep "Test\.java$" | grep upgrade > /tmp/java_tests_${CIRCLE_NODE_INDEX}_final.txt
          echo "** /tmp/java_tests_${CIRCLE_NODE_INDEX}_final.txt"
          cat /tmp/java_tests_${CIRCLE_NODE_INDEX}_final.txt
        no_output_timeout: 15m
    - run:
        name: Log Environment Information
        command: |
          echo '*** id ***'
          id
          echo '*** cat /proc/cpuinfo ***'
          cat /proc/cpuinfo
          echo '*** free -m ***'
          free -m
          echo '*** df -m ***'
          df -m
          echo '*** ifconfig -a ***'
          ifconfig -a
          echo '*** uname -a ***'
          uname -a
          echo '*** mount ***'
          mount
          echo '*** env ***'
          env
          echo '*** java ***'
          which java
          java -version
    - run:
        name: Run Unit Tests (testclasslist)
        command: |
          set -x
          export PATH=$JAVA_HOME/bin:$PATH
          time mv ~/cassandra /tmp
          cd /tmp/cassandra
          if [ -d ~/dtest_jars ]; then
            cp ~/dtest_jars/dtest* /tmp/cassandra/build/
          fi
          test_timeout=$(grep 'name="test.distributed.timeout"' build.xml | awk -F'"' '{print $4}' || true)
          if [ -z "$test_timeout" ]; then
            test_timeout=$(grep 'name="test.timeout"' build.xml | awk -F'"' '{print $4}')
          fi
          ant testclasslist -Dtest.timeout="$test_timeout" -Dtest.classlistfile=/tmp/java_tests_${CIRCLE_NODE_INDEX}_final.txt  -Dtest.classlistprefix=distributed -Dno-build-test=true
        no_output_timeout: 15m
    - store_test_results:
        path: /tmp/cassandra/build/test/output/
    - store_artifacts:
        path: /tmp/cassandra/build/test/output
        destination: junitxml
    - store_artifacts:
        path: /tmp/cassandra/build/test/logs
        destination: logs
    environment:
    - ANT_HOME: /usr/share/ant
    - JAVA11_HOME: /usr/lib/jvm/java-11-openjdk-amd64
    - JAVA8_HOME: /usr/lib/jvm/java-8-openjdk-amd64
    - LANG: en_US.UTF-8
    - KEEP_TEST_DIR: true
    - DEFAULT_DIR: /home/cassandra/cassandra-dtest
    - PYTHONIOENCODING: utf-8
    - PYTHONUNBUFFERED: true
    - CASS_DRIVER_NO_EXTENSIONS: true
    - CASS_DRIVER_NO_CYTHON: true
    - CASSANDRA_SKIP_SYNC: true
    - DTEST_REPO: https://github.com/apache/cassandra-dtest.git
    - DTEST_BRANCH: trunk
    - CCM_MAX_HEAP_SIZE: 1024M
    - CCM_HEAP_NEWSIZE: 256M
    - REPEATED_TESTS_STOP_ON_FAILURE: false
    - REPEATED_UTESTS: null
    - REPEATED_UTESTS_COUNT: 500
    - REPEATED_UTESTS_FQLTOOL: null
    - REPEATED_UTESTS_FQLTOOL_COUNT: 500
    - REPEATED_UTESTS_LONG: null
    - REPEATED_UTESTS_LONG_COUNT: 100
    - REPEATED_UTESTS_STRESS: null
    - REPEATED_UTESTS_STRESS_COUNT: 500
    - REPEATED_JVM_DTESTS: null
    - REPEATED_JVM_DTESTS_COUNT: 500
    - REPEATED_JVM_UPGRADE_DTESTS: null
    - REPEATED_JVM_UPGRADE_DTESTS_COUNT: 500
    - REPEATED_DTESTS: null
    - REPEATED_DTESTS_COUNT: 500
    - REPEATED_LARGE_DTESTS: null
    - REPEATED_LARGE_DTESTS_COUNT: 100
    - REPEATED_UPGRADE_DTESTS: null
    - REPEATED_UPGRADE_DTESTS_COUNT: 25
    - REPEATED_ANT_TEST_TARGET: testsome
    - REPEATED_ANT_TEST_CLASS: null
    - REPEATED_ANT_TEST_METHODS: null
    - REPEATED_ANT_TEST_COUNT: 500
    - JAVA_HOME: /usr/lib/jvm/java-8-openjdk-amd64
    - JDK_HOME: /usr/lib/jvm/java-8-openjdk-amd64
  j11_utests_fqltool_repeat:
    docker:
    - image: apache/cassandra-testing-ubuntu2004-java11:latest
    resource_class: medium
    working_directory: ~/
    shell: /bin/bash -eo pipefail -l
    parallelism: 25
    steps:
    - attach_workspace:
        at: /home/cassandra
    - run:
        name: Log Environment Information
        command: |
          echo '*** id ***'
          id
          echo '*** cat /proc/cpuinfo ***'
          cat /proc/cpuinfo
          echo '*** free -m ***'
          free -m
          echo '*** df -m ***'
          df -m
          echo '*** ifconfig -a ***'
          ifconfig -a
          echo '*** uname -a ***'
          uname -a
          echo '*** mount ***'
          mount
          echo '*** env ***'
          env
          echo '*** java ***'
          which java
          java -version
    - run:
        name: Repeatedly run new or modifed JUnit tests
        no_output_timeout: 15m
        command: |
          set -x
          export PATH=$JAVA_HOME/bin:$PATH
          time mv ~/cassandra /tmp
          cd /tmp/cassandra
          if [ -d ~/dtest_jars ]; then
            cp ~/dtest_jars/dtest* /tmp/cassandra/build/
          fi

          # Calculate the number of test iterations to be run by the current parallel runner.
          count=$((${REPEATED_UTESTS_FQLTOOL_COUNT} / CIRCLE_NODE_TOTAL))
          if (($CIRCLE_NODE_INDEX < (${REPEATED_UTESTS_FQLTOOL_COUNT} % CIRCLE_NODE_TOTAL))); then
            count=$((count+1))
          fi

          # Put manually specified tests and automatically detected tests together, removing duplicates
          tests=$(echo ${REPEATED_UTESTS_FQLTOOL} | sed -e "s/<nil>//" | sed -e "s/ //" | tr "," "\n" | tr " " "\n" | sort -n | uniq -u)
          echo "Tests to be repeated: ${tests}"

          # Prepare the testtag for the target, used by the test macro in build.xml to group the output files
          target=fqltool-test
          testtag=""
          if [[ $target == "test-cdc" ]]; then
            testtag="cdc"
          elif [[ $target == "test-compression" ]]; then
            testtag="compression"
          elif [[ $target == "test-system-keyspace-directory" ]]; then
            testtag="system_keyspace_directory"
          fi

          # Run each test class as many times as requested.
          exit_code="$?"
          for test in $tests; do

              # Split class and method names from the test name
              if [[ $test =~ "#" ]]; then
                class=${test%"#"*}
                method=${test#*"#"}
              else
                class=$test
                method=""
              fi

              # Prepare the -Dtest.name argument.
              # It can be the fully qualified class name or the short class name, depending on the target.
              if [[ $target == "test" || \
                    $target == "test-cdc" || \
                    $target == "test-compression" || \
                    $target == "test-system-keyspace-directory" || \
                    $target == "fqltool-test" || \
                    $target == "long-test" || \
                    $target == "stress-test" ]]; then
                name_arg="-Dtest.name=${class##*.}"
              else
                name_arg="-Dtest.name=$class"
              fi

              # Prepare the -Dtest.methods argument, which is optional
              if [[ $method == "" ]]; then
                methods_arg=""
              else
                methods_arg="-Dtest.methods=$method"
              fi

              for i in $(seq -w 1 $count); do
                echo "Running test $test, iteration $i of $count"

                # run the test
                status="passes"
                if !( set -o pipefail && \
                      ant fqltool-test $name_arg $methods_arg -Dno-build-test=true | \
                      tee stdout.txt \
                    ); then
                  status="fails"
                  exit_code=1
                fi

                # move the stdout output file
                dest=/tmp/results/repeated_utests/stdout/${status}/${i}
                mkdir -p $dest
                mv stdout.txt $dest/${test}.txt

                # move the XML output files
                source=build/test/output/${testtag}
                dest=/tmp/results/repeated_utests/output/${status}/${i}
                mkdir -p $dest
                if [[ -d $source && -n "$(ls $source)" ]]; then
                  mv $source/* $dest/
                fi

                # move the log files
                source=build/test/logs/${testtag}
                dest=/tmp/results/repeated_utests/logs/${status}/${i}
                mkdir -p $dest
                if [[ -d $source && -n "$(ls $source)" ]]; then
                  mv $source/* $dest/
                fi

                # maybe stop iterations on test failure
                if [[ ${REPEATED_TESTS_STOP_ON_FAILURE} = true ]] && (( $exit_code > 0 )); then
                  break
                fi
              done
          done
          (exit ${exit_code})
    - store_test_results:
        path: /tmp/results/repeated_utests/output
    - store_artifacts:
        path: /tmp/results/repeated_utests/stdout
        destination: stdout
    - store_artifacts:
        path: /tmp/results/repeated_utests/output
        destination: junitxml
    - store_artifacts:
        path: /tmp/results/repeated_utests/logs
        destination: logs
    environment:
    - ANT_HOME: /usr/share/ant
    - JAVA11_HOME: /usr/lib/jvm/java-11-openjdk-amd64
    - JAVA8_HOME: /usr/lib/jvm/java-8-openjdk-amd64
    - LANG: en_US.UTF-8
    - KEEP_TEST_DIR: true
    - DEFAULT_DIR: /home/cassandra/cassandra-dtest
    - PYTHONIOENCODING: utf-8
    - PYTHONUNBUFFERED: true
    - CASS_DRIVER_NO_EXTENSIONS: true
    - CASS_DRIVER_NO_CYTHON: true
    - CASSANDRA_SKIP_SYNC: true
    - DTEST_REPO: https://github.com/apache/cassandra-dtest.git
    - DTEST_BRANCH: trunk
    - CCM_MAX_HEAP_SIZE: 1024M
    - CCM_HEAP_NEWSIZE: 256M
    - REPEATED_TESTS_STOP_ON_FAILURE: false
    - REPEATED_UTESTS: null
    - REPEATED_UTESTS_COUNT: 500
    - REPEATED_UTESTS_FQLTOOL: null
    - REPEATED_UTESTS_FQLTOOL_COUNT: 500
    - REPEATED_UTESTS_LONG: null
    - REPEATED_UTESTS_LONG_COUNT: 100
    - REPEATED_UTESTS_STRESS: null
    - REPEATED_UTESTS_STRESS_COUNT: 500
    - REPEATED_JVM_DTESTS: null
    - REPEATED_JVM_DTESTS_COUNT: 500
    - REPEATED_JVM_UPGRADE_DTESTS: null
    - REPEATED_JVM_UPGRADE_DTESTS_COUNT: 500
    - REPEATED_DTESTS: null
    - REPEATED_DTESTS_COUNT: 500
    - REPEATED_LARGE_DTESTS: null
    - REPEATED_LARGE_DTESTS_COUNT: 100
    - REPEATED_UPGRADE_DTESTS: null
    - REPEATED_UPGRADE_DTESTS_COUNT: 25
    - REPEATED_ANT_TEST_TARGET: testsome
    - REPEATED_ANT_TEST_CLASS: null
    - REPEATED_ANT_TEST_METHODS: null
    - REPEATED_ANT_TEST_COUNT: 500
    - JAVA_HOME: /usr/lib/jvm/java-11-openjdk-amd64
    - JDK_HOME: /usr/lib/jvm/java-11-openjdk-amd64
    - CASSANDRA_USE_JDK11: true
  j8_cqlsh-dtests-py2-with-vnodes:
    docker:
    - image: apache/cassandra-testing-ubuntu2004-java11-w-dependencies:latest
    resource_class: large
    working_directory: ~/
    shell: /bin/bash -eo pipefail -l
    parallelism: 50
    steps:
    - attach_workspace:
        at: /home/cassandra
    - run:
        name: Clone Cassandra dtest Repository (via git)
        command: |
          git clone --single-branch --branch $DTEST_BRANCH --depth 1 $DTEST_REPO ~/cassandra-dtest
    - run:
        name: Configure virtualenv and python Dependencies
        command: |
          # note, this should be super quick as all dependencies should be pre-installed in the docker image
          # if additional dependencies were added to requirmeents.txt and the docker image hasn't been updated
          # we'd have to install it here at runtime -- which will make things slow, so do yourself a favor and
          # rebuild the docker image! (it automatically pulls the latest requirements.txt on build)
          source ~/env3.6/bin/activate
          export PATH=$JAVA_HOME/bin:$PATH
          pip3 install --exists-action w --upgrade -r ~/cassandra-dtest/requirements.txt
          pip3 uninstall -y cqlsh
          pip3 freeze
    - run:
        name: Determine Tests to Run (j8_with_vnodes)
        no_output_timeout: 5m
        command: "# reminder: this code (along with all the steps) is independently executed on every circle container\n# so the goal here is to get the circleci script to return the tests *this* container will run\n# which we do via the `circleci` cli tool.\n\ncd cassandra-dtest\nsource ~/env3.6/bin/activate\nexport PATH=$JAVA_HOME/bin:$PATH\n\nif [ -n '' ]; then\n  export \nfi\n\necho \"***Collected DTests (j8_with_vnodes)***\"\nset -eo pipefail && ./run_dtests.py --use-vnodes --skip-resource-intensive-tests --pytest-options '-k cql' --dtest-print-tests-only --dtest-print-tests-output=/tmp/all_dtest_tests_j8_with_vnodes_raw --cassandra-dir=../cassandra\nif [ -z '' ]; then\n  mv /tmp/all_dtest_tests_j8_with_vnodes_raw /tmp/all_dtest_tests_j8_with_vnodes\nelse\n  grep -e '' /tmp/all_dtest_tests_j8_with_vnodes_raw > /tmp/all_dtest_tests_j8_with_vnodes || { echo \"Filter did not match any tests! Exiting build.\"; exit 0; }\nfi\nset -eo pipefail && circleci tests split --split-by=timings --timings-type=classname /tmp/all_dtest_tests_j8_with_vnodes > /tmp/split_dtest_tests_j8_with_vnodes.txt\ncat /tmp/split_dtest_tests_j8_with_vnodes.txt | tr '\\n' ' ' > /tmp/split_dtest_tests_j8_with_vnodes_final.txt\ncat /tmp/split_dtest_tests_j8_with_vnodes_final.txt\n"
    - run:
        name: Run dtests (j8_with_vnodes)
        no_output_timeout: 15m
        command: |
          echo "cat /tmp/split_dtest_tests_j8_with_vnodes_final.txt"
          cat /tmp/split_dtest_tests_j8_with_vnodes_final.txt

          source ~/env3.6/bin/activate
          export PATH=$JAVA_HOME/bin:$PATH
          if [ -n 'CQLSH_PYTHON=/usr/bin/python2.7' ]; then
            export CQLSH_PYTHON=/usr/bin/python2.7
          fi

          java -version
          cd ~/cassandra-dtest
          mkdir -p /tmp/dtest

          echo "env: $(env)"
          echo "** done env"
          mkdir -p /tmp/results/dtests
          # we need the "set -o pipefail" here so that the exit code that circleci will actually use is from pytest and not the exit code from tee
          export SPLIT_TESTS=`cat /tmp/split_dtest_tests_j8_with_vnodes_final.txt`
          if [ ! -z "$SPLIT_TESTS" ]; then
            set -o pipefail && cd ~/cassandra-dtest && pytest --use-vnodes --num-tokens=16 --skip-resource-intensive-tests --log-cli-level=DEBUG --junit-xml=/tmp/results/dtests/pytest_result_j8_with_vnodes.xml -s --cassandra-dir=/home/cassandra/cassandra --keep-test-dir $SPLIT_TESTS 2>&1 | tee /tmp/dtest/stdout.txt
          else
            echo "Tune your parallelism, there are more containers than test classes. Nothing to do in this container"
            (exit 1)
          fi
    - store_test_results:
        path: /tmp/results
    - store_artifacts:
        path: /tmp/dtest
        destination: dtest_j8_with_vnodes
    - store_artifacts:
        path: ~/cassandra-dtest/logs
        destination: dtest_j8_with_vnodes_logs
    environment:
    - ANT_HOME: /usr/share/ant
    - JAVA11_HOME: /usr/lib/jvm/java-11-openjdk-amd64
    - JAVA8_HOME: /usr/lib/jvm/java-8-openjdk-amd64
    - LANG: en_US.UTF-8
    - KEEP_TEST_DIR: true
    - DEFAULT_DIR: /home/cassandra/cassandra-dtest
    - PYTHONIOENCODING: utf-8
    - PYTHONUNBUFFERED: true
    - CASS_DRIVER_NO_EXTENSIONS: true
    - CASS_DRIVER_NO_CYTHON: true
    - CASSANDRA_SKIP_SYNC: true
    - DTEST_REPO: https://github.com/apache/cassandra-dtest.git
    - DTEST_BRANCH: trunk
    - CCM_MAX_HEAP_SIZE: 1024M
    - CCM_HEAP_NEWSIZE: 256M
    - REPEATED_TESTS_STOP_ON_FAILURE: false
    - REPEATED_UTESTS: null
    - REPEATED_UTESTS_COUNT: 500
    - REPEATED_UTESTS_FQLTOOL: null
    - REPEATED_UTESTS_FQLTOOL_COUNT: 500
    - REPEATED_UTESTS_LONG: null
    - REPEATED_UTESTS_LONG_COUNT: 100
    - REPEATED_UTESTS_STRESS: null
    - REPEATED_UTESTS_STRESS_COUNT: 500
    - REPEATED_JVM_DTESTS: null
    - REPEATED_JVM_DTESTS_COUNT: 500
    - REPEATED_JVM_UPGRADE_DTESTS: null
    - REPEATED_JVM_UPGRADE_DTESTS_COUNT: 500
    - REPEATED_DTESTS: null
    - REPEATED_DTESTS_COUNT: 500
    - REPEATED_LARGE_DTESTS: null
    - REPEATED_LARGE_DTESTS_COUNT: 100
    - REPEATED_UPGRADE_DTESTS: null
    - REPEATED_UPGRADE_DTESTS_COUNT: 25
    - REPEATED_ANT_TEST_TARGET: testsome
    - REPEATED_ANT_TEST_CLASS: null
    - REPEATED_ANT_TEST_METHODS: null
    - REPEATED_ANT_TEST_COUNT: 500
    - JAVA_HOME: /usr/lib/jvm/java-8-openjdk-amd64
    - JDK_HOME: /usr/lib/jvm/java-8-openjdk-amd64
  j8_cqlsh_dtests_py311_vnode:
    docker:
    - image: apache/cassandra-testing-ubuntu2004-java11-w-dependencies:latest
    resource_class: large
    working_directory: ~/
    shell: /bin/bash -eo pipefail -l
    parallelism: 50
    steps:
    - attach_workspace:
        at: /home/cassandra
    - run:
        name: Clone Cassandra dtest Repository (via git)
        command: |
          git clone --single-branch --branch $DTEST_BRANCH --depth 1 $DTEST_REPO ~/cassandra-dtest
    - run:
        name: Configure virtualenv and python Dependencies
        command: |
          # note, this should be super quick as all dependencies should be pre-installed in the docker image
          # if additional dependencies were added to requirmeents.txt and the docker image hasn't been updated
          # we'd have to install it here at runtime -- which will make things slow, so do yourself a favor and
          # rebuild the docker image! (it automatically pulls the latest requirements.txt on build)
          source ~/env3.11/bin/activate
          export PATH=$JAVA_HOME/bin:$PATH
          pip3 install --exists-action w --upgrade -r ~/cassandra-dtest/requirements.txt
          pip3 uninstall -y cqlsh
          pip3 freeze
    - run:
        name: Determine Tests to Run (j8_with_vnodes)
        no_output_timeout: 5m
        command: "# reminder: this code (along with all the steps) is independently executed on every circle container\n# so the goal here is to get the circleci script to return the tests *this* container will run\n# which we do via the `circleci` cli tool.\n\ncd cassandra-dtest\nsource ~/env3.11/bin/activate\nexport PATH=$JAVA_HOME/bin:$PATH\n\nif [ -n '' ]; then\n  export \nfi\n\necho \"***Collected DTests (j8_with_vnodes)***\"\nset -eo pipefail && ./run_dtests.py --use-vnodes --skip-resource-intensive-tests --pytest-options '-k cql' --dtest-print-tests-only --dtest-print-tests-output=/tmp/all_dtest_tests_j8_with_vnodes_raw --cassandra-dir=../cassandra\nif [ -z '' ]; then\n  mv /tmp/all_dtest_tests_j8_with_vnodes_raw /tmp/all_dtest_tests_j8_with_vnodes\nelse\n  grep -e '' /tmp/all_dtest_tests_j8_with_vnodes_raw > /tmp/all_dtest_tests_j8_with_vnodes || { echo \"Filter did not match any tests! Exiting build.\"; exit 0; }\nfi\nset -eo pipefail && circleci tests split --split-by=timings --timings-type=classname /tmp/all_dtest_tests_j8_with_vnodes > /tmp/split_dtest_tests_j8_with_vnodes.txt\ncat /tmp/split_dtest_tests_j8_with_vnodes.txt | tr '\\n' ' ' > /tmp/split_dtest_tests_j8_with_vnodes_final.txt\ncat /tmp/split_dtest_tests_j8_with_vnodes_final.txt\n"
    - run:
        name: Run dtests (j8_with_vnodes)
        no_output_timeout: 15m
        command: |
          echo "cat /tmp/split_dtest_tests_j8_with_vnodes_final.txt"
          cat /tmp/split_dtest_tests_j8_with_vnodes_final.txt

          source ~/env3.11/bin/activate
          export PATH=$JAVA_HOME/bin:$PATH
          if [ -n 'CQLSH_PYTHON=/usr/bin/python3.11' ]; then
            export CQLSH_PYTHON=/usr/bin/python3.11
          fi

          java -version
          cd ~/cassandra-dtest
          mkdir -p /tmp/dtest

          echo "env: $(env)"
          echo "** done env"
          mkdir -p /tmp/results/dtests
          # we need the "set -o pipefail" here so that the exit code that circleci will actually use is from pytest and not the exit code from tee
          export SPLIT_TESTS=`cat /tmp/split_dtest_tests_j8_with_vnodes_final.txt`
          if [ ! -z "$SPLIT_TESTS" ]; then
            set -o pipefail && cd ~/cassandra-dtest && pytest --use-vnodes --num-tokens=16 --skip-resource-intensive-tests --log-cli-level=DEBUG --junit-xml=/tmp/results/dtests/pytest_result_j8_with_vnodes.xml -s --cassandra-dir=/home/cassandra/cassandra --keep-test-dir $SPLIT_TESTS 2>&1 | tee /tmp/dtest/stdout.txt
          else
            echo "Tune your parallelism, there are more containers than test classes. Nothing to do in this container"
            (exit 1)
          fi
    - store_test_results:
        path: /tmp/results
    - store_artifacts:
        path: /tmp/dtest
        destination: dtest_j8_with_vnodes
    - store_artifacts:
        path: ~/cassandra-dtest/logs
        destination: dtest_j8_with_vnodes_logs
    environment:
    - ANT_HOME: /usr/share/ant
    - JAVA11_HOME: /usr/lib/jvm/java-11-openjdk-amd64
    - JAVA8_HOME: /usr/lib/jvm/java-8-openjdk-amd64
    - LANG: en_US.UTF-8
    - KEEP_TEST_DIR: true
    - DEFAULT_DIR: /home/cassandra/cassandra-dtest
    - PYTHONIOENCODING: utf-8
    - PYTHONUNBUFFERED: true
    - CASS_DRIVER_NO_EXTENSIONS: true
    - CASS_DRIVER_NO_CYTHON: true
    - CASSANDRA_SKIP_SYNC: true
    - DTEST_REPO: https://github.com/apache/cassandra-dtest.git
    - DTEST_BRANCH: trunk
    - CCM_MAX_HEAP_SIZE: 1024M
    - CCM_HEAP_NEWSIZE: 256M
    - REPEATED_TESTS_STOP_ON_FAILURE: false
    - REPEATED_UTESTS: null
    - REPEATED_UTESTS_COUNT: 500
    - REPEATED_UTESTS_FQLTOOL: null
    - REPEATED_UTESTS_FQLTOOL_COUNT: 500
    - REPEATED_UTESTS_LONG: null
    - REPEATED_UTESTS_LONG_COUNT: 100
    - REPEATED_UTESTS_STRESS: null
    - REPEATED_UTESTS_STRESS_COUNT: 500
    - REPEATED_JVM_DTESTS: null
    - REPEATED_JVM_DTESTS_COUNT: 500
    - REPEATED_JVM_UPGRADE_DTESTS: null
    - REPEATED_JVM_UPGRADE_DTESTS_COUNT: 500
    - REPEATED_DTESTS: null
    - REPEATED_DTESTS_COUNT: 500
    - REPEATED_LARGE_DTESTS: null
    - REPEATED_LARGE_DTESTS_COUNT: 100
    - REPEATED_UPGRADE_DTESTS: null
    - REPEATED_UPGRADE_DTESTS_COUNT: 25
    - REPEATED_ANT_TEST_TARGET: testsome
    - REPEATED_ANT_TEST_CLASS: null
    - REPEATED_ANT_TEST_METHODS: null
    - REPEATED_ANT_TEST_COUNT: 500
    - JAVA_HOME: /usr/lib/jvm/java-8-openjdk-amd64
    - JDK_HOME: /usr/lib/jvm/java-8-openjdk-amd64
  j11_dtests_vnode_repeat:
    docker:
    - image: apache/cassandra-testing-ubuntu2004-java11:latest
    resource_class: large
    working_directory: ~/
    shell: /bin/bash -eo pipefail -l
    parallelism: 25
    steps:
    - attach_workspace:
        at: /home/cassandra
    - run:
        name: Log Environment Information
        command: |
          echo '*** id ***'
          id
          echo '*** cat /proc/cpuinfo ***'
          cat /proc/cpuinfo
          echo '*** free -m ***'
          free -m
          echo '*** df -m ***'
          df -m
          echo '*** ifconfig -a ***'
          ifconfig -a
          echo '*** uname -a ***'
          uname -a
          echo '*** mount ***'
          mount
          echo '*** env ***'
          env
          echo '*** java ***'
          which java
          java -version
    - run:
        name: Clone Cassandra dtest Repository (via git)
        command: |
          git clone --single-branch --branch $DTEST_BRANCH --depth 1 $DTEST_REPO ~/cassandra-dtest
    - run:
        name: Configure virtualenv and python Dependencies
        command: |
          # note, this should be super quick as all dependencies should be pre-installed in the docker image
          # if additional dependencies were added to requirmeents.txt and the docker image hasn't been updated
          # we'd have to install it here at runtime -- which will make things slow, so do yourself a favor and
          # rebuild the docker image! (it automatically pulls the latest requirements.txt on build)
          source ~/env3.6/bin/activate
          export PATH=$JAVA_HOME/bin:$PATH
          pip3 install --exists-action w --upgrade -r ~/cassandra-dtest/requirements.txt
          pip3 uninstall -y cqlsh
          pip3 freeze
    - run:
        name: Run repeated Python dtest
        no_output_timeout: 15m
        command: |
          if [ "${REPEATED_DTESTS}" == "<nil>" ]; then
            echo "Repeated dtest name hasn't been defined, exiting without running any test"
          elif [ "${REPEATED_DTESTS_COUNT}" == "<nil>" ]; then
            echo "Repeated dtest count hasn't been defined, exiting without running any test"
          elif [ "${REPEATED_DTESTS_COUNT}" -le 0 ]; then
            echo "Repeated dtest count is lesser or equals than zero, exiting without running any test"
          else

            # Calculate the number of test iterations to be run by the current parallel runner.
            # Since we are running the same test multiple times there is no need to use `circleci tests split`.
            count=$((${REPEATED_DTESTS_COUNT} / CIRCLE_NODE_TOTAL))
            if (($CIRCLE_NODE_INDEX < (${REPEATED_DTESTS_COUNT} % CIRCLE_NODE_TOTAL))); then
              count=$((count+1))
            fi

            if (($count <= 0)); then
              echo "No tests to run in this runner"
            else
              echo "Running ${REPEATED_DTESTS} $count times"

              source ~/env3.6/bin/activate
              export PATH=$JAVA_HOME/bin:$PATH

              java -version
              cd ~/cassandra-dtest
              mkdir -p /tmp/dtest

              echo "env: $(env)"
              echo "** done env"
              mkdir -p /tmp/results/dtests

              tests_arg=$(echo ${REPEATED_DTESTS} | sed -e "s/,/ /g")

              stop_on_failure_arg=""
              if ${REPEATED_TESTS_STOP_ON_FAILURE}; then
                stop_on_failure_arg="-x"
              fi

              vnodes_args=""
              if true; then
                vnodes_args="--use-vnodes --num-tokens=16"
              fi

              upgrade_arg=""
              if false; then
                upgrade_arg="--execute-upgrade-tests --upgrade-target-version-only --upgrade-version-selection all"
              fi

              # we need the "set -o pipefail" here so that the exit code that circleci will actually use is from pytest and not the exit code from tee
              set -o pipefail && cd ~/cassandra-dtest && pytest $vnodes_args --count=$count $stop_on_failure_arg $upgrade_arg --log-cli-level=DEBUG --junit-xml=/tmp/results/dtests/pytest_result.xml -s --cassandra-dir=/home/cassandra/cassandra --keep-test-dir  $tests_arg | tee /tmp/dtest/stdout.txt
            fi
          fi
    - store_test_results:
        path: /tmp/results
    - store_artifacts:
        path: /tmp/dtest
        destination: dtest
    - store_artifacts:
        path: ~/cassandra-dtest/logs
        destination: dtest_logs
    environment:
    - ANT_HOME: /usr/share/ant
    - JAVA11_HOME: /usr/lib/jvm/java-11-openjdk-amd64
    - JAVA8_HOME: /usr/lib/jvm/java-8-openjdk-amd64
    - LANG: en_US.UTF-8
    - KEEP_TEST_DIR: true
    - DEFAULT_DIR: /home/cassandra/cassandra-dtest
    - PYTHONIOENCODING: utf-8
    - PYTHONUNBUFFERED: true
    - CASS_DRIVER_NO_EXTENSIONS: true
    - CASS_DRIVER_NO_CYTHON: true
    - CASSANDRA_SKIP_SYNC: true
    - DTEST_REPO: https://github.com/apache/cassandra-dtest.git
    - DTEST_BRANCH: trunk
    - CCM_MAX_HEAP_SIZE: 1024M
    - CCM_HEAP_NEWSIZE: 256M
    - REPEATED_TESTS_STOP_ON_FAILURE: false
    - REPEATED_UTESTS: null
    - REPEATED_UTESTS_COUNT: 500
    - REPEATED_UTESTS_FQLTOOL: null
    - REPEATED_UTESTS_FQLTOOL_COUNT: 500
    - REPEATED_UTESTS_LONG: null
    - REPEATED_UTESTS_LONG_COUNT: 100
    - REPEATED_UTESTS_STRESS: null
    - REPEATED_UTESTS_STRESS_COUNT: 500
    - REPEATED_JVM_DTESTS: null
    - REPEATED_JVM_DTESTS_COUNT: 500
    - REPEATED_JVM_UPGRADE_DTESTS: null
    - REPEATED_JVM_UPGRADE_DTESTS_COUNT: 500
    - REPEATED_DTESTS: null
    - REPEATED_DTESTS_COUNT: 500
    - REPEATED_LARGE_DTESTS: null
    - REPEATED_LARGE_DTESTS_COUNT: 100
    - REPEATED_UPGRADE_DTESTS: null
    - REPEATED_UPGRADE_DTESTS_COUNT: 25
    - REPEATED_ANT_TEST_TARGET: testsome
    - REPEATED_ANT_TEST_CLASS: null
    - REPEATED_ANT_TEST_METHODS: null
    - REPEATED_ANT_TEST_COUNT: 500
    - JAVA_HOME: /usr/lib/jvm/java-11-openjdk-amd64
    - JDK_HOME: /usr/lib/jvm/java-11-openjdk-amd64
    - CASSANDRA_USE_JDK11: true
  j8_dtests_large_vnode:
    docker:
    - image: apache/cassandra-testing-ubuntu2004-java11-w-dependencies:latest
    resource_class: xlarge
    working_directory: ~/
    shell: /bin/bash -eo pipefail -l
    parallelism: 4
    steps:
    - attach_workspace:
        at: /home/cassandra
    - run:
        name: Clone Cassandra dtest Repository (via git)
        command: |
          git clone --single-branch --branch $DTEST_BRANCH --depth 1 $DTEST_REPO ~/cassandra-dtest
    - run:
        name: Configure virtualenv and python Dependencies
        command: |
          # note, this should be super quick as all dependencies should be pre-installed in the docker image
          # if additional dependencies were added to requirmeents.txt and the docker image hasn't been updated
          # we'd have to install it here at runtime -- which will make things slow, so do yourself a favor and
          # rebuild the docker image! (it automatically pulls the latest requirements.txt on build)
          source ~/env3.6/bin/activate
          export PATH=$JAVA_HOME/bin:$PATH
          pip3 install --exists-action w --upgrade -r ~/cassandra-dtest/requirements.txt
          pip3 uninstall -y cqlsh
          pip3 freeze
    - run:
        name: Determine Tests to Run (j8_large_with_vnodes)
        no_output_timeout: 5m
        command: "# reminder: this code (along with all the steps) is independently executed on every circle container\n# so the goal here is to get the circleci script to return the tests *this* container will run\n# which we do via the `circleci` cli tool.\n\ncd cassandra-dtest\nsource ~/env3.6/bin/activate\nexport PATH=$JAVA_HOME/bin:$PATH\n\nif [ -n '' ]; then\n  export \nfi\n\necho \"***Collected DTests (j8_large_with_vnodes)***\"\nset -eo pipefail && ./run_dtests.py --use-vnodes --only-resource-intensive-tests --force-resource-intensive-tests --dtest-print-tests-only --dtest-print-tests-output=/tmp/all_dtest_tests_j8_large_with_vnodes_raw --cassandra-dir=../cassandra\nif [ -z '' ]; then\n  mv /tmp/all_dtest_tests_j8_large_with_vnodes_raw /tmp/all_dtest_tests_j8_large_with_vnodes\nelse\n  grep -e '' /tmp/all_dtest_tests_j8_large_with_vnodes_raw > /tmp/all_dtest_tests_j8_large_with_vnodes || { echo \"Filter did not match any tests! Exiting build.\"; exit 0; }\nfi\nset -eo pipefail && circleci tests split --split-by=timings --timings-type=classname /tmp/all_dtest_tests_j8_large_with_vnodes > /tmp/split_dtest_tests_j8_large_with_vnodes.txt\ncat /tmp/split_dtest_tests_j8_large_with_vnodes.txt | tr '\\n' ' ' > /tmp/split_dtest_tests_j8_large_with_vnodes_final.txt\ncat /tmp/split_dtest_tests_j8_large_with_vnodes_final.txt\n"
    - run:
        name: Run dtests (j8_large_with_vnodes)
        no_output_timeout: 15m
        command: "echo \"cat /tmp/split_dtest_tests_j8_large_with_vnodes_final.txt\"\ncat /tmp/split_dtest_tests_j8_large_with_vnodes_final.txt\n\nsource ~/env3.6/bin/activate\nexport PATH=$JAVA_HOME/bin:$PATH\nif [ -n '' ]; then\n  export \nfi\n\njava -version\ncd ~/cassandra-dtest\nmkdir -p /tmp/dtest\n\necho \"env: $(env)\"\necho \"** done env\"\nmkdir -p /tmp/results/dtests\n# we need the \"set -o pipefail\" here so that the exit code that circleci will actually use is from pytest and not the exit code from tee\nexport SPLIT_TESTS=`cat /tmp/split_dtest_tests_j8_large_with_vnodes_final.txt`\nif [ ! -z \"$SPLIT_TESTS\" ]; then\n  set -o pipefail && cd ~/cassandra-dtest && pytest --use-vnodes --num-tokens=16 --only-resource-intensive-tests --force-resource-intensive-tests --log-cli-level=DEBUG --junit-xml=/tmp/results/dtests/pytest_result_j8_large_with_vnodes.xml -s --cassandra-dir=/home/cassandra/cassandra --keep-test-dir $SPLIT_TESTS 2>&1 | tee /tmp/dtest/stdout.txt\nelse\n  echo \"Tune your parallelism, there are more containers than test classes. Nothing to do in this container\"\n  (exit 1)\nfi\n"
    - store_test_results:
        path: /tmp/results
    - store_artifacts:
        path: /tmp/dtest
        destination: dtest_j8_large_with_vnodes
    - store_artifacts:
        path: ~/cassandra-dtest/logs
        destination: dtest_j8_large_with_vnodes_logs
    environment:
    - ANT_HOME: /usr/share/ant
    - JAVA11_HOME: /usr/lib/jvm/java-11-openjdk-amd64
    - JAVA8_HOME: /usr/lib/jvm/java-8-openjdk-amd64
    - LANG: en_US.UTF-8
    - KEEP_TEST_DIR: true
    - DEFAULT_DIR: /home/cassandra/cassandra-dtest
    - PYTHONIOENCODING: utf-8
    - PYTHONUNBUFFERED: true
    - CASS_DRIVER_NO_EXTENSIONS: true
    - CASS_DRIVER_NO_CYTHON: true
    - CASSANDRA_SKIP_SYNC: true
    - DTEST_REPO: https://github.com/apache/cassandra-dtest.git
    - DTEST_BRANCH: trunk
    - CCM_MAX_HEAP_SIZE: 1024M
    - CCM_HEAP_NEWSIZE: 256M
    - REPEATED_TESTS_STOP_ON_FAILURE: false
    - REPEATED_UTESTS: null
    - REPEATED_UTESTS_COUNT: 500
    - REPEATED_UTESTS_FQLTOOL: null
    - REPEATED_UTESTS_FQLTOOL_COUNT: 500
    - REPEATED_UTESTS_LONG: null
    - REPEATED_UTESTS_LONG_COUNT: 100
    - REPEATED_UTESTS_STRESS: null
    - REPEATED_UTESTS_STRESS_COUNT: 500
    - REPEATED_JVM_DTESTS: null
    - REPEATED_JVM_DTESTS_COUNT: 500
    - REPEATED_JVM_UPGRADE_DTESTS: null
    - REPEATED_JVM_UPGRADE_DTESTS_COUNT: 500
    - REPEATED_DTESTS: null
    - REPEATED_DTESTS_COUNT: 500
    - REPEATED_LARGE_DTESTS: null
    - REPEATED_LARGE_DTESTS_COUNT: 100
    - REPEATED_UPGRADE_DTESTS: null
    - REPEATED_UPGRADE_DTESTS_COUNT: 25
    - REPEATED_ANT_TEST_TARGET: testsome
    - REPEATED_ANT_TEST_CLASS: null
    - REPEATED_ANT_TEST_METHODS: null
    - REPEATED_ANT_TEST_COUNT: 500
    - JAVA_HOME: /usr/lib/jvm/java-8-openjdk-amd64
    - JDK_HOME: /usr/lib/jvm/java-8-openjdk-amd64
  j11_utests_system_keyspace_directory:
    docker:
    - image: apache/cassandra-testing-ubuntu2004-java11:latest
    resource_class: medium
    working_directory: ~/
    shell: /bin/bash -eo pipefail -l
    parallelism: 25
    steps:
    - attach_workspace:
        at: /home/cassandra
    - run:
        name: Determine unit Tests to Run
        command: |
          # reminder: this code (along with all the steps) is independently executed on every circle container
          # so the goal here is to get the circleci script to return the tests *this* container will run
          # which we do via the `circleci` cli tool.

          rm -fr ~/cassandra-dtest/upgrade_tests
          echo "***java tests***"

          # get all of our unit test filenames
          set -eo pipefail && circleci tests glob "$HOME/cassandra/test/unit/**/*.java" > /tmp/all_java_unit_tests.txt

          # split up the unit tests into groups based on the number of containers we have
          set -eo pipefail && circleci tests split --split-by=timings --timings-type=filename --index=${CIRCLE_NODE_INDEX} --total=${CIRCLE_NODE_TOTAL} /tmp/all_java_unit_tests.txt > /tmp/java_tests_${CIRCLE_NODE_INDEX}.txt
          set -eo pipefail && cat /tmp/java_tests_${CIRCLE_NODE_INDEX}.txt | sed "s;^/home/cassandra/cassandra/test/unit/;;g" | grep "Test\.java$"  > /tmp/java_tests_${CIRCLE_NODE_INDEX}_final.txt
          echo "** /tmp/java_tests_${CIRCLE_NODE_INDEX}_final.txt"
          cat /tmp/java_tests_${CIRCLE_NODE_INDEX}_final.txt
        no_output_timeout: 15m
    - run:
        name: Log Environment Information
        command: |
          echo '*** id ***'
          id
          echo '*** cat /proc/cpuinfo ***'
          cat /proc/cpuinfo
          echo '*** free -m ***'
          free -m
          echo '*** df -m ***'
          df -m
          echo '*** ifconfig -a ***'
          ifconfig -a
          echo '*** uname -a ***'
          uname -a
          echo '*** mount ***'
          mount
          echo '*** env ***'
          env
          echo '*** java ***'
          which java
          java -version
    - run:
        name: Run Unit Tests (testclasslist-system-keyspace-directory)
        command: |
          set -x
          export PATH=$JAVA_HOME/bin:$PATH
          time mv ~/cassandra /tmp
          cd /tmp/cassandra
          if [ -d ~/dtest_jars ]; then
            cp ~/dtest_jars/dtest* /tmp/cassandra/build/
          fi
          test_timeout=$(grep 'name="test.unit.timeout"' build.xml | awk -F'"' '{print $4}' || true)
          if [ -z "$test_timeout" ]; then
            test_timeout=$(grep 'name="test.timeout"' build.xml | awk -F'"' '{print $4}')
          fi
          ant testclasslist-system-keyspace-directory -Dtest.timeout="$test_timeout" -Dtest.classlistfile=/tmp/java_tests_${CIRCLE_NODE_INDEX}_final.txt  -Dtest.classlistprefix=unit -Dno-build-test=true
        no_output_timeout: 15m
    - store_test_results:
        path: /tmp/cassandra/build/test/output/
    - store_artifacts:
        path: /tmp/cassandra/build/test/output
        destination: junitxml
    - store_artifacts:
        path: /tmp/cassandra/build/test/logs
        destination: logs
    environment:
    - ANT_HOME: /usr/share/ant
    - JAVA11_HOME: /usr/lib/jvm/java-11-openjdk-amd64
    - JAVA8_HOME: /usr/lib/jvm/java-8-openjdk-amd64
    - LANG: en_US.UTF-8
    - KEEP_TEST_DIR: true
    - DEFAULT_DIR: /home/cassandra/cassandra-dtest
    - PYTHONIOENCODING: utf-8
    - PYTHONUNBUFFERED: true
    - CASS_DRIVER_NO_EXTENSIONS: true
    - CASS_DRIVER_NO_CYTHON: true
    - CASSANDRA_SKIP_SYNC: true
    - DTEST_REPO: https://github.com/apache/cassandra-dtest.git
    - DTEST_BRANCH: trunk
    - CCM_MAX_HEAP_SIZE: 1024M
    - CCM_HEAP_NEWSIZE: 256M
    - REPEATED_TESTS_STOP_ON_FAILURE: false
    - REPEATED_UTESTS: null
    - REPEATED_UTESTS_COUNT: 500
    - REPEATED_UTESTS_FQLTOOL: null
    - REPEATED_UTESTS_FQLTOOL_COUNT: 500
    - REPEATED_UTESTS_LONG: null
    - REPEATED_UTESTS_LONG_COUNT: 100
    - REPEATED_UTESTS_STRESS: null
    - REPEATED_UTESTS_STRESS_COUNT: 500
    - REPEATED_JVM_DTESTS: null
    - REPEATED_JVM_DTESTS_COUNT: 500
    - REPEATED_JVM_UPGRADE_DTESTS: null
    - REPEATED_JVM_UPGRADE_DTESTS_COUNT: 500
    - REPEATED_DTESTS: null
    - REPEATED_DTESTS_COUNT: 500
    - REPEATED_LARGE_DTESTS: null
    - REPEATED_LARGE_DTESTS_COUNT: 100
    - REPEATED_UPGRADE_DTESTS: null
    - REPEATED_UPGRADE_DTESTS_COUNT: 25
    - REPEATED_ANT_TEST_TARGET: testsome
    - REPEATED_ANT_TEST_CLASS: null
    - REPEATED_ANT_TEST_METHODS: null
    - REPEATED_ANT_TEST_COUNT: 500
    - JAVA_HOME: /usr/lib/jvm/java-11-openjdk-amd64
    - JDK_HOME: /usr/lib/jvm/java-11-openjdk-amd64
    - CASSANDRA_USE_JDK11: true
  j8_utests_stress:
    docker:
    - image: apache/cassandra-testing-ubuntu2004-java11-w-dependencies:latest
    resource_class: medium
    working_directory: ~/
    shell: /bin/bash -eo pipefail -l
    parallelism: 1
    steps:
    - attach_workspace:
        at: /home/cassandra
    - run:
        name: Run Unit Tests (stress-test)
        command: |
          export PATH=$JAVA_HOME/bin:$PATH
          time mv ~/cassandra /tmp
          cd /tmp/cassandra
          if [ -d ~/dtest_jars ]; then
            cp ~/dtest_jars/dtest* /tmp/cassandra/build/
          fi
          ant stress-test -Dno-build-test=true
        no_output_timeout: 15m
    - store_test_results:
        path: /tmp/cassandra/build/test/output/
    - store_artifacts:
        path: /tmp/cassandra/build/test/output
        destination: junitxml
    - store_artifacts:
        path: /tmp/cassandra/build/test/logs
        destination: logs
    environment:
    - ANT_HOME: /usr/share/ant
    - JAVA11_HOME: /usr/lib/jvm/java-11-openjdk-amd64
    - JAVA8_HOME: /usr/lib/jvm/java-8-openjdk-amd64
    - LANG: en_US.UTF-8
    - KEEP_TEST_DIR: true
    - DEFAULT_DIR: /home/cassandra/cassandra-dtest
    - PYTHONIOENCODING: utf-8
    - PYTHONUNBUFFERED: true
    - CASS_DRIVER_NO_EXTENSIONS: true
    - CASS_DRIVER_NO_CYTHON: true
    - CASSANDRA_SKIP_SYNC: true
    - DTEST_REPO: https://github.com/apache/cassandra-dtest.git
    - DTEST_BRANCH: trunk
    - CCM_MAX_HEAP_SIZE: 1024M
    - CCM_HEAP_NEWSIZE: 256M
    - REPEATED_TESTS_STOP_ON_FAILURE: false
    - REPEATED_UTESTS: null
    - REPEATED_UTESTS_COUNT: 500
    - REPEATED_UTESTS_FQLTOOL: null
    - REPEATED_UTESTS_FQLTOOL_COUNT: 500
    - REPEATED_UTESTS_LONG: null
    - REPEATED_UTESTS_LONG_COUNT: 100
    - REPEATED_UTESTS_STRESS: null
    - REPEATED_UTESTS_STRESS_COUNT: 500
    - REPEATED_JVM_DTESTS: null
    - REPEATED_JVM_DTESTS_COUNT: 500
    - REPEATED_JVM_UPGRADE_DTESTS: null
    - REPEATED_JVM_UPGRADE_DTESTS_COUNT: 500
    - REPEATED_DTESTS: null
    - REPEATED_DTESTS_COUNT: 500
    - REPEATED_LARGE_DTESTS: null
    - REPEATED_LARGE_DTESTS_COUNT: 100
    - REPEATED_UPGRADE_DTESTS: null
    - REPEATED_UPGRADE_DTESTS_COUNT: 25
    - REPEATED_ANT_TEST_TARGET: testsome
    - REPEATED_ANT_TEST_CLASS: null
    - REPEATED_ANT_TEST_METHODS: null
    - REPEATED_ANT_TEST_COUNT: 500
    - JAVA_HOME: /usr/lib/jvm/java-8-openjdk-amd64
    - JDK_HOME: /usr/lib/jvm/java-8-openjdk-amd64
  j11_utests_stress_repeat:
    docker:
    - image: apache/cassandra-testing-ubuntu2004-java11:latest
    resource_class: medium
    working_directory: ~/
    shell: /bin/bash -eo pipefail -l
    parallelism: 25
    steps:
    - attach_workspace:
        at: /home/cassandra
    - run:
        name: Log Environment Information
        command: |
          echo '*** id ***'
          id
          echo '*** cat /proc/cpuinfo ***'
          cat /proc/cpuinfo
          echo '*** free -m ***'
          free -m
          echo '*** df -m ***'
          df -m
          echo '*** ifconfig -a ***'
          ifconfig -a
          echo '*** uname -a ***'
          uname -a
          echo '*** mount ***'
          mount
          echo '*** env ***'
          env
          echo '*** java ***'
          which java
          java -version
    - run:
        name: Repeatedly run new or modifed JUnit tests
        no_output_timeout: 15m
        command: |
          set -x
          export PATH=$JAVA_HOME/bin:$PATH
          time mv ~/cassandra /tmp
          cd /tmp/cassandra
          if [ -d ~/dtest_jars ]; then
            cp ~/dtest_jars/dtest* /tmp/cassandra/build/
          fi

          # Calculate the number of test iterations to be run by the current parallel runner.
          count=$((${REPEATED_UTESTS_STRESS_COUNT} / CIRCLE_NODE_TOTAL))
          if (($CIRCLE_NODE_INDEX < (${REPEATED_UTESTS_STRESS_COUNT} % CIRCLE_NODE_TOTAL))); then
            count=$((count+1))
          fi

          # Put manually specified tests and automatically detected tests together, removing duplicates
          tests=$(echo ${REPEATED_UTESTS_STRESS} | sed -e "s/<nil>//" | sed -e "s/ //" | tr "," "\n" | tr " " "\n" | sort -n | uniq -u)
          echo "Tests to be repeated: ${tests}"

          # Prepare the testtag for the target, used by the test macro in build.xml to group the output files
          target=stress-test-some
          testtag=""
          if [[ $target == "test-cdc" ]]; then
            testtag="cdc"
          elif [[ $target == "test-compression" ]]; then
            testtag="compression"
          elif [[ $target == "test-system-keyspace-directory" ]]; then
            testtag="system_keyspace_directory"
          fi

          # Run each test class as many times as requested.
          exit_code="$?"
          for test in $tests; do

              # Split class and method names from the test name
              if [[ $test =~ "#" ]]; then
                class=${test%"#"*}
                method=${test#*"#"}
              else
                class=$test
                method=""
              fi

              # Prepare the -Dtest.name argument.
              # It can be the fully qualified class name or the short class name, depending on the target.
              if [[ $target == "test" || \
                    $target == "test-cdc" || \
                    $target == "test-compression" || \
                    $target == "test-system-keyspace-directory" || \
                    $target == "fqltool-test" || \
                    $target == "long-test" || \
                    $target == "stress-test" ]]; then
                name_arg="-Dtest.name=${class##*.}"
              else
                name_arg="-Dtest.name=$class"
              fi

              # Prepare the -Dtest.methods argument, which is optional
              if [[ $method == "" ]]; then
                methods_arg=""
              else
                methods_arg="-Dtest.methods=$method"
              fi

              for i in $(seq -w 1 $count); do
                echo "Running test $test, iteration $i of $count"

                # run the test
                status="passes"
                if !( set -o pipefail && \
                      ant stress-test-some $name_arg $methods_arg -Dno-build-test=true | \
                      tee stdout.txt \
                    ); then
                  status="fails"
                  exit_code=1
                fi

                # move the stdout output file
                dest=/tmp/results/repeated_utests/stdout/${status}/${i}
                mkdir -p $dest
                mv stdout.txt $dest/${test}.txt

                # move the XML output files
                source=build/test/output/${testtag}
                dest=/tmp/results/repeated_utests/output/${status}/${i}
                mkdir -p $dest
                if [[ -d $source && -n "$(ls $source)" ]]; then
                  mv $source/* $dest/
                fi

                # move the log files
                source=build/test/logs/${testtag}
                dest=/tmp/results/repeated_utests/logs/${status}/${i}
                mkdir -p $dest
                if [[ -d $source && -n "$(ls $source)" ]]; then
                  mv $source/* $dest/
                fi

                # maybe stop iterations on test failure
                if [[ ${REPEATED_TESTS_STOP_ON_FAILURE} = true ]] && (( $exit_code > 0 )); then
                  break
                fi
              done
          done
          (exit ${exit_code})
    - store_test_results:
        path: /tmp/results/repeated_utests/output
    - store_artifacts:
        path: /tmp/results/repeated_utests/stdout
        destination: stdout
    - store_artifacts:
        path: /tmp/results/repeated_utests/output
        destination: junitxml
    - store_artifacts:
        path: /tmp/results/repeated_utests/logs
        destination: logs
    environment:
    - ANT_HOME: /usr/share/ant
    - JAVA11_HOME: /usr/lib/jvm/java-11-openjdk-amd64
    - JAVA8_HOME: /usr/lib/jvm/java-8-openjdk-amd64
    - LANG: en_US.UTF-8
    - KEEP_TEST_DIR: true
    - DEFAULT_DIR: /home/cassandra/cassandra-dtest
    - PYTHONIOENCODING: utf-8
    - PYTHONUNBUFFERED: true
    - CASS_DRIVER_NO_EXTENSIONS: true
    - CASS_DRIVER_NO_CYTHON: true
    - CASSANDRA_SKIP_SYNC: true
    - DTEST_REPO: https://github.com/apache/cassandra-dtest.git
    - DTEST_BRANCH: trunk
    - CCM_MAX_HEAP_SIZE: 1024M
    - CCM_HEAP_NEWSIZE: 256M
    - REPEATED_TESTS_STOP_ON_FAILURE: false
    - REPEATED_UTESTS: null
    - REPEATED_UTESTS_COUNT: 500
    - REPEATED_UTESTS_FQLTOOL: null
    - REPEATED_UTESTS_FQLTOOL_COUNT: 500
    - REPEATED_UTESTS_LONG: null
    - REPEATED_UTESTS_LONG_COUNT: 100
    - REPEATED_UTESTS_STRESS: null
    - REPEATED_UTESTS_STRESS_COUNT: 500
    - REPEATED_JVM_DTESTS: null
    - REPEATED_JVM_DTESTS_COUNT: 500
    - REPEATED_JVM_UPGRADE_DTESTS: null
    - REPEATED_JVM_UPGRADE_DTESTS_COUNT: 500
    - REPEATED_DTESTS: null
    - REPEATED_DTESTS_COUNT: 500
    - REPEATED_LARGE_DTESTS: null
    - REPEATED_LARGE_DTESTS_COUNT: 100
    - REPEATED_UPGRADE_DTESTS: null
    - REPEATED_UPGRADE_DTESTS_COUNT: 25
    - REPEATED_ANT_TEST_TARGET: testsome
    - REPEATED_ANT_TEST_CLASS: null
    - REPEATED_ANT_TEST_METHODS: null
    - REPEATED_ANT_TEST_COUNT: 500
    - JAVA_HOME: /usr/lib/jvm/java-11-openjdk-amd64
    - JDK_HOME: /usr/lib/jvm/java-11-openjdk-amd64
    - CASSANDRA_USE_JDK11: true
  j11_cqlsh_dtests_py311:
    docker:
    - image: apache/cassandra-testing-ubuntu2004-java11:latest
    resource_class: large
    working_directory: ~/
    shell: /bin/bash -eo pipefail -l
    parallelism: 50
    steps:
    - attach_workspace:
        at: /home/cassandra
    - run:
        name: Clone Cassandra dtest Repository (via git)
        command: |
          git clone --single-branch --branch $DTEST_BRANCH --depth 1 $DTEST_REPO ~/cassandra-dtest
    - run:
        name: Configure virtualenv and python Dependencies
        command: |
          # note, this should be super quick as all dependencies should be pre-installed in the docker image
          # if additional dependencies were added to requirmeents.txt and the docker image hasn't been updated
          # we'd have to install it here at runtime -- which will make things slow, so do yourself a favor and
          # rebuild the docker image! (it automatically pulls the latest requirements.txt on build)
          source ~/env3.11/bin/activate
          export PATH=$JAVA_HOME/bin:$PATH
          pip3 install --exists-action w --upgrade -r ~/cassandra-dtest/requirements.txt
          pip3 uninstall -y cqlsh
          pip3 freeze
    - run:
        name: Determine Tests to Run (j11_without_vnodes)
        no_output_timeout: 5m
        command: "# reminder: this code (along with all the steps) is independently executed on every circle container\n# so the goal here is to get the circleci script to return the tests *this* container will run\n# which we do via the `circleci` cli tool.\n\ncd cassandra-dtest\nsource ~/env3.11/bin/activate\nexport PATH=$JAVA_HOME/bin:$PATH\n\nif [ -n '' ]; then\n  export \nfi\n\necho \"***Collected DTests (j11_without_vnodes)***\"\nset -eo pipefail && ./run_dtests.py --skip-resource-intensive-tests --pytest-options '-k cql' --dtest-print-tests-only --dtest-print-tests-output=/tmp/all_dtest_tests_j11_without_vnodes_raw --cassandra-dir=../cassandra\nif [ -z '' ]; then\n  mv /tmp/all_dtest_tests_j11_without_vnodes_raw /tmp/all_dtest_tests_j11_without_vnodes\nelse\n  grep -e '' /tmp/all_dtest_tests_j11_without_vnodes_raw > /tmp/all_dtest_tests_j11_without_vnodes || { echo \"Filter did not match any tests! Exiting build.\"; exit 0; }\nfi\nset -eo pipefail && circleci tests split --split-by=timings --timings-type=classname /tmp/all_dtest_tests_j11_without_vnodes > /tmp/split_dtest_tests_j11_without_vnodes.txt\ncat /tmp/split_dtest_tests_j11_without_vnodes.txt | tr '\\n' ' ' > /tmp/split_dtest_tests_j11_without_vnodes_final.txt\ncat /tmp/split_dtest_tests_j11_without_vnodes_final.txt\n"
    - run:
        name: Run dtests (j11_without_vnodes)
        no_output_timeout: 15m
        command: |
          echo "cat /tmp/split_dtest_tests_j11_without_vnodes_final.txt"
          cat /tmp/split_dtest_tests_j11_without_vnodes_final.txt

          source ~/env3.11/bin/activate
          export PATH=$JAVA_HOME/bin:$PATH
          if [ -n 'CQLSH_PYTHON=/usr/bin/python3.11' ]; then
            export CQLSH_PYTHON=/usr/bin/python3.11
          fi

          java -version
          cd ~/cassandra-dtest
          mkdir -p /tmp/dtest

          echo "env: $(env)"
          echo "** done env"
          mkdir -p /tmp/results/dtests
          # we need the "set -o pipefail" here so that the exit code that circleci will actually use is from pytest and not the exit code from tee
          export SPLIT_TESTS=`cat /tmp/split_dtest_tests_j11_without_vnodes_final.txt`
          if [ ! -z "$SPLIT_TESTS" ]; then
            set -o pipefail && cd ~/cassandra-dtest && pytest --skip-resource-intensive-tests --log-cli-level=DEBUG --junit-xml=/tmp/results/dtests/pytest_result_j11_without_vnodes.xml -s --cassandra-dir=/home/cassandra/cassandra --keep-test-dir $SPLIT_TESTS 2>&1 | tee /tmp/dtest/stdout.txt
          else
            echo "Tune your parallelism, there are more containers than test classes. Nothing to do in this container"
            (exit 1)
          fi
    - store_test_results:
        path: /tmp/results
    - store_artifacts:
        path: /tmp/dtest
        destination: dtest_j11_without_vnodes
    - store_artifacts:
        path: ~/cassandra-dtest/logs
        destination: dtest_j11_without_vnodes_logs
    environment:
    - ANT_HOME: /usr/share/ant
    - JAVA11_HOME: /usr/lib/jvm/java-11-openjdk-amd64
    - JAVA8_HOME: /usr/lib/jvm/java-8-openjdk-amd64
    - LANG: en_US.UTF-8
    - KEEP_TEST_DIR: true
    - DEFAULT_DIR: /home/cassandra/cassandra-dtest
    - PYTHONIOENCODING: utf-8
    - PYTHONUNBUFFERED: true
    - CASS_DRIVER_NO_EXTENSIONS: true
    - CASS_DRIVER_NO_CYTHON: true
    - CASSANDRA_SKIP_SYNC: true
    - DTEST_REPO: https://github.com/apache/cassandra-dtest.git
    - DTEST_BRANCH: trunk
    - CCM_MAX_HEAP_SIZE: 1024M
    - CCM_HEAP_NEWSIZE: 256M
    - REPEATED_TESTS_STOP_ON_FAILURE: false
    - REPEATED_UTESTS: null
    - REPEATED_UTESTS_COUNT: 500
    - REPEATED_UTESTS_FQLTOOL: null
    - REPEATED_UTESTS_FQLTOOL_COUNT: 500
    - REPEATED_UTESTS_LONG: null
    - REPEATED_UTESTS_LONG_COUNT: 100
    - REPEATED_UTESTS_STRESS: null
    - REPEATED_UTESTS_STRESS_COUNT: 500
    - REPEATED_JVM_DTESTS: null
    - REPEATED_JVM_DTESTS_COUNT: 500
    - REPEATED_JVM_UPGRADE_DTESTS: null
    - REPEATED_JVM_UPGRADE_DTESTS_COUNT: 500
    - REPEATED_DTESTS: null
    - REPEATED_DTESTS_COUNT: 500
    - REPEATED_LARGE_DTESTS: null
    - REPEATED_LARGE_DTESTS_COUNT: 100
    - REPEATED_UPGRADE_DTESTS: null
    - REPEATED_UPGRADE_DTESTS_COUNT: 25
    - REPEATED_ANT_TEST_TARGET: testsome
    - REPEATED_ANT_TEST_CLASS: null
    - REPEATED_ANT_TEST_METHODS: null
    - REPEATED_ANT_TEST_COUNT: 500
    - JAVA_HOME: /usr/lib/jvm/java-11-openjdk-amd64
    - JDK_HOME: /usr/lib/jvm/java-11-openjdk-amd64
    - CASSANDRA_USE_JDK11: true
  j8_utests_compression_repeat:
    docker:
    - image: apache/cassandra-testing-ubuntu2004-java11-w-dependencies:latest
    resource_class: medium
    working_directory: ~/
    shell: /bin/bash -eo pipefail -l
    parallelism: 25
    steps:
    - attach_workspace:
        at: /home/cassandra
    - run:
        name: Log Environment Information
        command: |
          echo '*** id ***'
          id
          echo '*** cat /proc/cpuinfo ***'
          cat /proc/cpuinfo
          echo '*** free -m ***'
          free -m
          echo '*** df -m ***'
          df -m
          echo '*** ifconfig -a ***'
          ifconfig -a
          echo '*** uname -a ***'
          uname -a
          echo '*** mount ***'
          mount
          echo '*** env ***'
          env
          echo '*** java ***'
          which java
          java -version
    - run:
        name: Repeatedly run new or modifed JUnit tests
        no_output_timeout: 15m
        command: |
          set -x
          export PATH=$JAVA_HOME/bin:$PATH
          time mv ~/cassandra /tmp
          cd /tmp/cassandra
          if [ -d ~/dtest_jars ]; then
            cp ~/dtest_jars/dtest* /tmp/cassandra/build/
          fi

          # Calculate the number of test iterations to be run by the current parallel runner.
          count=$((${REPEATED_UTESTS_COUNT} / CIRCLE_NODE_TOTAL))
          if (($CIRCLE_NODE_INDEX < (${REPEATED_UTESTS_COUNT} % CIRCLE_NODE_TOTAL))); then
            count=$((count+1))
          fi

          # Put manually specified tests and automatically detected tests together, removing duplicates
          tests=$(echo ${REPEATED_UTESTS} | sed -e "s/<nil>//" | sed -e "s/ //" | tr "," "\n" | tr " " "\n" | sort -n | uniq -u)
          echo "Tests to be repeated: ${tests}"

          # Prepare the testtag for the target, used by the test macro in build.xml to group the output files
          target=test-compression
          testtag=""
          if [[ $target == "test-cdc" ]]; then
            testtag="cdc"
          elif [[ $target == "test-compression" ]]; then
            testtag="compression"
          elif [[ $target == "test-system-keyspace-directory" ]]; then
            testtag="system_keyspace_directory"
          fi

          # Run each test class as many times as requested.
          exit_code="$?"
          for test in $tests; do

              # Split class and method names from the test name
              if [[ $test =~ "#" ]]; then
                class=${test%"#"*}
                method=${test#*"#"}
              else
                class=$test
                method=""
              fi

              # Prepare the -Dtest.name argument.
              # It can be the fully qualified class name or the short class name, depending on the target.
              if [[ $target == "test" || \
                    $target == "test-cdc" || \
                    $target == "test-compression" || \
                    $target == "test-system-keyspace-directory" || \
                    $target == "fqltool-test" || \
                    $target == "long-test" || \
                    $target == "stress-test" ]]; then
                name_arg="-Dtest.name=${class##*.}"
              else
                name_arg="-Dtest.name=$class"
              fi

              # Prepare the -Dtest.methods argument, which is optional
              if [[ $method == "" ]]; then
                methods_arg=""
              else
                methods_arg="-Dtest.methods=$method"
              fi

              for i in $(seq -w 1 $count); do
                echo "Running test $test, iteration $i of $count"

                # run the test
                status="passes"
                if !( set -o pipefail && \
                      ant test-compression $name_arg $methods_arg -Dno-build-test=true | \
                      tee stdout.txt \
                    ); then
                  status="fails"
                  exit_code=1
                fi

                # move the stdout output file
                dest=/tmp/results/repeated_utests/stdout/${status}/${i}
                mkdir -p $dest
                mv stdout.txt $dest/${test}.txt

                # move the XML output files
                source=build/test/output/${testtag}
                dest=/tmp/results/repeated_utests/output/${status}/${i}
                mkdir -p $dest
                if [[ -d $source && -n "$(ls $source)" ]]; then
                  mv $source/* $dest/
                fi

                # move the log files
                source=build/test/logs/${testtag}
                dest=/tmp/results/repeated_utests/logs/${status}/${i}
                mkdir -p $dest
                if [[ -d $source && -n "$(ls $source)" ]]; then
                  mv $source/* $dest/
                fi

                # maybe stop iterations on test failure
                if [[ ${REPEATED_TESTS_STOP_ON_FAILURE} = true ]] && (( $exit_code > 0 )); then
                  break
                fi
              done
          done
          (exit ${exit_code})
    - store_test_results:
        path: /tmp/results/repeated_utests/output
    - store_artifacts:
        path: /tmp/results/repeated_utests/stdout
        destination: stdout
    - store_artifacts:
        path: /tmp/results/repeated_utests/output
        destination: junitxml
    - store_artifacts:
        path: /tmp/results/repeated_utests/logs
        destination: logs
    environment:
    - ANT_HOME: /usr/share/ant
    - JAVA11_HOME: /usr/lib/jvm/java-11-openjdk-amd64
    - JAVA8_HOME: /usr/lib/jvm/java-8-openjdk-amd64
    - LANG: en_US.UTF-8
    - KEEP_TEST_DIR: true
    - DEFAULT_DIR: /home/cassandra/cassandra-dtest
    - PYTHONIOENCODING: utf-8
    - PYTHONUNBUFFERED: true
    - CASS_DRIVER_NO_EXTENSIONS: true
    - CASS_DRIVER_NO_CYTHON: true
    - CASSANDRA_SKIP_SYNC: true
    - DTEST_REPO: https://github.com/apache/cassandra-dtest.git
    - DTEST_BRANCH: trunk
    - CCM_MAX_HEAP_SIZE: 1024M
    - CCM_HEAP_NEWSIZE: 256M
    - REPEATED_TESTS_STOP_ON_FAILURE: false
    - REPEATED_UTESTS: null
    - REPEATED_UTESTS_COUNT: 500
    - REPEATED_UTESTS_FQLTOOL: null
    - REPEATED_UTESTS_FQLTOOL_COUNT: 500
    - REPEATED_UTESTS_LONG: null
    - REPEATED_UTESTS_LONG_COUNT: 100
    - REPEATED_UTESTS_STRESS: null
    - REPEATED_UTESTS_STRESS_COUNT: 500
    - REPEATED_JVM_DTESTS: null
    - REPEATED_JVM_DTESTS_COUNT: 500
    - REPEATED_JVM_UPGRADE_DTESTS: null
    - REPEATED_JVM_UPGRADE_DTESTS_COUNT: 500
    - REPEATED_DTESTS: null
    - REPEATED_DTESTS_COUNT: 500
    - REPEATED_LARGE_DTESTS: null
    - REPEATED_LARGE_DTESTS_COUNT: 100
    - REPEATED_UPGRADE_DTESTS: null
    - REPEATED_UPGRADE_DTESTS_COUNT: 25
    - REPEATED_ANT_TEST_TARGET: testsome
    - REPEATED_ANT_TEST_CLASS: null
    - REPEATED_ANT_TEST_METHODS: null
    - REPEATED_ANT_TEST_COUNT: 500
    - JAVA_HOME: /usr/lib/jvm/java-8-openjdk-amd64
    - JDK_HOME: /usr/lib/jvm/java-8-openjdk-amd64
  j11_unit_tests:
    docker:
    - image: apache/cassandra-testing-ubuntu2004-java11:latest
    resource_class: medium
    working_directory: ~/
    shell: /bin/bash -eo pipefail -l
    parallelism: 25
    steps:
    - attach_workspace:
        at: /home/cassandra
    - run:
        name: Determine unit Tests to Run
        command: |
          # reminder: this code (along with all the steps) is independently executed on every circle container
          # so the goal here is to get the circleci script to return the tests *this* container will run
          # which we do via the `circleci` cli tool.

          rm -fr ~/cassandra-dtest/upgrade_tests
          echo "***java tests***"

          # get all of our unit test filenames
          set -eo pipefail && circleci tests glob "$HOME/cassandra/test/unit/**/*.java" > /tmp/all_java_unit_tests.txt

          # split up the unit tests into groups based on the number of containers we have
          set -eo pipefail && circleci tests split --split-by=timings --timings-type=filename --index=${CIRCLE_NODE_INDEX} --total=${CIRCLE_NODE_TOTAL} /tmp/all_java_unit_tests.txt > /tmp/java_tests_${CIRCLE_NODE_INDEX}.txt
          set -eo pipefail && cat /tmp/java_tests_${CIRCLE_NODE_INDEX}.txt | sed "s;^/home/cassandra/cassandra/test/unit/;;g" | grep "Test\.java$"  > /tmp/java_tests_${CIRCLE_NODE_INDEX}_final.txt
          echo "** /tmp/java_tests_${CIRCLE_NODE_INDEX}_final.txt"
          cat /tmp/java_tests_${CIRCLE_NODE_INDEX}_final.txt
        no_output_timeout: 15m
    - run:
        name: Log Environment Information
        command: |
          echo '*** id ***'
          id
          echo '*** cat /proc/cpuinfo ***'
          cat /proc/cpuinfo
          echo '*** free -m ***'
          free -m
          echo '*** df -m ***'
          df -m
          echo '*** ifconfig -a ***'
          ifconfig -a
          echo '*** uname -a ***'
          uname -a
          echo '*** mount ***'
          mount
          echo '*** env ***'
          env
          echo '*** java ***'
          which java
          java -version
    - run:
        name: Run Unit Tests (testclasslist)
        command: |
          set -x
          export PATH=$JAVA_HOME/bin:$PATH
          time mv ~/cassandra /tmp
          cd /tmp/cassandra
          if [ -d ~/dtest_jars ]; then
            cp ~/dtest_jars/dtest* /tmp/cassandra/build/
          fi
          test_timeout=$(grep 'name="test.unit.timeout"' build.xml | awk -F'"' '{print $4}' || true)
          if [ -z "$test_timeout" ]; then
            test_timeout=$(grep 'name="test.timeout"' build.xml | awk -F'"' '{print $4}')
          fi
          ant testclasslist -Dtest.timeout="$test_timeout" -Dtest.classlistfile=/tmp/java_tests_${CIRCLE_NODE_INDEX}_final.txt  -Dtest.classlistprefix=unit -Dno-build-test=true
        no_output_timeout: 15m
    - store_test_results:
        path: /tmp/cassandra/build/test/output/
    - store_artifacts:
        path: /tmp/cassandra/build/test/output
        destination: junitxml
    - store_artifacts:
        path: /tmp/cassandra/build/test/logs
        destination: logs
    environment:
    - ANT_HOME: /usr/share/ant
    - JAVA11_HOME: /usr/lib/jvm/java-11-openjdk-amd64
    - JAVA8_HOME: /usr/lib/jvm/java-8-openjdk-amd64
    - LANG: en_US.UTF-8
    - KEEP_TEST_DIR: true
    - DEFAULT_DIR: /home/cassandra/cassandra-dtest
    - PYTHONIOENCODING: utf-8
    - PYTHONUNBUFFERED: true
    - CASS_DRIVER_NO_EXTENSIONS: true
    - CASS_DRIVER_NO_CYTHON: true
    - CASSANDRA_SKIP_SYNC: true
    - DTEST_REPO: https://github.com/apache/cassandra-dtest.git
    - DTEST_BRANCH: trunk
    - CCM_MAX_HEAP_SIZE: 1024M
    - CCM_HEAP_NEWSIZE: 256M
    - REPEATED_TESTS_STOP_ON_FAILURE: false
    - REPEATED_UTESTS: null
    - REPEATED_UTESTS_COUNT: 500
    - REPEATED_UTESTS_FQLTOOL: null
    - REPEATED_UTESTS_FQLTOOL_COUNT: 500
    - REPEATED_UTESTS_LONG: null
    - REPEATED_UTESTS_LONG_COUNT: 100
    - REPEATED_UTESTS_STRESS: null
    - REPEATED_UTESTS_STRESS_COUNT: 500
    - REPEATED_JVM_DTESTS: null
    - REPEATED_JVM_DTESTS_COUNT: 500
    - REPEATED_JVM_UPGRADE_DTESTS: null
    - REPEATED_JVM_UPGRADE_DTESTS_COUNT: 500
    - REPEATED_DTESTS: null
    - REPEATED_DTESTS_COUNT: 500
    - REPEATED_LARGE_DTESTS: null
    - REPEATED_LARGE_DTESTS_COUNT: 100
    - REPEATED_UPGRADE_DTESTS: null
    - REPEATED_UPGRADE_DTESTS_COUNT: 25
    - REPEATED_ANT_TEST_TARGET: testsome
    - REPEATED_ANT_TEST_CLASS: null
    - REPEATED_ANT_TEST_METHODS: null
    - REPEATED_ANT_TEST_COUNT: 500
    - JAVA_HOME: /usr/lib/jvm/java-11-openjdk-amd64
    - JDK_HOME: /usr/lib/jvm/java-11-openjdk-amd64
    - CASSANDRA_USE_JDK11: true
  j8_cqlsh_dtests_py3:
    docker:
    - image: apache/cassandra-testing-ubuntu2004-java11-w-dependencies:latest
    resource_class: large
    working_directory: ~/
    shell: /bin/bash -eo pipefail -l
    parallelism: 50
    steps:
    - attach_workspace:
        at: /home/cassandra
    - run:
        name: Clone Cassandra dtest Repository (via git)
        command: |
          git clone --single-branch --branch $DTEST_BRANCH --depth 1 $DTEST_REPO ~/cassandra-dtest
    - run:
        name: Configure virtualenv and python Dependencies
        command: |
          # note, this should be super quick as all dependencies should be pre-installed in the docker image
          # if additional dependencies were added to requirmeents.txt and the docker image hasn't been updated
          # we'd have to install it here at runtime -- which will make things slow, so do yourself a favor and
          # rebuild the docker image! (it automatically pulls the latest requirements.txt on build)
          source ~/env3.6/bin/activate
          export PATH=$JAVA_HOME/bin:$PATH
          pip3 install --exists-action w --upgrade -r ~/cassandra-dtest/requirements.txt
          pip3 uninstall -y cqlsh
          pip3 freeze
    - run:
        name: Determine Tests to Run (j8_without_vnodes)
        no_output_timeout: 5m
        command: "# reminder: this code (along with all the steps) is independently executed on every circle container\n# so the goal here is to get the circleci script to return the tests *this* container will run\n# which we do via the `circleci` cli tool.\n\ncd cassandra-dtest\nsource ~/env3.6/bin/activate\nexport PATH=$JAVA_HOME/bin:$PATH\n\nif [ -n '' ]; then\n  export \nfi\n\necho \"***Collected DTests (j8_without_vnodes)***\"\nset -eo pipefail && ./run_dtests.py --skip-resource-intensive-tests --pytest-options '-k cql' --dtest-print-tests-only --dtest-print-tests-output=/tmp/all_dtest_tests_j8_without_vnodes_raw --cassandra-dir=../cassandra\nif [ -z '' ]; then\n  mv /tmp/all_dtest_tests_j8_without_vnodes_raw /tmp/all_dtest_tests_j8_without_vnodes\nelse\n  grep -e '' /tmp/all_dtest_tests_j8_without_vnodes_raw > /tmp/all_dtest_tests_j8_without_vnodes || { echo \"Filter did not match any tests! Exiting build.\"; exit 0; }\nfi\nset -eo pipefail && circleci tests split --split-by=timings --timings-type=classname /tmp/all_dtest_tests_j8_without_vnodes > /tmp/split_dtest_tests_j8_without_vnodes.txt\ncat /tmp/split_dtest_tests_j8_without_vnodes.txt | tr '\\n' ' ' > /tmp/split_dtest_tests_j8_without_vnodes_final.txt\ncat /tmp/split_dtest_tests_j8_without_vnodes_final.txt\n"
    - run:
        name: Run dtests (j8_without_vnodes)
        no_output_timeout: 15m
        command: |
          echo "cat /tmp/split_dtest_tests_j8_without_vnodes_final.txt"
          cat /tmp/split_dtest_tests_j8_without_vnodes_final.txt

          source ~/env3.6/bin/activate
          export PATH=$JAVA_HOME/bin:$PATH
          if [ -n 'CQLSH_PYTHON=/usr/bin/python3.6' ]; then
            export CQLSH_PYTHON=/usr/bin/python3.6
          fi

          java -version
          cd ~/cassandra-dtest
          mkdir -p /tmp/dtest

          echo "env: $(env)"
          echo "** done env"
          mkdir -p /tmp/results/dtests
          # we need the "set -o pipefail" here so that the exit code that circleci will actually use is from pytest and not the exit code from tee
          export SPLIT_TESTS=`cat /tmp/split_dtest_tests_j8_without_vnodes_final.txt`
          if [ ! -z "$SPLIT_TESTS" ]; then
            set -o pipefail && cd ~/cassandra-dtest && pytest --skip-resource-intensive-tests --log-cli-level=DEBUG --junit-xml=/tmp/results/dtests/pytest_result_j8_without_vnodes.xml -s --cassandra-dir=/home/cassandra/cassandra --keep-test-dir $SPLIT_TESTS 2>&1 | tee /tmp/dtest/stdout.txt
          else
            echo "Tune your parallelism, there are more containers than test classes. Nothing to do in this container"
            (exit 1)
          fi
    - store_test_results:
        path: /tmp/results
    - store_artifacts:
        path: /tmp/dtest
        destination: dtest_j8_without_vnodes
    - store_artifacts:
        path: ~/cassandra-dtest/logs
        destination: dtest_j8_without_vnodes_logs
    environment:
    - ANT_HOME: /usr/share/ant
    - JAVA11_HOME: /usr/lib/jvm/java-11-openjdk-amd64
    - JAVA8_HOME: /usr/lib/jvm/java-8-openjdk-amd64
    - LANG: en_US.UTF-8
    - KEEP_TEST_DIR: true
    - DEFAULT_DIR: /home/cassandra/cassandra-dtest
    - PYTHONIOENCODING: utf-8
    - PYTHONUNBUFFERED: true
    - CASS_DRIVER_NO_EXTENSIONS: true
    - CASS_DRIVER_NO_CYTHON: true
    - CASSANDRA_SKIP_SYNC: true
    - DTEST_REPO: https://github.com/apache/cassandra-dtest.git
    - DTEST_BRANCH: trunk
    - CCM_MAX_HEAP_SIZE: 1024M
    - CCM_HEAP_NEWSIZE: 256M
    - REPEATED_TESTS_STOP_ON_FAILURE: false
    - REPEATED_UTESTS: null
    - REPEATED_UTESTS_COUNT: 500
    - REPEATED_UTESTS_FQLTOOL: null
    - REPEATED_UTESTS_FQLTOOL_COUNT: 500
    - REPEATED_UTESTS_LONG: null
    - REPEATED_UTESTS_LONG_COUNT: 100
    - REPEATED_UTESTS_STRESS: null
    - REPEATED_UTESTS_STRESS_COUNT: 500
    - REPEATED_JVM_DTESTS: null
    - REPEATED_JVM_DTESTS_COUNT: 500
    - REPEATED_JVM_UPGRADE_DTESTS: null
    - REPEATED_JVM_UPGRADE_DTESTS_COUNT: 500
    - REPEATED_DTESTS: null
    - REPEATED_DTESTS_COUNT: 500
    - REPEATED_LARGE_DTESTS: null
    - REPEATED_LARGE_DTESTS_COUNT: 100
    - REPEATED_UPGRADE_DTESTS: null
    - REPEATED_UPGRADE_DTESTS_COUNT: 25
    - REPEATED_ANT_TEST_TARGET: testsome
    - REPEATED_ANT_TEST_CLASS: null
    - REPEATED_ANT_TEST_METHODS: null
    - REPEATED_ANT_TEST_COUNT: 500
    - JAVA_HOME: /usr/lib/jvm/java-8-openjdk-amd64
    - JDK_HOME: /usr/lib/jvm/java-8-openjdk-amd64
  j11_cqlsh_dtests_py38:
    docker:
<<<<<<< HEAD
    - image: apache/cassandra-testing-ubuntu2004-java11:latest
    resource_class: large
=======
    - image: apache/cassandra-testing-ubuntu2004-java11-w-dependencies:latest
    resource_class: medium
>>>>>>> 430be9d9
    working_directory: ~/
    shell: /bin/bash -eo pipefail -l
    parallelism: 50
    steps:
    - attach_workspace:
        at: /home/cassandra
    - run:
        name: Clone Cassandra dtest Repository (via git)
        command: |
          git clone --single-branch --branch $DTEST_BRANCH --depth 1 $DTEST_REPO ~/cassandra-dtest
    - run:
        name: Configure virtualenv and python Dependencies
        command: |
          # note, this should be super quick as all dependencies should be pre-installed in the docker image
          # if additional dependencies were added to requirmeents.txt and the docker image hasn't been updated
          # we'd have to install it here at runtime -- which will make things slow, so do yourself a favor and
          # rebuild the docker image! (it automatically pulls the latest requirements.txt on build)
          source ~/env3.8/bin/activate
          export PATH=$JAVA_HOME/bin:$PATH
          pip3 install --exists-action w --upgrade -r ~/cassandra-dtest/requirements.txt
          pip3 uninstall -y cqlsh
          pip3 freeze
    - run:
        name: Determine Tests to Run (j11_without_vnodes)
        no_output_timeout: 5m
        command: "# reminder: this code (along with all the steps) is independently executed on every circle container\n# so the goal here is to get the circleci script to return the tests *this* container will run\n# which we do via the `circleci` cli tool.\n\ncd cassandra-dtest\nsource ~/env3.8/bin/activate\nexport PATH=$JAVA_HOME/bin:$PATH\n\nif [ -n '' ]; then\n  export \nfi\n\necho \"***Collected DTests (j11_without_vnodes)***\"\nset -eo pipefail && ./run_dtests.py --skip-resource-intensive-tests --pytest-options '-k cql' --dtest-print-tests-only --dtest-print-tests-output=/tmp/all_dtest_tests_j11_without_vnodes_raw --cassandra-dir=../cassandra\nif [ -z '' ]; then\n  mv /tmp/all_dtest_tests_j11_without_vnodes_raw /tmp/all_dtest_tests_j11_without_vnodes\nelse\n  grep -e '' /tmp/all_dtest_tests_j11_without_vnodes_raw > /tmp/all_dtest_tests_j11_without_vnodes || { echo \"Filter did not match any tests! Exiting build.\"; exit 0; }\nfi\nset -eo pipefail && circleci tests split --split-by=timings --timings-type=classname /tmp/all_dtest_tests_j11_without_vnodes > /tmp/split_dtest_tests_j11_without_vnodes.txt\ncat /tmp/split_dtest_tests_j11_without_vnodes.txt | tr '\\n' ' ' > /tmp/split_dtest_tests_j11_without_vnodes_final.txt\ncat /tmp/split_dtest_tests_j11_without_vnodes_final.txt\n"
    - run:
        name: Run dtests (j11_without_vnodes)
        no_output_timeout: 15m
        command: |
          echo "cat /tmp/split_dtest_tests_j11_without_vnodes_final.txt"
          cat /tmp/split_dtest_tests_j11_without_vnodes_final.txt

          source ~/env3.8/bin/activate
          export PATH=$JAVA_HOME/bin:$PATH
          if [ -n 'CQLSH_PYTHON=/usr/bin/python3.8' ]; then
            export CQLSH_PYTHON=/usr/bin/python3.8
          fi

          java -version
          cd ~/cassandra-dtest
          mkdir -p /tmp/dtest

          echo "env: $(env)"
          echo "** done env"
          mkdir -p /tmp/results/dtests
          # we need the "set -o pipefail" here so that the exit code that circleci will actually use is from pytest and not the exit code from tee
          export SPLIT_TESTS=`cat /tmp/split_dtest_tests_j11_without_vnodes_final.txt`
          if [ ! -z "$SPLIT_TESTS" ]; then
            set -o pipefail && cd ~/cassandra-dtest && pytest --skip-resource-intensive-tests --log-cli-level=DEBUG --junit-xml=/tmp/results/dtests/pytest_result_j11_without_vnodes.xml -s --cassandra-dir=/home/cassandra/cassandra --keep-test-dir $SPLIT_TESTS 2>&1 | tee /tmp/dtest/stdout.txt
          else
            echo "Tune your parallelism, there are more containers than test classes. Nothing to do in this container"
            (exit 1)
          fi
    - store_test_results:
        path: /tmp/results
    - store_artifacts:
        path: /tmp/dtest
        destination: dtest_j11_without_vnodes
    - store_artifacts:
        path: ~/cassandra-dtest/logs
        destination: dtest_j11_without_vnodes_logs
    environment:
    - ANT_HOME: /usr/share/ant
    - JAVA11_HOME: /usr/lib/jvm/java-11-openjdk-amd64
    - JAVA8_HOME: /usr/lib/jvm/java-8-openjdk-amd64
    - LANG: en_US.UTF-8
    - KEEP_TEST_DIR: true
    - DEFAULT_DIR: /home/cassandra/cassandra-dtest
    - PYTHONIOENCODING: utf-8
    - PYTHONUNBUFFERED: true
    - CASS_DRIVER_NO_EXTENSIONS: true
    - CASS_DRIVER_NO_CYTHON: true
    - CASSANDRA_SKIP_SYNC: true
    - DTEST_REPO: https://github.com/apache/cassandra-dtest.git
    - DTEST_BRANCH: trunk
    - CCM_MAX_HEAP_SIZE: 1024M
    - CCM_HEAP_NEWSIZE: 256M
    - REPEATED_TESTS_STOP_ON_FAILURE: false
    - REPEATED_UTESTS: null
    - REPEATED_UTESTS_COUNT: 500
    - REPEATED_UTESTS_FQLTOOL: null
    - REPEATED_UTESTS_FQLTOOL_COUNT: 500
    - REPEATED_UTESTS_LONG: null
    - REPEATED_UTESTS_LONG_COUNT: 100
    - REPEATED_UTESTS_STRESS: null
    - REPEATED_UTESTS_STRESS_COUNT: 500
    - REPEATED_JVM_DTESTS: null
    - REPEATED_JVM_DTESTS_COUNT: 500
    - REPEATED_JVM_UPGRADE_DTESTS: null
    - REPEATED_JVM_UPGRADE_DTESTS_COUNT: 500
    - REPEATED_DTESTS: null
    - REPEATED_DTESTS_COUNT: 500
    - REPEATED_LARGE_DTESTS: null
    - REPEATED_LARGE_DTESTS_COUNT: 100
    - REPEATED_UPGRADE_DTESTS: null
    - REPEATED_UPGRADE_DTESTS_COUNT: 25
    - REPEATED_ANT_TEST_TARGET: testsome
    - REPEATED_ANT_TEST_CLASS: null
    - REPEATED_ANT_TEST_METHODS: null
    - REPEATED_ANT_TEST_COUNT: 500
    - JAVA_HOME: /usr/lib/jvm/java-11-openjdk-amd64
    - JDK_HOME: /usr/lib/jvm/java-11-openjdk-amd64
    - CASSANDRA_USE_JDK11: true
  j11_utests_compression_repeat:
    docker:
    - image: apache/cassandra-testing-ubuntu2004-java11:latest
    resource_class: medium
    working_directory: ~/
    shell: /bin/bash -eo pipefail -l
    parallelism: 25
    steps:
    - attach_workspace:
        at: /home/cassandra
    - run:
        name: Log Environment Information
        command: |
          echo '*** id ***'
          id
          echo '*** cat /proc/cpuinfo ***'
          cat /proc/cpuinfo
          echo '*** free -m ***'
          free -m
          echo '*** df -m ***'
          df -m
          echo '*** ifconfig -a ***'
          ifconfig -a
          echo '*** uname -a ***'
          uname -a
          echo '*** mount ***'
          mount
          echo '*** env ***'
          env
          echo '*** java ***'
          which java
          java -version
    - run:
        name: Repeatedly run new or modifed JUnit tests
        no_output_timeout: 15m
        command: |
          set -x
          export PATH=$JAVA_HOME/bin:$PATH
          time mv ~/cassandra /tmp
          cd /tmp/cassandra
          if [ -d ~/dtest_jars ]; then
            cp ~/dtest_jars/dtest* /tmp/cassandra/build/
          fi

          # Calculate the number of test iterations to be run by the current parallel runner.
          count=$((${REPEATED_UTESTS_COUNT} / CIRCLE_NODE_TOTAL))
          if (($CIRCLE_NODE_INDEX < (${REPEATED_UTESTS_COUNT} % CIRCLE_NODE_TOTAL))); then
            count=$((count+1))
          fi

          # Put manually specified tests and automatically detected tests together, removing duplicates
          tests=$(echo ${REPEATED_UTESTS} | sed -e "s/<nil>//" | sed -e "s/ //" | tr "," "\n" | tr " " "\n" | sort -n | uniq -u)
          echo "Tests to be repeated: ${tests}"

          # Prepare the testtag for the target, used by the test macro in build.xml to group the output files
          target=test-compression
          testtag=""
          if [[ $target == "test-cdc" ]]; then
            testtag="cdc"
          elif [[ $target == "test-compression" ]]; then
            testtag="compression"
          elif [[ $target == "test-system-keyspace-directory" ]]; then
            testtag="system_keyspace_directory"
          fi

          # Run each test class as many times as requested.
          exit_code="$?"
          for test in $tests; do

              # Split class and method names from the test name
              if [[ $test =~ "#" ]]; then
                class=${test%"#"*}
                method=${test#*"#"}
              else
                class=$test
                method=""
              fi

              # Prepare the -Dtest.name argument.
              # It can be the fully qualified class name or the short class name, depending on the target.
              if [[ $target == "test" || \
                    $target == "test-cdc" || \
                    $target == "test-compression" || \
                    $target == "test-system-keyspace-directory" || \
                    $target == "fqltool-test" || \
                    $target == "long-test" || \
                    $target == "stress-test" ]]; then
                name_arg="-Dtest.name=${class##*.}"
              else
                name_arg="-Dtest.name=$class"
              fi

              # Prepare the -Dtest.methods argument, which is optional
              if [[ $method == "" ]]; then
                methods_arg=""
              else
                methods_arg="-Dtest.methods=$method"
              fi

              for i in $(seq -w 1 $count); do
                echo "Running test $test, iteration $i of $count"

                # run the test
                status="passes"
                if !( set -o pipefail && \
                      ant test-compression $name_arg $methods_arg -Dno-build-test=true | \
                      tee stdout.txt \
                    ); then
                  status="fails"
                  exit_code=1
                fi

                # move the stdout output file
                dest=/tmp/results/repeated_utests/stdout/${status}/${i}
                mkdir -p $dest
                mv stdout.txt $dest/${test}.txt

                # move the XML output files
                source=build/test/output/${testtag}
                dest=/tmp/results/repeated_utests/output/${status}/${i}
                mkdir -p $dest
                if [[ -d $source && -n "$(ls $source)" ]]; then
                  mv $source/* $dest/
                fi

                # move the log files
                source=build/test/logs/${testtag}
                dest=/tmp/results/repeated_utests/logs/${status}/${i}
                mkdir -p $dest
                if [[ -d $source && -n "$(ls $source)" ]]; then
                  mv $source/* $dest/
                fi

                # maybe stop iterations on test failure
                if [[ ${REPEATED_TESTS_STOP_ON_FAILURE} = true ]] && (( $exit_code > 0 )); then
                  break
                fi
              done
          done
          (exit ${exit_code})
    - store_test_results:
        path: /tmp/results/repeated_utests/output
    - store_artifacts:
        path: /tmp/results/repeated_utests/stdout
        destination: stdout
    - store_artifacts:
        path: /tmp/results/repeated_utests/output
        destination: junitxml
    - store_artifacts:
        path: /tmp/results/repeated_utests/logs
        destination: logs
    environment:
    - ANT_HOME: /usr/share/ant
    - JAVA11_HOME: /usr/lib/jvm/java-11-openjdk-amd64
    - JAVA8_HOME: /usr/lib/jvm/java-8-openjdk-amd64
    - LANG: en_US.UTF-8
    - KEEP_TEST_DIR: true
    - DEFAULT_DIR: /home/cassandra/cassandra-dtest
    - PYTHONIOENCODING: utf-8
    - PYTHONUNBUFFERED: true
    - CASS_DRIVER_NO_EXTENSIONS: true
    - CASS_DRIVER_NO_CYTHON: true
    - CASSANDRA_SKIP_SYNC: true
    - DTEST_REPO: https://github.com/apache/cassandra-dtest.git
    - DTEST_BRANCH: trunk
    - CCM_MAX_HEAP_SIZE: 1024M
    - CCM_HEAP_NEWSIZE: 256M
    - REPEATED_TESTS_STOP_ON_FAILURE: false
    - REPEATED_UTESTS: null
    - REPEATED_UTESTS_COUNT: 500
    - REPEATED_UTESTS_FQLTOOL: null
    - REPEATED_UTESTS_FQLTOOL_COUNT: 500
    - REPEATED_UTESTS_LONG: null
    - REPEATED_UTESTS_LONG_COUNT: 100
    - REPEATED_UTESTS_STRESS: null
    - REPEATED_UTESTS_STRESS_COUNT: 500
    - REPEATED_JVM_DTESTS: null
    - REPEATED_JVM_DTESTS_COUNT: 500
    - REPEATED_JVM_UPGRADE_DTESTS: null
    - REPEATED_JVM_UPGRADE_DTESTS_COUNT: 500
    - REPEATED_DTESTS: null
    - REPEATED_DTESTS_COUNT: 500
    - REPEATED_LARGE_DTESTS: null
    - REPEATED_LARGE_DTESTS_COUNT: 100
    - REPEATED_UPGRADE_DTESTS: null
    - REPEATED_UPGRADE_DTESTS_COUNT: 25
    - REPEATED_ANT_TEST_TARGET: testsome
    - REPEATED_ANT_TEST_CLASS: null
    - REPEATED_ANT_TEST_METHODS: null
    - REPEATED_ANT_TEST_COUNT: 500
    - JAVA_HOME: /usr/lib/jvm/java-11-openjdk-amd64
    - JDK_HOME: /usr/lib/jvm/java-11-openjdk-amd64
    - CASSANDRA_USE_JDK11: true
  j11_repeated_ant_test:
    docker:
    - image: apache/cassandra-testing-ubuntu2004-java11:latest
    resource_class: medium
    working_directory: ~/
    shell: /bin/bash -eo pipefail -l
    parallelism: 25
    steps:
    - attach_workspace:
        at: /home/cassandra
    - run:
        name: Log Environment Information
        command: |
          echo '*** id ***'
          id
          echo '*** cat /proc/cpuinfo ***'
          cat /proc/cpuinfo
          echo '*** free -m ***'
          free -m
          echo '*** df -m ***'
          df -m
          echo '*** ifconfig -a ***'
          ifconfig -a
          echo '*** uname -a ***'
          uname -a
          echo '*** mount ***'
          mount
          echo '*** env ***'
          env
          echo '*** java ***'
          which java
          java -version
    - run:
        name: Run repeated JUnit test
        no_output_timeout: 15m
        command: |
          if [ "${REPEATED_ANT_TEST_CLASS}" == "<nil>" ]; then
            echo "Repeated utest class name hasn't been defined, exiting without running any test"
          elif [ "${REPEATED_ANT_TEST_COUNT}" == "<nil>" ]; then
            echo "Repeated utest count hasn't been defined, exiting without running any test"
          elif [ "${REPEATED_ANT_TEST_COUNT}" -le 0 ]; then
            echo "Repeated utest count is lesser or equals than zero, exiting without running any test"
          else

            # Calculate the number of test iterations to be run by the current parallel runner.
            # Since we are running the same test multiple times there is no need to use `circleci tests split`.
            count=$((${REPEATED_ANT_TEST_COUNT} / CIRCLE_NODE_TOTAL))
            if (($CIRCLE_NODE_INDEX < (${REPEATED_ANT_TEST_COUNT} % CIRCLE_NODE_TOTAL))); then
              count=$((count+1))
            fi

            if (($count <= 0)); then
              echo "No tests to run in this runner"
            else
              echo "Running ${REPEATED_ANT_TEST_TARGET} ${REPEATED_ANT_TEST_CLASS} ${REPEATED_ANT_TEST_METHODS} ${REPEATED_ANT_TEST_COUNT} times"

              set -x
              export PATH=$JAVA_HOME/bin:$PATH
              time mv ~/cassandra /tmp
              cd /tmp/cassandra
              if [ -d ~/dtest_jars ]; then
                cp ~/dtest_jars/dtest* /tmp/cassandra/build/
              fi

              target=${REPEATED_ANT_TEST_TARGET}
              class_path=${REPEATED_ANT_TEST_CLASS}
              class_name="${class_path##*.}"

              # Prepare the -Dtest.name argument.
              # It can be the fully qualified class name or the short class name, depending on the target.
              if [[ $target == "test" || \
                    $target == "test-cdc" || \
                    $target == "test-compression" || \
                    $target == "test-system-keyspace-directory" || \
                    $target == "fqltool-test" || \
                    $target == "long-test" || \
                    $target == "stress-test" ]]; then
                name="-Dtest.name=$class_name"
              else
                name="-Dtest.name=$class_path"
              fi

              # Prepare the -Dtest.methods argument, which is optional
              if [ "${REPEATED_ANT_TEST_METHODS}" == "<nil>" ]; then
                methods=""
              else
                methods="-Dtest.methods=${REPEATED_ANT_TEST_METHODS}"
              fi

              # Run the test target as many times as requested collecting the exit code,
              # stopping the iteration only if stop_on_failure is set.
              exit_code="$?"
              for i in $(seq -w 1 $count); do

                echo "Running test iteration $i of $count"

                # run the test
                status="passes"
                if !( set -o pipefail && ant $target $name $methods -Dno-build-test=true | tee stdout.txt ); then
                  status="fails"
                  exit_code=1
                fi

                # move the stdout output file
                dest=/tmp/results/repeated_utest/stdout/${status}/${i}
                mkdir -p $dest
                mv stdout.txt $dest/${REPEATED_ANT_TEST_TARGET}-${REPEATED_ANT_TEST_CLASS}.txt

                # move the XML output files
                source=build/test/output
                dest=/tmp/results/repeated_utest/output/${status}/${i}
                mkdir -p $dest
                if [[ -d $source && -n "$(ls $source)" ]]; then
                  mv $source/* $dest/
                fi

                # move the log files
                source=build/test/logs
                dest=/tmp/results/repeated_utest/logs/${status}/${i}
                mkdir -p $dest
                if [[ -d $source && -n "$(ls $source)" ]]; then
                  mv $source/* $dest/
                fi

                # maybe stop iterations on test failure
                if [[ ${REPEATED_TESTS_STOP_ON_FAILURE} = true ]] && (( $exit_code > 0 )); then
                  break
                fi
              done

              (exit ${exit_code})
            fi
          fi
    - store_test_results:
        path: /tmp/results/repeated_utest/output
    - store_artifacts:
        path: /tmp/results/repeated_utest/stdout
        destination: stdout
    - store_artifacts:
        path: /tmp/results/repeated_utest/output
        destination: junitxml
    - store_artifacts:
        path: /tmp/results/repeated_utest/logs
        destination: logs
    environment:
    - ANT_HOME: /usr/share/ant
    - JAVA11_HOME: /usr/lib/jvm/java-11-openjdk-amd64
    - JAVA8_HOME: /usr/lib/jvm/java-8-openjdk-amd64
    - LANG: en_US.UTF-8
    - KEEP_TEST_DIR: true
    - DEFAULT_DIR: /home/cassandra/cassandra-dtest
    - PYTHONIOENCODING: utf-8
    - PYTHONUNBUFFERED: true
    - CASS_DRIVER_NO_EXTENSIONS: true
    - CASS_DRIVER_NO_CYTHON: true
    - CASSANDRA_SKIP_SYNC: true
    - DTEST_REPO: https://github.com/apache/cassandra-dtest.git
    - DTEST_BRANCH: trunk
    - CCM_MAX_HEAP_SIZE: 1024M
    - CCM_HEAP_NEWSIZE: 256M
    - REPEATED_TESTS_STOP_ON_FAILURE: false
    - REPEATED_UTESTS: null
    - REPEATED_UTESTS_COUNT: 500
    - REPEATED_UTESTS_FQLTOOL: null
    - REPEATED_UTESTS_FQLTOOL_COUNT: 500
    - REPEATED_UTESTS_LONG: null
    - REPEATED_UTESTS_LONG_COUNT: 100
    - REPEATED_UTESTS_STRESS: null
    - REPEATED_UTESTS_STRESS_COUNT: 500
    - REPEATED_JVM_DTESTS: null
    - REPEATED_JVM_DTESTS_COUNT: 500
    - REPEATED_JVM_UPGRADE_DTESTS: null
    - REPEATED_JVM_UPGRADE_DTESTS_COUNT: 500
    - REPEATED_DTESTS: null
    - REPEATED_DTESTS_COUNT: 500
    - REPEATED_LARGE_DTESTS: null
    - REPEATED_LARGE_DTESTS_COUNT: 100
    - REPEATED_UPGRADE_DTESTS: null
    - REPEATED_UPGRADE_DTESTS_COUNT: 25
    - REPEATED_ANT_TEST_TARGET: testsome
    - REPEATED_ANT_TEST_CLASS: null
    - REPEATED_ANT_TEST_METHODS: null
    - REPEATED_ANT_TEST_COUNT: 500
    - JAVA_HOME: /usr/lib/jvm/java-11-openjdk-amd64
    - JDK_HOME: /usr/lib/jvm/java-11-openjdk-amd64
    - CASSANDRA_USE_JDK11: true
  j11_dtests_large_vnode:
    docker:
    - image: apache/cassandra-testing-ubuntu2004-java11:latest
    resource_class: xlarge
    working_directory: ~/
    shell: /bin/bash -eo pipefail -l
    parallelism: 4
    steps:
    - attach_workspace:
        at: /home/cassandra
    - run:
        name: Clone Cassandra dtest Repository (via git)
        command: |
          git clone --single-branch --branch $DTEST_BRANCH --depth 1 $DTEST_REPO ~/cassandra-dtest
    - run:
        name: Configure virtualenv and python Dependencies
        command: |
          # note, this should be super quick as all dependencies should be pre-installed in the docker image
          # if additional dependencies were added to requirmeents.txt and the docker image hasn't been updated
          # we'd have to install it here at runtime -- which will make things slow, so do yourself a favor and
          # rebuild the docker image! (it automatically pulls the latest requirements.txt on build)
          source ~/env3.6/bin/activate
          export PATH=$JAVA_HOME/bin:$PATH
          pip3 install --exists-action w --upgrade -r ~/cassandra-dtest/requirements.txt
          pip3 uninstall -y cqlsh
          pip3 freeze
    - run:
        name: Determine Tests to Run (j11_large_with_vnodes)
        no_output_timeout: 5m
        command: "# reminder: this code (along with all the steps) is independently executed on every circle container\n# so the goal here is to get the circleci script to return the tests *this* container will run\n# which we do via the `circleci` cli tool.\n\ncd cassandra-dtest\nsource ~/env3.6/bin/activate\nexport PATH=$JAVA_HOME/bin:$PATH\n\nif [ -n '' ]; then\n  export \nfi\n\necho \"***Collected DTests (j11_large_with_vnodes)***\"\nset -eo pipefail && ./run_dtests.py --use-vnodes --only-resource-intensive-tests --force-resource-intensive-tests --dtest-print-tests-only --dtest-print-tests-output=/tmp/all_dtest_tests_j11_large_with_vnodes_raw --cassandra-dir=../cassandra\nif [ -z '' ]; then\n  mv /tmp/all_dtest_tests_j11_large_with_vnodes_raw /tmp/all_dtest_tests_j11_large_with_vnodes\nelse\n  grep -e '' /tmp/all_dtest_tests_j11_large_with_vnodes_raw > /tmp/all_dtest_tests_j11_large_with_vnodes || { echo \"Filter did not match any tests! Exiting build.\"; exit 0; }\nfi\nset -eo pipefail && circleci tests split --split-by=timings --timings-type=classname /tmp/all_dtest_tests_j11_large_with_vnodes > /tmp/split_dtest_tests_j11_large_with_vnodes.txt\ncat /tmp/split_dtest_tests_j11_large_with_vnodes.txt | tr '\\n' ' ' > /tmp/split_dtest_tests_j11_large_with_vnodes_final.txt\ncat /tmp/split_dtest_tests_j11_large_with_vnodes_final.txt\n"
    - run:
        name: Run dtests (j11_large_with_vnodes)
        no_output_timeout: 15m
        command: "echo \"cat /tmp/split_dtest_tests_j11_large_with_vnodes_final.txt\"\ncat /tmp/split_dtest_tests_j11_large_with_vnodes_final.txt\n\nsource ~/env3.6/bin/activate\nexport PATH=$JAVA_HOME/bin:$PATH\nif [ -n '' ]; then\n  export \nfi\n\njava -version\ncd ~/cassandra-dtest\nmkdir -p /tmp/dtest\n\necho \"env: $(env)\"\necho \"** done env\"\nmkdir -p /tmp/results/dtests\n# we need the \"set -o pipefail\" here so that the exit code that circleci will actually use is from pytest and not the exit code from tee\nexport SPLIT_TESTS=`cat /tmp/split_dtest_tests_j11_large_with_vnodes_final.txt`\nif [ ! -z \"$SPLIT_TESTS\" ]; then\n  set -o pipefail && cd ~/cassandra-dtest && pytest --use-vnodes --num-tokens=16 --only-resource-intensive-tests --force-resource-intensive-tests --log-cli-level=DEBUG --junit-xml=/tmp/results/dtests/pytest_result_j11_large_with_vnodes.xml -s --cassandra-dir=/home/cassandra/cassandra --keep-test-dir $SPLIT_TESTS 2>&1 | tee /tmp/dtest/stdout.txt\nelse\n  echo \"Tune your parallelism, there are more containers than test classes. Nothing to do in this container\"\n  (exit 1)\nfi\n"
    - store_test_results:
        path: /tmp/results
    - store_artifacts:
        path: /tmp/dtest
        destination: dtest_j11_large_with_vnodes
    - store_artifacts:
        path: ~/cassandra-dtest/logs
        destination: dtest_j11_large_with_vnodes_logs
    environment:
    - ANT_HOME: /usr/share/ant
    - JAVA11_HOME: /usr/lib/jvm/java-11-openjdk-amd64
    - JAVA8_HOME: /usr/lib/jvm/java-8-openjdk-amd64
    - LANG: en_US.UTF-8
    - KEEP_TEST_DIR: true
    - DEFAULT_DIR: /home/cassandra/cassandra-dtest
    - PYTHONIOENCODING: utf-8
    - PYTHONUNBUFFERED: true
    - CASS_DRIVER_NO_EXTENSIONS: true
    - CASS_DRIVER_NO_CYTHON: true
    - CASSANDRA_SKIP_SYNC: true
    - DTEST_REPO: https://github.com/apache/cassandra-dtest.git
    - DTEST_BRANCH: trunk
    - CCM_MAX_HEAP_SIZE: 1024M
    - CCM_HEAP_NEWSIZE: 256M
    - REPEATED_TESTS_STOP_ON_FAILURE: false
    - REPEATED_UTESTS: null
    - REPEATED_UTESTS_COUNT: 500
    - REPEATED_UTESTS_FQLTOOL: null
    - REPEATED_UTESTS_FQLTOOL_COUNT: 500
    - REPEATED_UTESTS_LONG: null
    - REPEATED_UTESTS_LONG_COUNT: 100
    - REPEATED_UTESTS_STRESS: null
    - REPEATED_UTESTS_STRESS_COUNT: 500
    - REPEATED_JVM_DTESTS: null
    - REPEATED_JVM_DTESTS_COUNT: 500
    - REPEATED_JVM_UPGRADE_DTESTS: null
    - REPEATED_JVM_UPGRADE_DTESTS_COUNT: 500
    - REPEATED_DTESTS: null
    - REPEATED_DTESTS_COUNT: 500
    - REPEATED_LARGE_DTESTS: null
    - REPEATED_LARGE_DTESTS_COUNT: 100
    - REPEATED_UPGRADE_DTESTS: null
    - REPEATED_UPGRADE_DTESTS_COUNT: 25
    - REPEATED_ANT_TEST_TARGET: testsome
    - REPEATED_ANT_TEST_CLASS: null
    - REPEATED_ANT_TEST_METHODS: null
    - REPEATED_ANT_TEST_COUNT: 500
    - JAVA_HOME: /usr/lib/jvm/java-11-openjdk-amd64
    - JDK_HOME: /usr/lib/jvm/java-11-openjdk-amd64
    - CASSANDRA_USE_JDK11: true
  j11_dtests_large_vnode_repeat:
    docker:
    - image: apache/cassandra-testing-ubuntu2004-java11:latest
    resource_class: large
    working_directory: ~/
    shell: /bin/bash -eo pipefail -l
    parallelism: 25
    steps:
    - attach_workspace:
        at: /home/cassandra
    - run:
        name: Clone Cassandra dtest Repository (via git)
        command: |
          git clone --single-branch --branch $DTEST_BRANCH --depth 1 $DTEST_REPO ~/cassandra-dtest
    - run:
        name: Configure virtualenv and python Dependencies
        command: |
          # note, this should be super quick as all dependencies should be pre-installed in the docker image
          # if additional dependencies were added to requirmeents.txt and the docker image hasn't been updated
          # we'd have to install it here at runtime -- which will make things slow, so do yourself a favor and
          # rebuild the docker image! (it automatically pulls the latest requirements.txt on build)
          source ~/env3.6/bin/activate
          export PATH=$JAVA_HOME/bin:$PATH
          pip3 install --exists-action w --upgrade -r ~/cassandra-dtest/requirements.txt
          pip3 uninstall -y cqlsh
          pip3 freeze
    - run:
        name: Run repeated Python dtest
        no_output_timeout: 15m
        command: |
          if [ "${REPEATED_LARGE_DTESTS}" == "<nil>" ]; then
            echo "Repeated dtest name hasn't been defined, exiting without running any test"
          elif [ "${REPEATED_LARGE_DTESTS_COUNT}" == "<nil>" ]; then
            echo "Repeated dtest count hasn't been defined, exiting without running any test"
          elif [ "${REPEATED_LARGE_DTESTS_COUNT}" -le 0 ]; then
            echo "Repeated dtest count is lesser or equals than zero, exiting without running any test"
          else

            # Calculate the number of test iterations to be run by the current parallel runner.
            # Since we are running the same test multiple times there is no need to use `circleci tests split`.
            count=$((${REPEATED_LARGE_DTESTS_COUNT} / CIRCLE_NODE_TOTAL))
            if (($CIRCLE_NODE_INDEX < (${REPEATED_LARGE_DTESTS_COUNT} % CIRCLE_NODE_TOTAL))); then
              count=$((count+1))
            fi

            if (($count <= 0)); then
              echo "No tests to run in this runner"
            else
              echo "Running ${REPEATED_LARGE_DTESTS} $count times"

              source ~/env3.6/bin/activate
              export PATH=$JAVA_HOME/bin:$PATH

              java -version
              cd ~/cassandra-dtest
              mkdir -p /tmp/dtest

              echo "env: $(env)"
              echo "** done env"
              mkdir -p /tmp/results/dtests

              tests_arg=$(echo ${REPEATED_LARGE_DTESTS} | sed -e "s/,/ /g")

              stop_on_failure_arg=""
              if ${REPEATED_TESTS_STOP_ON_FAILURE}; then
                stop_on_failure_arg="-x"
              fi

              vnodes_args=""
              if true; then
                vnodes_args="--use-vnodes --num-tokens=16"
              fi

              upgrade_arg=""
              if false; then
                upgrade_arg="--execute-upgrade-tests --upgrade-target-version-only --upgrade-version-selection all"
              fi

              # we need the "set -o pipefail" here so that the exit code that circleci will actually use is from pytest and not the exit code from tee
              set -o pipefail && cd ~/cassandra-dtest && pytest $vnodes_args --count=$count $stop_on_failure_arg $upgrade_arg --log-cli-level=DEBUG --junit-xml=/tmp/results/dtests/pytest_result.xml -s --cassandra-dir=/home/cassandra/cassandra --keep-test-dir --only-resource-intensive-tests --force-resource-intensive-tests $tests_arg | tee /tmp/dtest/stdout.txt
            fi
          fi
    - store_test_results:
        path: /tmp/results
    - store_artifacts:
        path: /tmp/dtest
        destination: dtest
    - store_artifacts:
        path: ~/cassandra-dtest/logs
        destination: dtest_logs
    environment:
    - ANT_HOME: /usr/share/ant
    - JAVA11_HOME: /usr/lib/jvm/java-11-openjdk-amd64
    - JAVA8_HOME: /usr/lib/jvm/java-8-openjdk-amd64
    - LANG: en_US.UTF-8
    - KEEP_TEST_DIR: true
    - DEFAULT_DIR: /home/cassandra/cassandra-dtest
    - PYTHONIOENCODING: utf-8
    - PYTHONUNBUFFERED: true
    - CASS_DRIVER_NO_EXTENSIONS: true
    - CASS_DRIVER_NO_CYTHON: true
    - CASSANDRA_SKIP_SYNC: true
    - DTEST_REPO: https://github.com/apache/cassandra-dtest.git
    - DTEST_BRANCH: trunk
    - CCM_MAX_HEAP_SIZE: 1024M
    - CCM_HEAP_NEWSIZE: 256M
    - REPEATED_TESTS_STOP_ON_FAILURE: false
    - REPEATED_UTESTS: null
    - REPEATED_UTESTS_COUNT: 500
    - REPEATED_UTESTS_FQLTOOL: null
    - REPEATED_UTESTS_FQLTOOL_COUNT: 500
    - REPEATED_UTESTS_LONG: null
    - REPEATED_UTESTS_LONG_COUNT: 100
    - REPEATED_UTESTS_STRESS: null
    - REPEATED_UTESTS_STRESS_COUNT: 500
    - REPEATED_JVM_DTESTS: null
    - REPEATED_JVM_DTESTS_COUNT: 500
    - REPEATED_JVM_UPGRADE_DTESTS: null
    - REPEATED_JVM_UPGRADE_DTESTS_COUNT: 500
    - REPEATED_DTESTS: null
    - REPEATED_DTESTS_COUNT: 500
    - REPEATED_LARGE_DTESTS: null
    - REPEATED_LARGE_DTESTS_COUNT: 100
    - REPEATED_UPGRADE_DTESTS: null
    - REPEATED_UPGRADE_DTESTS_COUNT: 25
    - REPEATED_ANT_TEST_TARGET: testsome
    - REPEATED_ANT_TEST_CLASS: null
    - REPEATED_ANT_TEST_METHODS: null
    - REPEATED_ANT_TEST_COUNT: 500
    - JAVA_HOME: /usr/lib/jvm/java-11-openjdk-amd64
    - JDK_HOME: /usr/lib/jvm/java-11-openjdk-amd64
    - CASSANDRA_USE_JDK11: true
  j8_cqlsh_dtests_py311:
    docker:
    - image: apache/cassandra-testing-ubuntu2004-java11-w-dependencies:latest
    resource_class: large
    working_directory: ~/
    shell: /bin/bash -eo pipefail -l
    parallelism: 50
    steps:
    - attach_workspace:
        at: /home/cassandra
    - run:
        name: Clone Cassandra dtest Repository (via git)
        command: |
          git clone --single-branch --branch $DTEST_BRANCH --depth 1 $DTEST_REPO ~/cassandra-dtest
    - run:
        name: Configure virtualenv and python Dependencies
        command: |
          # note, this should be super quick as all dependencies should be pre-installed in the docker image
          # if additional dependencies were added to requirmeents.txt and the docker image hasn't been updated
          # we'd have to install it here at runtime -- which will make things slow, so do yourself a favor and
          # rebuild the docker image! (it automatically pulls the latest requirements.txt on build)
          source ~/env3.11/bin/activate
          export PATH=$JAVA_HOME/bin:$PATH
          pip3 install --exists-action w --upgrade -r ~/cassandra-dtest/requirements.txt
          pip3 uninstall -y cqlsh
          pip3 freeze
    - run:
        name: Determine Tests to Run (j8_without_vnodes)
        no_output_timeout: 5m
        command: "# reminder: this code (along with all the steps) is independently executed on every circle container\n# so the goal here is to get the circleci script to return the tests *this* container will run\n# which we do via the `circleci` cli tool.\n\ncd cassandra-dtest\nsource ~/env3.11/bin/activate\nexport PATH=$JAVA_HOME/bin:$PATH\n\nif [ -n '' ]; then\n  export \nfi\n\necho \"***Collected DTests (j8_without_vnodes)***\"\nset -eo pipefail && ./run_dtests.py --skip-resource-intensive-tests --pytest-options '-k cql' --dtest-print-tests-only --dtest-print-tests-output=/tmp/all_dtest_tests_j8_without_vnodes_raw --cassandra-dir=../cassandra\nif [ -z '' ]; then\n  mv /tmp/all_dtest_tests_j8_without_vnodes_raw /tmp/all_dtest_tests_j8_without_vnodes\nelse\n  grep -e '' /tmp/all_dtest_tests_j8_without_vnodes_raw > /tmp/all_dtest_tests_j8_without_vnodes || { echo \"Filter did not match any tests! Exiting build.\"; exit 0; }\nfi\nset -eo pipefail && circleci tests split --split-by=timings --timings-type=classname /tmp/all_dtest_tests_j8_without_vnodes > /tmp/split_dtest_tests_j8_without_vnodes.txt\ncat /tmp/split_dtest_tests_j8_without_vnodes.txt | tr '\\n' ' ' > /tmp/split_dtest_tests_j8_without_vnodes_final.txt\ncat /tmp/split_dtest_tests_j8_without_vnodes_final.txt\n"
    - run:
        name: Run dtests (j8_without_vnodes)
        no_output_timeout: 15m
        command: |
          echo "cat /tmp/split_dtest_tests_j8_without_vnodes_final.txt"
          cat /tmp/split_dtest_tests_j8_without_vnodes_final.txt

          source ~/env3.11/bin/activate
          export PATH=$JAVA_HOME/bin:$PATH
          if [ -n 'CQLSH_PYTHON=/usr/bin/python3.11' ]; then
            export CQLSH_PYTHON=/usr/bin/python3.11
          fi

          java -version
          cd ~/cassandra-dtest
          mkdir -p /tmp/dtest

          echo "env: $(env)"
          echo "** done env"
          mkdir -p /tmp/results/dtests
          # we need the "set -o pipefail" here so that the exit code that circleci will actually use is from pytest and not the exit code from tee
          export SPLIT_TESTS=`cat /tmp/split_dtest_tests_j8_without_vnodes_final.txt`
          if [ ! -z "$SPLIT_TESTS" ]; then
            set -o pipefail && cd ~/cassandra-dtest && pytest --skip-resource-intensive-tests --log-cli-level=DEBUG --junit-xml=/tmp/results/dtests/pytest_result_j8_without_vnodes.xml -s --cassandra-dir=/home/cassandra/cassandra --keep-test-dir $SPLIT_TESTS 2>&1 | tee /tmp/dtest/stdout.txt
          else
            echo "Tune your parallelism, there are more containers than test classes. Nothing to do in this container"
            (exit 1)
          fi
    - store_test_results:
        path: /tmp/results
    - store_artifacts:
        path: /tmp/dtest
        destination: dtest_j8_without_vnodes
    - store_artifacts:
        path: ~/cassandra-dtest/logs
        destination: dtest_j8_without_vnodes_logs
    environment:
    - ANT_HOME: /usr/share/ant
    - JAVA11_HOME: /usr/lib/jvm/java-11-openjdk-amd64
    - JAVA8_HOME: /usr/lib/jvm/java-8-openjdk-amd64
    - LANG: en_US.UTF-8
    - KEEP_TEST_DIR: true
    - DEFAULT_DIR: /home/cassandra/cassandra-dtest
    - PYTHONIOENCODING: utf-8
    - PYTHONUNBUFFERED: true
    - CASS_DRIVER_NO_EXTENSIONS: true
    - CASS_DRIVER_NO_CYTHON: true
    - CASSANDRA_SKIP_SYNC: true
    - DTEST_REPO: https://github.com/apache/cassandra-dtest.git
    - DTEST_BRANCH: trunk
    - CCM_MAX_HEAP_SIZE: 1024M
    - CCM_HEAP_NEWSIZE: 256M
    - REPEATED_TESTS_STOP_ON_FAILURE: false
    - REPEATED_UTESTS: null
    - REPEATED_UTESTS_COUNT: 500
    - REPEATED_UTESTS_FQLTOOL: null
    - REPEATED_UTESTS_FQLTOOL_COUNT: 500
    - REPEATED_UTESTS_LONG: null
    - REPEATED_UTESTS_LONG_COUNT: 100
    - REPEATED_UTESTS_STRESS: null
    - REPEATED_UTESTS_STRESS_COUNT: 500
    - REPEATED_JVM_DTESTS: null
    - REPEATED_JVM_DTESTS_COUNT: 500
    - REPEATED_JVM_UPGRADE_DTESTS: null
    - REPEATED_JVM_UPGRADE_DTESTS_COUNT: 500
    - REPEATED_DTESTS: null
    - REPEATED_DTESTS_COUNT: 500
    - REPEATED_LARGE_DTESTS: null
    - REPEATED_LARGE_DTESTS_COUNT: 100
    - REPEATED_UPGRADE_DTESTS: null
    - REPEATED_UPGRADE_DTESTS_COUNT: 25
    - REPEATED_ANT_TEST_TARGET: testsome
    - REPEATED_ANT_TEST_CLASS: null
    - REPEATED_ANT_TEST_METHODS: null
    - REPEATED_ANT_TEST_COUNT: 500
    - JAVA_HOME: /usr/lib/jvm/java-8-openjdk-amd64
    - JDK_HOME: /usr/lib/jvm/java-8-openjdk-amd64
  j11_cqlsh_dtests_py38_offheap:
    docker:
    - image: apache/cassandra-testing-ubuntu2004-java11:latest
    resource_class: large
    working_directory: ~/
    shell: /bin/bash -eo pipefail -l
    parallelism: 50
    steps:
    - attach_workspace:
        at: /home/cassandra
    - run:
        name: Clone Cassandra dtest Repository (via git)
        command: |
          git clone --single-branch --branch $DTEST_BRANCH --depth 1 $DTEST_REPO ~/cassandra-dtest
    - run:
        name: Configure virtualenv and python Dependencies
        command: |
          # note, this should be super quick as all dependencies should be pre-installed in the docker image
          # if additional dependencies were added to requirmeents.txt and the docker image hasn't been updated
          # we'd have to install it here at runtime -- which will make things slow, so do yourself a favor and
          # rebuild the docker image! (it automatically pulls the latest requirements.txt on build)
          source ~/env3.8/bin/activate
          export PATH=$JAVA_HOME/bin:$PATH
          pip3 install --exists-action w --upgrade -r ~/cassandra-dtest/requirements.txt
          pip3 uninstall -y cqlsh
          pip3 freeze
    - run:
        name: Determine Tests to Run (j11_dtests_offheap)
        no_output_timeout: 5m
        command: "# reminder: this code (along with all the steps) is independently executed on every circle container\n# so the goal here is to get the circleci script to return the tests *this* container will run\n# which we do via the `circleci` cli tool.\n\ncd cassandra-dtest\nsource ~/env3.8/bin/activate\nexport PATH=$JAVA_HOME/bin:$PATH\n\nif [ -n '' ]; then\n  export \nfi\n\necho \"***Collected DTests (j11_dtests_offheap)***\"\nset -eo pipefail && ./run_dtests.py --use-vnodes --use-off-heap-memtables --skip-resource-intensive-tests --pytest-options '-k cql' --dtest-print-tests-only --dtest-print-tests-output=/tmp/all_dtest_tests_j11_dtests_offheap_raw --cassandra-dir=../cassandra\nif [ -z '' ]; then\n  mv /tmp/all_dtest_tests_j11_dtests_offheap_raw /tmp/all_dtest_tests_j11_dtests_offheap\nelse\n  grep -e '' /tmp/all_dtest_tests_j11_dtests_offheap_raw > /tmp/all_dtest_tests_j11_dtests_offheap || { echo \"Filter did not match any tests! Exiting build.\"; exit 0; }\nfi\nset -eo pipefail && circleci tests split --split-by=timings --timings-type=classname /tmp/all_dtest_tests_j11_dtests_offheap > /tmp/split_dtest_tests_j11_dtests_offheap.txt\ncat /tmp/split_dtest_tests_j11_dtests_offheap.txt | tr '\\n' ' ' > /tmp/split_dtest_tests_j11_dtests_offheap_final.txt\ncat /tmp/split_dtest_tests_j11_dtests_offheap_final.txt\n"
    - run:
        name: Run dtests (j11_dtests_offheap)
        no_output_timeout: 15m
        command: |
          echo "cat /tmp/split_dtest_tests_j11_dtests_offheap_final.txt"
          cat /tmp/split_dtest_tests_j11_dtests_offheap_final.txt

          source ~/env3.8/bin/activate
          export PATH=$JAVA_HOME/bin:$PATH
          if [ -n 'CQLSH_PYTHON=/usr/bin/python3.8' ]; then
            export CQLSH_PYTHON=/usr/bin/python3.8
          fi

          java -version
          cd ~/cassandra-dtest
          mkdir -p /tmp/dtest

          echo "env: $(env)"
          echo "** done env"
          mkdir -p /tmp/results/dtests
          # we need the "set -o pipefail" here so that the exit code that circleci will actually use is from pytest and not the exit code from tee
          export SPLIT_TESTS=`cat /tmp/split_dtest_tests_j11_dtests_offheap_final.txt`
          if [ ! -z "$SPLIT_TESTS" ]; then
            set -o pipefail && cd ~/cassandra-dtest && pytest --use-vnodes --num-tokens=16 --use-off-heap-memtables --skip-resource-intensive-tests --log-cli-level=DEBUG --junit-xml=/tmp/results/dtests/pytest_result_j11_dtests_offheap.xml -s --cassandra-dir=/home/cassandra/cassandra --keep-test-dir $SPLIT_TESTS 2>&1 | tee /tmp/dtest/stdout.txt
          else
            echo "Tune your parallelism, there are more containers than test classes. Nothing to do in this container"
            (exit 1)
          fi
    - store_test_results:
        path: /tmp/results
    - store_artifacts:
        path: /tmp/dtest
        destination: dtest_j11_dtests_offheap
    - store_artifacts:
        path: ~/cassandra-dtest/logs
        destination: dtest_j11_dtests_offheap_logs
    environment:
    - ANT_HOME: /usr/share/ant
    - JAVA11_HOME: /usr/lib/jvm/java-11-openjdk-amd64
    - JAVA8_HOME: /usr/lib/jvm/java-8-openjdk-amd64
    - LANG: en_US.UTF-8
    - KEEP_TEST_DIR: true
    - DEFAULT_DIR: /home/cassandra/cassandra-dtest
    - PYTHONIOENCODING: utf-8
    - PYTHONUNBUFFERED: true
    - CASS_DRIVER_NO_EXTENSIONS: true
    - CASS_DRIVER_NO_CYTHON: true
    - CASSANDRA_SKIP_SYNC: true
    - DTEST_REPO: https://github.com/apache/cassandra-dtest.git
    - DTEST_BRANCH: trunk
    - CCM_MAX_HEAP_SIZE: 1024M
    - CCM_HEAP_NEWSIZE: 256M
    - REPEATED_TESTS_STOP_ON_FAILURE: false
    - REPEATED_UTESTS: null
    - REPEATED_UTESTS_COUNT: 500
    - REPEATED_UTESTS_FQLTOOL: null
    - REPEATED_UTESTS_FQLTOOL_COUNT: 500
    - REPEATED_UTESTS_LONG: null
    - REPEATED_UTESTS_LONG_COUNT: 100
    - REPEATED_UTESTS_STRESS: null
    - REPEATED_UTESTS_STRESS_COUNT: 500
    - REPEATED_JVM_DTESTS: null
    - REPEATED_JVM_DTESTS_COUNT: 500
    - REPEATED_JVM_UPGRADE_DTESTS: null
    - REPEATED_JVM_UPGRADE_DTESTS_COUNT: 500
    - REPEATED_DTESTS: null
    - REPEATED_DTESTS_COUNT: 500
    - REPEATED_LARGE_DTESTS: null
    - REPEATED_LARGE_DTESTS_COUNT: 100
    - REPEATED_UPGRADE_DTESTS: null
    - REPEATED_UPGRADE_DTESTS_COUNT: 25
    - REPEATED_ANT_TEST_TARGET: testsome
    - REPEATED_ANT_TEST_CLASS: null
    - REPEATED_ANT_TEST_METHODS: null
    - REPEATED_ANT_TEST_COUNT: 500
    - JAVA_HOME: /usr/lib/jvm/java-11-openjdk-amd64
    - JDK_HOME: /usr/lib/jvm/java-11-openjdk-amd64
    - CASSANDRA_USE_JDK11: true
  j11_dtests_large:
    docker:
    - image: apache/cassandra-testing-ubuntu2004-java11:latest
    resource_class: xlarge
    working_directory: ~/
    shell: /bin/bash -eo pipefail -l
    parallelism: 4
    steps:
    - attach_workspace:
        at: /home/cassandra
    - run:
        name: Clone Cassandra dtest Repository (via git)
        command: |
          git clone --single-branch --branch $DTEST_BRANCH --depth 1 $DTEST_REPO ~/cassandra-dtest
    - run:
        name: Configure virtualenv and python Dependencies
        command: |
          # note, this should be super quick as all dependencies should be pre-installed in the docker image
          # if additional dependencies were added to requirmeents.txt and the docker image hasn't been updated
          # we'd have to install it here at runtime -- which will make things slow, so do yourself a favor and
          # rebuild the docker image! (it automatically pulls the latest requirements.txt on build)
          source ~/env3.6/bin/activate
          export PATH=$JAVA_HOME/bin:$PATH
          pip3 install --exists-action w --upgrade -r ~/cassandra-dtest/requirements.txt
          pip3 uninstall -y cqlsh
          pip3 freeze
    - run:
        name: Determine Tests to Run (j11_large_without_vnodes)
        no_output_timeout: 5m
        command: "# reminder: this code (along with all the steps) is independently executed on every circle container\n# so the goal here is to get the circleci script to return the tests *this* container will run\n# which we do via the `circleci` cli tool.\n\ncd cassandra-dtest\nsource ~/env3.6/bin/activate\nexport PATH=$JAVA_HOME/bin:$PATH\n\nif [ -n '' ]; then\n  export \nfi\n\necho \"***Collected DTests (j11_large_without_vnodes)***\"\nset -eo pipefail && ./run_dtests.py --only-resource-intensive-tests --force-resource-intensive-tests --dtest-print-tests-only --dtest-print-tests-output=/tmp/all_dtest_tests_j11_large_without_vnodes_raw --cassandra-dir=../cassandra\nif [ -z '' ]; then\n  mv /tmp/all_dtest_tests_j11_large_without_vnodes_raw /tmp/all_dtest_tests_j11_large_without_vnodes\nelse\n  grep -e '' /tmp/all_dtest_tests_j11_large_without_vnodes_raw > /tmp/all_dtest_tests_j11_large_without_vnodes || { echo \"Filter did not match any tests! Exiting build.\"; exit 0; }\nfi\nset -eo pipefail && circleci tests split --split-by=timings --timings-type=classname /tmp/all_dtest_tests_j11_large_without_vnodes > /tmp/split_dtest_tests_j11_large_without_vnodes.txt\ncat /tmp/split_dtest_tests_j11_large_without_vnodes.txt | tr '\\n' ' ' > /tmp/split_dtest_tests_j11_large_without_vnodes_final.txt\ncat /tmp/split_dtest_tests_j11_large_without_vnodes_final.txt\n"
    - run:
        name: Run dtests (j11_large_without_vnodes)
        no_output_timeout: 15m
        command: "echo \"cat /tmp/split_dtest_tests_j11_large_without_vnodes_final.txt\"\ncat /tmp/split_dtest_tests_j11_large_without_vnodes_final.txt\n\nsource ~/env3.6/bin/activate\nexport PATH=$JAVA_HOME/bin:$PATH\nif [ -n '' ]; then\n  export \nfi\n\njava -version\ncd ~/cassandra-dtest\nmkdir -p /tmp/dtest\n\necho \"env: $(env)\"\necho \"** done env\"\nmkdir -p /tmp/results/dtests\n# we need the \"set -o pipefail\" here so that the exit code that circleci will actually use is from pytest and not the exit code from tee\nexport SPLIT_TESTS=`cat /tmp/split_dtest_tests_j11_large_without_vnodes_final.txt`\nif [ ! -z \"$SPLIT_TESTS\" ]; then\n  set -o pipefail && cd ~/cassandra-dtest && pytest --num-tokens=16 --only-resource-intensive-tests --force-resource-intensive-tests --log-cli-level=DEBUG --junit-xml=/tmp/results/dtests/pytest_result_j11_large_without_vnodes.xml -s --cassandra-dir=/home/cassandra/cassandra --keep-test-dir $SPLIT_TESTS 2>&1 | tee /tmp/dtest/stdout.txt\nelse\n  echo \"Tune your parallelism, there are more containers than test classes. Nothing to do in this container\"\n  (exit 1)\nfi\n"
    - store_test_results:
        path: /tmp/results
    - store_artifacts:
        path: /tmp/dtest
        destination: dtest_j11_large_without_vnodes
    - store_artifacts:
        path: ~/cassandra-dtest/logs
        destination: dtest_j11_large_without_vnodes_logs
    environment:
    - ANT_HOME: /usr/share/ant
    - JAVA11_HOME: /usr/lib/jvm/java-11-openjdk-amd64
    - JAVA8_HOME: /usr/lib/jvm/java-8-openjdk-amd64
    - LANG: en_US.UTF-8
    - KEEP_TEST_DIR: true
    - DEFAULT_DIR: /home/cassandra/cassandra-dtest
    - PYTHONIOENCODING: utf-8
    - PYTHONUNBUFFERED: true
    - CASS_DRIVER_NO_EXTENSIONS: true
    - CASS_DRIVER_NO_CYTHON: true
    - CASSANDRA_SKIP_SYNC: true
    - DTEST_REPO: https://github.com/apache/cassandra-dtest.git
    - DTEST_BRANCH: trunk
    - CCM_MAX_HEAP_SIZE: 1024M
    - CCM_HEAP_NEWSIZE: 256M
    - REPEATED_TESTS_STOP_ON_FAILURE: false
    - REPEATED_UTESTS: null
    - REPEATED_UTESTS_COUNT: 500
    - REPEATED_UTESTS_FQLTOOL: null
    - REPEATED_UTESTS_FQLTOOL_COUNT: 500
    - REPEATED_UTESTS_LONG: null
    - REPEATED_UTESTS_LONG_COUNT: 100
    - REPEATED_UTESTS_STRESS: null
    - REPEATED_UTESTS_STRESS_COUNT: 500
    - REPEATED_JVM_DTESTS: null
    - REPEATED_JVM_DTESTS_COUNT: 500
    - REPEATED_JVM_UPGRADE_DTESTS: null
    - REPEATED_JVM_UPGRADE_DTESTS_COUNT: 500
    - REPEATED_DTESTS: null
    - REPEATED_DTESTS_COUNT: 500
    - REPEATED_LARGE_DTESTS: null
    - REPEATED_LARGE_DTESTS_COUNT: 100
    - REPEATED_UPGRADE_DTESTS: null
    - REPEATED_UPGRADE_DTESTS_COUNT: 25
    - REPEATED_ANT_TEST_TARGET: testsome
    - REPEATED_ANT_TEST_CLASS: null
    - REPEATED_ANT_TEST_METHODS: null
    - REPEATED_ANT_TEST_COUNT: 500
    - JAVA_HOME: /usr/lib/jvm/java-11-openjdk-amd64
    - JDK_HOME: /usr/lib/jvm/java-11-openjdk-amd64
    - CASSANDRA_USE_JDK11: true
  j11_utests_system_keyspace_directory_repeat:
    docker:
    - image: apache/cassandra-testing-ubuntu2004-java11:latest
    resource_class: medium
    working_directory: ~/
    shell: /bin/bash -eo pipefail -l
    parallelism: 25
    steps:
    - attach_workspace:
        at: /home/cassandra
    - run:
        name: Log Environment Information
        command: |
          echo '*** id ***'
          id
          echo '*** cat /proc/cpuinfo ***'
          cat /proc/cpuinfo
          echo '*** free -m ***'
          free -m
          echo '*** df -m ***'
          df -m
          echo '*** ifconfig -a ***'
          ifconfig -a
          echo '*** uname -a ***'
          uname -a
          echo '*** mount ***'
          mount
          echo '*** env ***'
          env
          echo '*** java ***'
          which java
          java -version
    - run:
        name: Repeatedly run new or modifed JUnit tests
        no_output_timeout: 15m
        command: |
          set -x
          export PATH=$JAVA_HOME/bin:$PATH
          time mv ~/cassandra /tmp
          cd /tmp/cassandra
          if [ -d ~/dtest_jars ]; then
            cp ~/dtest_jars/dtest* /tmp/cassandra/build/
          fi

          # Calculate the number of test iterations to be run by the current parallel runner.
          count=$((${REPEATED_UTESTS_COUNT} / CIRCLE_NODE_TOTAL))
          if (($CIRCLE_NODE_INDEX < (${REPEATED_UTESTS_COUNT} % CIRCLE_NODE_TOTAL))); then
            count=$((count+1))
          fi

          # Put manually specified tests and automatically detected tests together, removing duplicates
          tests=$(echo ${REPEATED_UTESTS} | sed -e "s/<nil>//" | sed -e "s/ //" | tr "," "\n" | tr " " "\n" | sort -n | uniq -u)
          echo "Tests to be repeated: ${tests}"

          # Prepare the testtag for the target, used by the test macro in build.xml to group the output files
          target=test-system-keyspace-directory
          testtag=""
          if [[ $target == "test-cdc" ]]; then
            testtag="cdc"
          elif [[ $target == "test-compression" ]]; then
            testtag="compression"
          elif [[ $target == "test-system-keyspace-directory" ]]; then
            testtag="system_keyspace_directory"
          fi

          # Run each test class as many times as requested.
          exit_code="$?"
          for test in $tests; do

              # Split class and method names from the test name
              if [[ $test =~ "#" ]]; then
                class=${test%"#"*}
                method=${test#*"#"}
              else
                class=$test
                method=""
              fi

              # Prepare the -Dtest.name argument.
              # It can be the fully qualified class name or the short class name, depending on the target.
              if [[ $target == "test" || \
                    $target == "test-cdc" || \
                    $target == "test-compression" || \
                    $target == "test-system-keyspace-directory" || \
                    $target == "fqltool-test" || \
                    $target == "long-test" || \
                    $target == "stress-test" ]]; then
                name_arg="-Dtest.name=${class##*.}"
              else
                name_arg="-Dtest.name=$class"
              fi

              # Prepare the -Dtest.methods argument, which is optional
              if [[ $method == "" ]]; then
                methods_arg=""
              else
                methods_arg="-Dtest.methods=$method"
              fi

              for i in $(seq -w 1 $count); do
                echo "Running test $test, iteration $i of $count"

                # run the test
                status="passes"
                if !( set -o pipefail && \
                      ant test-system-keyspace-directory $name_arg $methods_arg -Dno-build-test=true | \
                      tee stdout.txt \
                    ); then
                  status="fails"
                  exit_code=1
                fi

                # move the stdout output file
                dest=/tmp/results/repeated_utests/stdout/${status}/${i}
                mkdir -p $dest
                mv stdout.txt $dest/${test}.txt

                # move the XML output files
                source=build/test/output/${testtag}
                dest=/tmp/results/repeated_utests/output/${status}/${i}
                mkdir -p $dest
                if [[ -d $source && -n "$(ls $source)" ]]; then
                  mv $source/* $dest/
                fi

                # move the log files
                source=build/test/logs/${testtag}
                dest=/tmp/results/repeated_utests/logs/${status}/${i}
                mkdir -p $dest
                if [[ -d $source && -n "$(ls $source)" ]]; then
                  mv $source/* $dest/
                fi

                # maybe stop iterations on test failure
                if [[ ${REPEATED_TESTS_STOP_ON_FAILURE} = true ]] && (( $exit_code > 0 )); then
                  break
                fi
              done
          done
          (exit ${exit_code})
    - store_test_results:
        path: /tmp/results/repeated_utests/output
    - store_artifacts:
        path: /tmp/results/repeated_utests/stdout
        destination: stdout
    - store_artifacts:
        path: /tmp/results/repeated_utests/output
        destination: junitxml
    - store_artifacts:
        path: /tmp/results/repeated_utests/logs
        destination: logs
    environment:
    - ANT_HOME: /usr/share/ant
    - JAVA11_HOME: /usr/lib/jvm/java-11-openjdk-amd64
    - JAVA8_HOME: /usr/lib/jvm/java-8-openjdk-amd64
    - LANG: en_US.UTF-8
    - KEEP_TEST_DIR: true
    - DEFAULT_DIR: /home/cassandra/cassandra-dtest
    - PYTHONIOENCODING: utf-8
    - PYTHONUNBUFFERED: true
    - CASS_DRIVER_NO_EXTENSIONS: true
    - CASS_DRIVER_NO_CYTHON: true
    - CASSANDRA_SKIP_SYNC: true
    - DTEST_REPO: https://github.com/apache/cassandra-dtest.git
    - DTEST_BRANCH: trunk
    - CCM_MAX_HEAP_SIZE: 1024M
    - CCM_HEAP_NEWSIZE: 256M
    - REPEATED_TESTS_STOP_ON_FAILURE: false
    - REPEATED_UTESTS: null
    - REPEATED_UTESTS_COUNT: 500
    - REPEATED_UTESTS_FQLTOOL: null
    - REPEATED_UTESTS_FQLTOOL_COUNT: 500
    - REPEATED_UTESTS_LONG: null
    - REPEATED_UTESTS_LONG_COUNT: 100
    - REPEATED_UTESTS_STRESS: null
    - REPEATED_UTESTS_STRESS_COUNT: 500
    - REPEATED_JVM_DTESTS: null
    - REPEATED_JVM_DTESTS_COUNT: 500
    - REPEATED_JVM_UPGRADE_DTESTS: null
    - REPEATED_JVM_UPGRADE_DTESTS_COUNT: 500
    - REPEATED_DTESTS: null
    - REPEATED_DTESTS_COUNT: 500
    - REPEATED_LARGE_DTESTS: null
    - REPEATED_LARGE_DTESTS_COUNT: 100
    - REPEATED_UPGRADE_DTESTS: null
    - REPEATED_UPGRADE_DTESTS_COUNT: 25
    - REPEATED_ANT_TEST_TARGET: testsome
    - REPEATED_ANT_TEST_CLASS: null
    - REPEATED_ANT_TEST_METHODS: null
    - REPEATED_ANT_TEST_COUNT: 500
    - JAVA_HOME: /usr/lib/jvm/java-11-openjdk-amd64
    - JDK_HOME: /usr/lib/jvm/java-11-openjdk-amd64
    - CASSANDRA_USE_JDK11: true
  j8_cqlsh_dtests_py3_vnode:
    docker:
    - image: apache/cassandra-testing-ubuntu2004-java11-w-dependencies:latest
    resource_class: large
    working_directory: ~/
    shell: /bin/bash -eo pipefail -l
    parallelism: 50
    steps:
    - attach_workspace:
        at: /home/cassandra
    - run:
        name: Clone Cassandra dtest Repository (via git)
        command: |
          git clone --single-branch --branch $DTEST_BRANCH --depth 1 $DTEST_REPO ~/cassandra-dtest
    - run:
        name: Configure virtualenv and python Dependencies
        command: |
          # note, this should be super quick as all dependencies should be pre-installed in the docker image
          # if additional dependencies were added to requirmeents.txt and the docker image hasn't been updated
          # we'd have to install it here at runtime -- which will make things slow, so do yourself a favor and
          # rebuild the docker image! (it automatically pulls the latest requirements.txt on build)
          source ~/env3.6/bin/activate
          export PATH=$JAVA_HOME/bin:$PATH
          pip3 install --exists-action w --upgrade -r ~/cassandra-dtest/requirements.txt
          pip3 uninstall -y cqlsh
          pip3 freeze
    - run:
        name: Determine Tests to Run (j8_with_vnodes)
        no_output_timeout: 5m
        command: "# reminder: this code (along with all the steps) is independently executed on every circle container\n# so the goal here is to get the circleci script to return the tests *this* container will run\n# which we do via the `circleci` cli tool.\n\ncd cassandra-dtest\nsource ~/env3.6/bin/activate\nexport PATH=$JAVA_HOME/bin:$PATH\n\nif [ -n '' ]; then\n  export \nfi\n\necho \"***Collected DTests (j8_with_vnodes)***\"\nset -eo pipefail && ./run_dtests.py --use-vnodes --skip-resource-intensive-tests --pytest-options '-k cql' --dtest-print-tests-only --dtest-print-tests-output=/tmp/all_dtest_tests_j8_with_vnodes_raw --cassandra-dir=../cassandra\nif [ -z '' ]; then\n  mv /tmp/all_dtest_tests_j8_with_vnodes_raw /tmp/all_dtest_tests_j8_with_vnodes\nelse\n  grep -e '' /tmp/all_dtest_tests_j8_with_vnodes_raw > /tmp/all_dtest_tests_j8_with_vnodes || { echo \"Filter did not match any tests! Exiting build.\"; exit 0; }\nfi\nset -eo pipefail && circleci tests split --split-by=timings --timings-type=classname /tmp/all_dtest_tests_j8_with_vnodes > /tmp/split_dtest_tests_j8_with_vnodes.txt\ncat /tmp/split_dtest_tests_j8_with_vnodes.txt | tr '\\n' ' ' > /tmp/split_dtest_tests_j8_with_vnodes_final.txt\ncat /tmp/split_dtest_tests_j8_with_vnodes_final.txt\n"
    - run:
        name: Run dtests (j8_with_vnodes)
        no_output_timeout: 15m
        command: |
          echo "cat /tmp/split_dtest_tests_j8_with_vnodes_final.txt"
          cat /tmp/split_dtest_tests_j8_with_vnodes_final.txt

          source ~/env3.6/bin/activate
          export PATH=$JAVA_HOME/bin:$PATH
          if [ -n 'CQLSH_PYTHON=/usr/bin/python3.6' ]; then
            export CQLSH_PYTHON=/usr/bin/python3.6
          fi

          java -version
          cd ~/cassandra-dtest
          mkdir -p /tmp/dtest

          echo "env: $(env)"
          echo "** done env"
          mkdir -p /tmp/results/dtests
          # we need the "set -o pipefail" here so that the exit code that circleci will actually use is from pytest and not the exit code from tee
          export SPLIT_TESTS=`cat /tmp/split_dtest_tests_j8_with_vnodes_final.txt`
          if [ ! -z "$SPLIT_TESTS" ]; then
            set -o pipefail && cd ~/cassandra-dtest && pytest --use-vnodes --num-tokens=16 --skip-resource-intensive-tests --log-cli-level=DEBUG --junit-xml=/tmp/results/dtests/pytest_result_j8_with_vnodes.xml -s --cassandra-dir=/home/cassandra/cassandra --keep-test-dir $SPLIT_TESTS 2>&1 | tee /tmp/dtest/stdout.txt
          else
            echo "Tune your parallelism, there are more containers than test classes. Nothing to do in this container"
            (exit 1)
          fi
    - store_test_results:
        path: /tmp/results
    - store_artifacts:
        path: /tmp/dtest
        destination: dtest_j8_with_vnodes
    - store_artifacts:
        path: ~/cassandra-dtest/logs
        destination: dtest_j8_with_vnodes_logs
    environment:
    - ANT_HOME: /usr/share/ant
    - JAVA11_HOME: /usr/lib/jvm/java-11-openjdk-amd64
    - JAVA8_HOME: /usr/lib/jvm/java-8-openjdk-amd64
    - LANG: en_US.UTF-8
    - KEEP_TEST_DIR: true
    - DEFAULT_DIR: /home/cassandra/cassandra-dtest
    - PYTHONIOENCODING: utf-8
    - PYTHONUNBUFFERED: true
    - CASS_DRIVER_NO_EXTENSIONS: true
    - CASS_DRIVER_NO_CYTHON: true
    - CASSANDRA_SKIP_SYNC: true
    - DTEST_REPO: https://github.com/apache/cassandra-dtest.git
    - DTEST_BRANCH: trunk
    - CCM_MAX_HEAP_SIZE: 1024M
    - CCM_HEAP_NEWSIZE: 256M
    - REPEATED_TESTS_STOP_ON_FAILURE: false
    - REPEATED_UTESTS: null
    - REPEATED_UTESTS_COUNT: 500
    - REPEATED_UTESTS_FQLTOOL: null
    - REPEATED_UTESTS_FQLTOOL_COUNT: 500
    - REPEATED_UTESTS_LONG: null
    - REPEATED_UTESTS_LONG_COUNT: 100
    - REPEATED_UTESTS_STRESS: null
    - REPEATED_UTESTS_STRESS_COUNT: 500
    - REPEATED_JVM_DTESTS: null
    - REPEATED_JVM_DTESTS_COUNT: 500
    - REPEATED_JVM_UPGRADE_DTESTS: null
    - REPEATED_JVM_UPGRADE_DTESTS_COUNT: 500
    - REPEATED_DTESTS: null
    - REPEATED_DTESTS_COUNT: 500
    - REPEATED_LARGE_DTESTS: null
    - REPEATED_LARGE_DTESTS_COUNT: 100
    - REPEATED_UPGRADE_DTESTS: null
    - REPEATED_UPGRADE_DTESTS_COUNT: 25
    - REPEATED_ANT_TEST_TARGET: testsome
    - REPEATED_ANT_TEST_CLASS: null
    - REPEATED_ANT_TEST_METHODS: null
    - REPEATED_ANT_TEST_COUNT: 500
    - JAVA_HOME: /usr/lib/jvm/java-8-openjdk-amd64
    - JDK_HOME: /usr/lib/jvm/java-8-openjdk-amd64
  j11_cqlsh_dtests_py3:
    docker:
    - image: apache/cassandra-testing-ubuntu2004-java11:latest
    resource_class: large
    working_directory: ~/
    shell: /bin/bash -eo pipefail -l
    parallelism: 50
    steps:
    - attach_workspace:
        at: /home/cassandra
    - run:
        name: Clone Cassandra dtest Repository (via git)
        command: |
          git clone --single-branch --branch $DTEST_BRANCH --depth 1 $DTEST_REPO ~/cassandra-dtest
    - run:
        name: Configure virtualenv and python Dependencies
        command: |
          # note, this should be super quick as all dependencies should be pre-installed in the docker image
          # if additional dependencies were added to requirmeents.txt and the docker image hasn't been updated
          # we'd have to install it here at runtime -- which will make things slow, so do yourself a favor and
          # rebuild the docker image! (it automatically pulls the latest requirements.txt on build)
          source ~/env3.6/bin/activate
          export PATH=$JAVA_HOME/bin:$PATH
          pip3 install --exists-action w --upgrade -r ~/cassandra-dtest/requirements.txt
          pip3 uninstall -y cqlsh
          pip3 freeze
    - run:
        name: Determine Tests to Run (j11_without_vnodes)
        no_output_timeout: 5m
        command: "# reminder: this code (along with all the steps) is independently executed on every circle container\n# so the goal here is to get the circleci script to return the tests *this* container will run\n# which we do via the `circleci` cli tool.\n\ncd cassandra-dtest\nsource ~/env3.6/bin/activate\nexport PATH=$JAVA_HOME/bin:$PATH\n\nif [ -n '' ]; then\n  export \nfi\n\necho \"***Collected DTests (j11_without_vnodes)***\"\nset -eo pipefail && ./run_dtests.py --skip-resource-intensive-tests --pytest-options '-k cql' --dtest-print-tests-only --dtest-print-tests-output=/tmp/all_dtest_tests_j11_without_vnodes_raw --cassandra-dir=../cassandra\nif [ -z '' ]; then\n  mv /tmp/all_dtest_tests_j11_without_vnodes_raw /tmp/all_dtest_tests_j11_without_vnodes\nelse\n  grep -e '' /tmp/all_dtest_tests_j11_without_vnodes_raw > /tmp/all_dtest_tests_j11_without_vnodes || { echo \"Filter did not match any tests! Exiting build.\"; exit 0; }\nfi\nset -eo pipefail && circleci tests split --split-by=timings --timings-type=classname /tmp/all_dtest_tests_j11_without_vnodes > /tmp/split_dtest_tests_j11_without_vnodes.txt\ncat /tmp/split_dtest_tests_j11_without_vnodes.txt | tr '\\n' ' ' > /tmp/split_dtest_tests_j11_without_vnodes_final.txt\ncat /tmp/split_dtest_tests_j11_without_vnodes_final.txt\n"
    - run:
        name: Run dtests (j11_without_vnodes)
        no_output_timeout: 15m
        command: |
          echo "cat /tmp/split_dtest_tests_j11_without_vnodes_final.txt"
          cat /tmp/split_dtest_tests_j11_without_vnodes_final.txt

          source ~/env3.6/bin/activate
          export PATH=$JAVA_HOME/bin:$PATH
          if [ -n 'CQLSH_PYTHON=/usr/bin/python3.6' ]; then
            export CQLSH_PYTHON=/usr/bin/python3.6
          fi

          java -version
          cd ~/cassandra-dtest
          mkdir -p /tmp/dtest

          echo "env: $(env)"
          echo "** done env"
          mkdir -p /tmp/results/dtests
          # we need the "set -o pipefail" here so that the exit code that circleci will actually use is from pytest and not the exit code from tee
          export SPLIT_TESTS=`cat /tmp/split_dtest_tests_j11_without_vnodes_final.txt`
          if [ ! -z "$SPLIT_TESTS" ]; then
            set -o pipefail && cd ~/cassandra-dtest && pytest --skip-resource-intensive-tests --log-cli-level=DEBUG --junit-xml=/tmp/results/dtests/pytest_result_j11_without_vnodes.xml -s --cassandra-dir=/home/cassandra/cassandra --keep-test-dir $SPLIT_TESTS 2>&1 | tee /tmp/dtest/stdout.txt
          else
            echo "Tune your parallelism, there are more containers than test classes. Nothing to do in this container"
            (exit 1)
          fi
    - store_test_results:
        path: /tmp/results
    - store_artifacts:
        path: /tmp/dtest
        destination: dtest_j11_without_vnodes
    - store_artifacts:
        path: ~/cassandra-dtest/logs
        destination: dtest_j11_without_vnodes_logs
    environment:
    - ANT_HOME: /usr/share/ant
    - JAVA11_HOME: /usr/lib/jvm/java-11-openjdk-amd64
    - JAVA8_HOME: /usr/lib/jvm/java-8-openjdk-amd64
    - LANG: en_US.UTF-8
    - KEEP_TEST_DIR: true
    - DEFAULT_DIR: /home/cassandra/cassandra-dtest
    - PYTHONIOENCODING: utf-8
    - PYTHONUNBUFFERED: true
    - CASS_DRIVER_NO_EXTENSIONS: true
    - CASS_DRIVER_NO_CYTHON: true
    - CASSANDRA_SKIP_SYNC: true
    - DTEST_REPO: https://github.com/apache/cassandra-dtest.git
    - DTEST_BRANCH: trunk
    - CCM_MAX_HEAP_SIZE: 1024M
    - CCM_HEAP_NEWSIZE: 256M
    - REPEATED_TESTS_STOP_ON_FAILURE: false
    - REPEATED_UTESTS: null
    - REPEATED_UTESTS_COUNT: 500
    - REPEATED_UTESTS_FQLTOOL: null
    - REPEATED_UTESTS_FQLTOOL_COUNT: 500
    - REPEATED_UTESTS_LONG: null
    - REPEATED_UTESTS_LONG_COUNT: 100
    - REPEATED_UTESTS_STRESS: null
    - REPEATED_UTESTS_STRESS_COUNT: 500
    - REPEATED_JVM_DTESTS: null
    - REPEATED_JVM_DTESTS_COUNT: 500
    - REPEATED_JVM_UPGRADE_DTESTS: null
    - REPEATED_JVM_UPGRADE_DTESTS_COUNT: 500
    - REPEATED_DTESTS: null
    - REPEATED_DTESTS_COUNT: 500
    - REPEATED_LARGE_DTESTS: null
    - REPEATED_LARGE_DTESTS_COUNT: 100
    - REPEATED_UPGRADE_DTESTS: null
    - REPEATED_UPGRADE_DTESTS_COUNT: 25
    - REPEATED_ANT_TEST_TARGET: testsome
    - REPEATED_ANT_TEST_CLASS: null
    - REPEATED_ANT_TEST_METHODS: null
    - REPEATED_ANT_TEST_COUNT: 500
    - JAVA_HOME: /usr/lib/jvm/java-11-openjdk-amd64
    - JDK_HOME: /usr/lib/jvm/java-11-openjdk-amd64
    - CASSANDRA_USE_JDK11: true
  j11_utests_cdc:
    docker:
    - image: apache/cassandra-testing-ubuntu2004-java11:latest
    resource_class: medium
    working_directory: ~/
    shell: /bin/bash -eo pipefail -l
    parallelism: 25
    steps:
    - attach_workspace:
        at: /home/cassandra
    - run:
        name: Determine unit Tests to Run
        command: |
          # reminder: this code (along with all the steps) is independently executed on every circle container
          # so the goal here is to get the circleci script to return the tests *this* container will run
          # which we do via the `circleci` cli tool.

          rm -fr ~/cassandra-dtest/upgrade_tests
          echo "***java tests***"

          # get all of our unit test filenames
          set -eo pipefail && circleci tests glob "$HOME/cassandra/test/unit/**/*.java" > /tmp/all_java_unit_tests.txt

          # split up the unit tests into groups based on the number of containers we have
          set -eo pipefail && circleci tests split --split-by=timings --timings-type=filename --index=${CIRCLE_NODE_INDEX} --total=${CIRCLE_NODE_TOTAL} /tmp/all_java_unit_tests.txt > /tmp/java_tests_${CIRCLE_NODE_INDEX}.txt
          set -eo pipefail && cat /tmp/java_tests_${CIRCLE_NODE_INDEX}.txt | sed "s;^/home/cassandra/cassandra/test/unit/;;g" | grep "Test\.java$"  > /tmp/java_tests_${CIRCLE_NODE_INDEX}_final.txt
          echo "** /tmp/java_tests_${CIRCLE_NODE_INDEX}_final.txt"
          cat /tmp/java_tests_${CIRCLE_NODE_INDEX}_final.txt
        no_output_timeout: 15m
    - run:
        name: Log Environment Information
        command: |
          echo '*** id ***'
          id
          echo '*** cat /proc/cpuinfo ***'
          cat /proc/cpuinfo
          echo '*** free -m ***'
          free -m
          echo '*** df -m ***'
          df -m
          echo '*** ifconfig -a ***'
          ifconfig -a
          echo '*** uname -a ***'
          uname -a
          echo '*** mount ***'
          mount
          echo '*** env ***'
          env
          echo '*** java ***'
          which java
          java -version
    - run:
        name: Run Unit Tests (testclasslist-cdc)
        command: |
          set -x
          export PATH=$JAVA_HOME/bin:$PATH
          time mv ~/cassandra /tmp
          cd /tmp/cassandra
          if [ -d ~/dtest_jars ]; then
            cp ~/dtest_jars/dtest* /tmp/cassandra/build/
          fi
          test_timeout=$(grep 'name="test.unit.timeout"' build.xml | awk -F'"' '{print $4}' || true)
          if [ -z "$test_timeout" ]; then
            test_timeout=$(grep 'name="test.timeout"' build.xml | awk -F'"' '{print $4}')
          fi
          ant testclasslist-cdc -Dtest.timeout="$test_timeout" -Dtest.classlistfile=/tmp/java_tests_${CIRCLE_NODE_INDEX}_final.txt  -Dtest.classlistprefix=unit -Dno-build-test=true
        no_output_timeout: 15m
    - store_test_results:
        path: /tmp/cassandra/build/test/output/
    - store_artifacts:
        path: /tmp/cassandra/build/test/output
        destination: junitxml
    - store_artifacts:
        path: /tmp/cassandra/build/test/logs
        destination: logs
    environment:
    - ANT_HOME: /usr/share/ant
    - JAVA11_HOME: /usr/lib/jvm/java-11-openjdk-amd64
    - JAVA8_HOME: /usr/lib/jvm/java-8-openjdk-amd64
    - LANG: en_US.UTF-8
    - KEEP_TEST_DIR: true
    - DEFAULT_DIR: /home/cassandra/cassandra-dtest
    - PYTHONIOENCODING: utf-8
    - PYTHONUNBUFFERED: true
    - CASS_DRIVER_NO_EXTENSIONS: true
    - CASS_DRIVER_NO_CYTHON: true
    - CASSANDRA_SKIP_SYNC: true
    - DTEST_REPO: https://github.com/apache/cassandra-dtest.git
    - DTEST_BRANCH: trunk
    - CCM_MAX_HEAP_SIZE: 1024M
    - CCM_HEAP_NEWSIZE: 256M
    - REPEATED_TESTS_STOP_ON_FAILURE: false
    - REPEATED_UTESTS: null
    - REPEATED_UTESTS_COUNT: 500
    - REPEATED_UTESTS_FQLTOOL: null
    - REPEATED_UTESTS_FQLTOOL_COUNT: 500
    - REPEATED_UTESTS_LONG: null
    - REPEATED_UTESTS_LONG_COUNT: 100
    - REPEATED_UTESTS_STRESS: null
    - REPEATED_UTESTS_STRESS_COUNT: 500
    - REPEATED_JVM_DTESTS: null
    - REPEATED_JVM_DTESTS_COUNT: 500
    - REPEATED_JVM_UPGRADE_DTESTS: null
    - REPEATED_JVM_UPGRADE_DTESTS_COUNT: 500
    - REPEATED_DTESTS: null
    - REPEATED_DTESTS_COUNT: 500
    - REPEATED_LARGE_DTESTS: null
    - REPEATED_LARGE_DTESTS_COUNT: 100
    - REPEATED_UPGRADE_DTESTS: null
    - REPEATED_UPGRADE_DTESTS_COUNT: 25
    - REPEATED_ANT_TEST_TARGET: testsome
    - REPEATED_ANT_TEST_CLASS: null
    - REPEATED_ANT_TEST_METHODS: null
    - REPEATED_ANT_TEST_COUNT: 500
    - JAVA_HOME: /usr/lib/jvm/java-11-openjdk-amd64
    - JDK_HOME: /usr/lib/jvm/java-11-openjdk-amd64
    - CASSANDRA_USE_JDK11: true
  j11_utests_fqltool:
    docker:
    - image: apache/cassandra-testing-ubuntu2004-java11:latest
    resource_class: medium
    working_directory: ~/
    shell: /bin/bash -eo pipefail -l
    parallelism: 1
    steps:
    - attach_workspace:
        at: /home/cassandra
    - run:
        name: Run Unit Tests (fqltool-test)
        command: |
          export PATH=$JAVA_HOME/bin:$PATH
          time mv ~/cassandra /tmp
          cd /tmp/cassandra
          if [ -d ~/dtest_jars ]; then
            cp ~/dtest_jars/dtest* /tmp/cassandra/build/
          fi
          ant fqltool-test -Dno-build-test=true
        no_output_timeout: 15m
    - store_test_results:
        path: /tmp/cassandra/build/test/output/
    - store_artifacts:
        path: /tmp/cassandra/build/test/output
        destination: junitxml
    - store_artifacts:
        path: /tmp/cassandra/build/test/logs
        destination: logs
    environment:
    - ANT_HOME: /usr/share/ant
    - JAVA11_HOME: /usr/lib/jvm/java-11-openjdk-amd64
    - JAVA8_HOME: /usr/lib/jvm/java-8-openjdk-amd64
    - LANG: en_US.UTF-8
    - KEEP_TEST_DIR: true
    - DEFAULT_DIR: /home/cassandra/cassandra-dtest
    - PYTHONIOENCODING: utf-8
    - PYTHONUNBUFFERED: true
    - CASS_DRIVER_NO_EXTENSIONS: true
    - CASS_DRIVER_NO_CYTHON: true
    - CASSANDRA_SKIP_SYNC: true
    - DTEST_REPO: https://github.com/apache/cassandra-dtest.git
    - DTEST_BRANCH: trunk
    - CCM_MAX_HEAP_SIZE: 1024M
    - CCM_HEAP_NEWSIZE: 256M
    - REPEATED_TESTS_STOP_ON_FAILURE: false
    - REPEATED_UTESTS: null
    - REPEATED_UTESTS_COUNT: 500
    - REPEATED_UTESTS_FQLTOOL: null
    - REPEATED_UTESTS_FQLTOOL_COUNT: 500
    - REPEATED_UTESTS_LONG: null
    - REPEATED_UTESTS_LONG_COUNT: 100
    - REPEATED_UTESTS_STRESS: null
    - REPEATED_UTESTS_STRESS_COUNT: 500
    - REPEATED_JVM_DTESTS: null
    - REPEATED_JVM_DTESTS_COUNT: 500
    - REPEATED_JVM_UPGRADE_DTESTS: null
    - REPEATED_JVM_UPGRADE_DTESTS_COUNT: 500
    - REPEATED_DTESTS: null
    - REPEATED_DTESTS_COUNT: 500
    - REPEATED_LARGE_DTESTS: null
    - REPEATED_LARGE_DTESTS_COUNT: 100
    - REPEATED_UPGRADE_DTESTS: null
    - REPEATED_UPGRADE_DTESTS_COUNT: 25
    - REPEATED_ANT_TEST_TARGET: testsome
    - REPEATED_ANT_TEST_CLASS: null
    - REPEATED_ANT_TEST_METHODS: null
    - REPEATED_ANT_TEST_COUNT: 500
    - JAVA_HOME: /usr/lib/jvm/java-11-openjdk-amd64
    - JDK_HOME: /usr/lib/jvm/java-11-openjdk-amd64
    - CASSANDRA_USE_JDK11: true
  j8_utests_system_keyspace_directory:
    docker:
    - image: apache/cassandra-testing-ubuntu2004-java11-w-dependencies:latest
    resource_class: medium
    working_directory: ~/
    shell: /bin/bash -eo pipefail -l
    parallelism: 25
    steps:
    - attach_workspace:
        at: /home/cassandra
    - run:
        name: Determine unit Tests to Run
        command: |
          # reminder: this code (along with all the steps) is independently executed on every circle container
          # so the goal here is to get the circleci script to return the tests *this* container will run
          # which we do via the `circleci` cli tool.

          rm -fr ~/cassandra-dtest/upgrade_tests
          echo "***java tests***"

          # get all of our unit test filenames
          set -eo pipefail && circleci tests glob "$HOME/cassandra/test/unit/**/*.java" > /tmp/all_java_unit_tests.txt

          # split up the unit tests into groups based on the number of containers we have
          set -eo pipefail && circleci tests split --split-by=timings --timings-type=filename --index=${CIRCLE_NODE_INDEX} --total=${CIRCLE_NODE_TOTAL} /tmp/all_java_unit_tests.txt > /tmp/java_tests_${CIRCLE_NODE_INDEX}.txt
          set -eo pipefail && cat /tmp/java_tests_${CIRCLE_NODE_INDEX}.txt | sed "s;^/home/cassandra/cassandra/test/unit/;;g" | grep "Test\.java$"  > /tmp/java_tests_${CIRCLE_NODE_INDEX}_final.txt
          echo "** /tmp/java_tests_${CIRCLE_NODE_INDEX}_final.txt"
          cat /tmp/java_tests_${CIRCLE_NODE_INDEX}_final.txt
        no_output_timeout: 15m
    - run:
        name: Log Environment Information
        command: |
          echo '*** id ***'
          id
          echo '*** cat /proc/cpuinfo ***'
          cat /proc/cpuinfo
          echo '*** free -m ***'
          free -m
          echo '*** df -m ***'
          df -m
          echo '*** ifconfig -a ***'
          ifconfig -a
          echo '*** uname -a ***'
          uname -a
          echo '*** mount ***'
          mount
          echo '*** env ***'
          env
          echo '*** java ***'
          which java
          java -version
    - run:
        name: Run Unit Tests (testclasslist-system-keyspace-directory)
        command: |
          set -x
          export PATH=$JAVA_HOME/bin:$PATH
          time mv ~/cassandra /tmp
          cd /tmp/cassandra
          if [ -d ~/dtest_jars ]; then
            cp ~/dtest_jars/dtest* /tmp/cassandra/build/
          fi
          test_timeout=$(grep 'name="test.unit.timeout"' build.xml | awk -F'"' '{print $4}' || true)
          if [ -z "$test_timeout" ]; then
            test_timeout=$(grep 'name="test.timeout"' build.xml | awk -F'"' '{print $4}')
          fi
          ant testclasslist-system-keyspace-directory -Dtest.timeout="$test_timeout" -Dtest.classlistfile=/tmp/java_tests_${CIRCLE_NODE_INDEX}_final.txt  -Dtest.classlistprefix=unit -Dno-build-test=true
        no_output_timeout: 15m
    - store_test_results:
        path: /tmp/cassandra/build/test/output/
    - store_artifacts:
        path: /tmp/cassandra/build/test/output
        destination: junitxml
    - store_artifacts:
        path: /tmp/cassandra/build/test/logs
        destination: logs
    environment:
    - ANT_HOME: /usr/share/ant
    - JAVA11_HOME: /usr/lib/jvm/java-11-openjdk-amd64
    - JAVA8_HOME: /usr/lib/jvm/java-8-openjdk-amd64
    - LANG: en_US.UTF-8
    - KEEP_TEST_DIR: true
    - DEFAULT_DIR: /home/cassandra/cassandra-dtest
    - PYTHONIOENCODING: utf-8
    - PYTHONUNBUFFERED: true
    - CASS_DRIVER_NO_EXTENSIONS: true
    - CASS_DRIVER_NO_CYTHON: true
    - CASSANDRA_SKIP_SYNC: true
    - DTEST_REPO: https://github.com/apache/cassandra-dtest.git
    - DTEST_BRANCH: trunk
    - CCM_MAX_HEAP_SIZE: 1024M
    - CCM_HEAP_NEWSIZE: 256M
    - REPEATED_TESTS_STOP_ON_FAILURE: false
    - REPEATED_UTESTS: null
    - REPEATED_UTESTS_COUNT: 500
    - REPEATED_UTESTS_FQLTOOL: null
    - REPEATED_UTESTS_FQLTOOL_COUNT: 500
    - REPEATED_UTESTS_LONG: null
    - REPEATED_UTESTS_LONG_COUNT: 100
    - REPEATED_UTESTS_STRESS: null
    - REPEATED_UTESTS_STRESS_COUNT: 500
    - REPEATED_JVM_DTESTS: null
    - REPEATED_JVM_DTESTS_COUNT: 500
    - REPEATED_JVM_UPGRADE_DTESTS: null
    - REPEATED_JVM_UPGRADE_DTESTS_COUNT: 500
    - REPEATED_DTESTS: null
    - REPEATED_DTESTS_COUNT: 500
    - REPEATED_LARGE_DTESTS: null
    - REPEATED_LARGE_DTESTS_COUNT: 100
    - REPEATED_UPGRADE_DTESTS: null
    - REPEATED_UPGRADE_DTESTS_COUNT: 25
    - REPEATED_ANT_TEST_TARGET: testsome
    - REPEATED_ANT_TEST_CLASS: null
    - REPEATED_ANT_TEST_METHODS: null
    - REPEATED_ANT_TEST_COUNT: 500
    - JAVA_HOME: /usr/lib/jvm/java-8-openjdk-amd64
    - JDK_HOME: /usr/lib/jvm/java-8-openjdk-amd64
  j8_dtests_offheap_repeat:
    docker:
    - image: apache/cassandra-testing-ubuntu2004-java11-w-dependencies:latest
    resource_class: large
    working_directory: ~/
    shell: /bin/bash -eo pipefail -l
    parallelism: 25
    steps:
    - attach_workspace:
        at: /home/cassandra
    - run:
        name: Clone Cassandra dtest Repository (via git)
        command: |
          git clone --single-branch --branch $DTEST_BRANCH --depth 1 $DTEST_REPO ~/cassandra-dtest
    - run:
        name: Configure virtualenv and python Dependencies
        command: |
          # note, this should be super quick as all dependencies should be pre-installed in the docker image
          # if additional dependencies were added to requirmeents.txt and the docker image hasn't been updated
          # we'd have to install it here at runtime -- which will make things slow, so do yourself a favor and
          # rebuild the docker image! (it automatically pulls the latest requirements.txt on build)
          source ~/env3.6/bin/activate
          export PATH=$JAVA_HOME/bin:$PATH
          pip3 install --exists-action w --upgrade -r ~/cassandra-dtest/requirements.txt
          pip3 uninstall -y cqlsh
          pip3 freeze
    - run:
        name: Run repeated Python dtest
        no_output_timeout: 15m
        command: |
          if [ "${REPEATED_DTESTS}" == "<nil>" ]; then
            echo "Repeated dtest name hasn't been defined, exiting without running any test"
          elif [ "${REPEATED_DTESTS_COUNT}" == "<nil>" ]; then
            echo "Repeated dtest count hasn't been defined, exiting without running any test"
          elif [ "${REPEATED_DTESTS_COUNT}" -le 0 ]; then
            echo "Repeated dtest count is lesser or equals than zero, exiting without running any test"
          else

            # Calculate the number of test iterations to be run by the current parallel runner.
            # Since we are running the same test multiple times there is no need to use `circleci tests split`.
            count=$((${REPEATED_DTESTS_COUNT} / CIRCLE_NODE_TOTAL))
            if (($CIRCLE_NODE_INDEX < (${REPEATED_DTESTS_COUNT} % CIRCLE_NODE_TOTAL))); then
              count=$((count+1))
            fi

            if (($count <= 0)); then
              echo "No tests to run in this runner"
            else
              echo "Running ${REPEATED_DTESTS} $count times"

              source ~/env3.6/bin/activate
              export PATH=$JAVA_HOME/bin:$PATH

              java -version
              cd ~/cassandra-dtest
              mkdir -p /tmp/dtest

              echo "env: $(env)"
              echo "** done env"
              mkdir -p /tmp/results/dtests

              tests_arg=$(echo ${REPEATED_DTESTS} | sed -e "s/,/ /g")

              stop_on_failure_arg=""
              if ${REPEATED_TESTS_STOP_ON_FAILURE}; then
                stop_on_failure_arg="-x"
              fi

              vnodes_args=""
              if true; then
                vnodes_args="--use-vnodes --num-tokens=16"
              fi

              upgrade_arg=""
              if false; then
                upgrade_arg="--execute-upgrade-tests --upgrade-target-version-only --upgrade-version-selection all"
              fi

              # we need the "set -o pipefail" here so that the exit code that circleci will actually use is from pytest and not the exit code from tee
              set -o pipefail && cd ~/cassandra-dtest && pytest $vnodes_args --count=$count $stop_on_failure_arg $upgrade_arg --log-cli-level=DEBUG --junit-xml=/tmp/results/dtests/pytest_result.xml -s --cassandra-dir=/home/cassandra/cassandra --keep-test-dir --use-off-heap-memtables --skip-resource-intensive-tests $tests_arg | tee /tmp/dtest/stdout.txt
            fi
          fi
    - store_test_results:
        path: /tmp/results
    - store_artifacts:
        path: /tmp/dtest
        destination: dtest
    - store_artifacts:
        path: ~/cassandra-dtest/logs
        destination: dtest_logs
    environment:
    - ANT_HOME: /usr/share/ant
    - JAVA11_HOME: /usr/lib/jvm/java-11-openjdk-amd64
    - JAVA8_HOME: /usr/lib/jvm/java-8-openjdk-amd64
    - LANG: en_US.UTF-8
    - KEEP_TEST_DIR: true
    - DEFAULT_DIR: /home/cassandra/cassandra-dtest
    - PYTHONIOENCODING: utf-8
    - PYTHONUNBUFFERED: true
    - CASS_DRIVER_NO_EXTENSIONS: true
    - CASS_DRIVER_NO_CYTHON: true
    - CASSANDRA_SKIP_SYNC: true
    - DTEST_REPO: https://github.com/apache/cassandra-dtest.git
    - DTEST_BRANCH: trunk
    - CCM_MAX_HEAP_SIZE: 1024M
    - CCM_HEAP_NEWSIZE: 256M
    - REPEATED_TESTS_STOP_ON_FAILURE: false
    - REPEATED_UTESTS: null
    - REPEATED_UTESTS_COUNT: 500
    - REPEATED_UTESTS_FQLTOOL: null
    - REPEATED_UTESTS_FQLTOOL_COUNT: 500
    - REPEATED_UTESTS_LONG: null
    - REPEATED_UTESTS_LONG_COUNT: 100
    - REPEATED_UTESTS_STRESS: null
    - REPEATED_UTESTS_STRESS_COUNT: 500
    - REPEATED_JVM_DTESTS: null
    - REPEATED_JVM_DTESTS_COUNT: 500
    - REPEATED_JVM_UPGRADE_DTESTS: null
    - REPEATED_JVM_UPGRADE_DTESTS_COUNT: 500
    - REPEATED_DTESTS: null
    - REPEATED_DTESTS_COUNT: 500
    - REPEATED_LARGE_DTESTS: null
    - REPEATED_LARGE_DTESTS_COUNT: 100
    - REPEATED_UPGRADE_DTESTS: null
    - REPEATED_UPGRADE_DTESTS_COUNT: 25
    - REPEATED_ANT_TEST_TARGET: testsome
    - REPEATED_ANT_TEST_CLASS: null
    - REPEATED_ANT_TEST_METHODS: null
    - REPEATED_ANT_TEST_COUNT: 500
    - JAVA_HOME: /usr/lib/jvm/java-8-openjdk-amd64
    - JDK_HOME: /usr/lib/jvm/java-8-openjdk-amd64
  j8_cqlsh-dtests-py2-offheap:
    docker:
    - image: apache/cassandra-testing-ubuntu2004-java11-w-dependencies:latest
    resource_class: large
    working_directory: ~/
    shell: /bin/bash -eo pipefail -l
    parallelism: 50
    steps:
    - attach_workspace:
        at: /home/cassandra
    - run:
        name: Clone Cassandra dtest Repository (via git)
        command: |
          git clone --single-branch --branch $DTEST_BRANCH --depth 1 $DTEST_REPO ~/cassandra-dtest
    - run:
        name: Configure virtualenv and python Dependencies
        command: |
          # note, this should be super quick as all dependencies should be pre-installed in the docker image
          # if additional dependencies were added to requirmeents.txt and the docker image hasn't been updated
          # we'd have to install it here at runtime -- which will make things slow, so do yourself a favor and
          # rebuild the docker image! (it automatically pulls the latest requirements.txt on build)
          source ~/env3.6/bin/activate
          export PATH=$JAVA_HOME/bin:$PATH
          pip3 install --exists-action w --upgrade -r ~/cassandra-dtest/requirements.txt
          pip3 uninstall -y cqlsh
          pip3 freeze
    - run:
        name: Determine Tests to Run (j8_dtests_offheap)
        no_output_timeout: 5m
        command: "# reminder: this code (along with all the steps) is independently executed on every circle container\n# so the goal here is to get the circleci script to return the tests *this* container will run\n# which we do via the `circleci` cli tool.\n\ncd cassandra-dtest\nsource ~/env3.6/bin/activate\nexport PATH=$JAVA_HOME/bin:$PATH\n\nif [ -n '' ]; then\n  export \nfi\n\necho \"***Collected DTests (j8_dtests_offheap)***\"\nset -eo pipefail && ./run_dtests.py --use-vnodes --use-off-heap-memtables --skip-resource-intensive-tests --pytest-options '-k cql' --dtest-print-tests-only --dtest-print-tests-output=/tmp/all_dtest_tests_j8_dtests_offheap_raw --cassandra-dir=../cassandra\nif [ -z '' ]; then\n  mv /tmp/all_dtest_tests_j8_dtests_offheap_raw /tmp/all_dtest_tests_j8_dtests_offheap\nelse\n  grep -e '' /tmp/all_dtest_tests_j8_dtests_offheap_raw > /tmp/all_dtest_tests_j8_dtests_offheap || { echo \"Filter did not match any tests! Exiting build.\"; exit 0; }\nfi\nset -eo pipefail && circleci tests split --split-by=timings --timings-type=classname /tmp/all_dtest_tests_j8_dtests_offheap > /tmp/split_dtest_tests_j8_dtests_offheap.txt\ncat /tmp/split_dtest_tests_j8_dtests_offheap.txt | tr '\\n' ' ' > /tmp/split_dtest_tests_j8_dtests_offheap_final.txt\ncat /tmp/split_dtest_tests_j8_dtests_offheap_final.txt\n"
    - run:
        name: Run dtests (j8_dtests_offheap)
        no_output_timeout: 15m
        command: |
          echo "cat /tmp/split_dtest_tests_j8_dtests_offheap_final.txt"
          cat /tmp/split_dtest_tests_j8_dtests_offheap_final.txt

          source ~/env3.6/bin/activate
          export PATH=$JAVA_HOME/bin:$PATH
          if [ -n 'CQLSH_PYTHON=/usr/bin/python2.7' ]; then
            export CQLSH_PYTHON=/usr/bin/python2.7
          fi

          java -version
          cd ~/cassandra-dtest
          mkdir -p /tmp/dtest

          echo "env: $(env)"
          echo "** done env"
          mkdir -p /tmp/results/dtests
          # we need the "set -o pipefail" here so that the exit code that circleci will actually use is from pytest and not the exit code from tee
          export SPLIT_TESTS=`cat /tmp/split_dtest_tests_j8_dtests_offheap_final.txt`
          if [ ! -z "$SPLIT_TESTS" ]; then
            set -o pipefail && cd ~/cassandra-dtest && pytest --use-vnodes --num-tokens=16 --use-off-heap-memtables --skip-resource-intensive-tests --log-cli-level=DEBUG --junit-xml=/tmp/results/dtests/pytest_result_j8_dtests_offheap.xml -s --cassandra-dir=/home/cassandra/cassandra --keep-test-dir $SPLIT_TESTS 2>&1 | tee /tmp/dtest/stdout.txt
          else
            echo "Tune your parallelism, there are more containers than test classes. Nothing to do in this container"
            (exit 1)
          fi
    - store_test_results:
        path: /tmp/results
    - store_artifacts:
        path: /tmp/dtest
        destination: dtest_j8_dtests_offheap
    - store_artifacts:
        path: ~/cassandra-dtest/logs
        destination: dtest_j8_dtests_offheap_logs
    environment:
    - ANT_HOME: /usr/share/ant
    - JAVA11_HOME: /usr/lib/jvm/java-11-openjdk-amd64
    - JAVA8_HOME: /usr/lib/jvm/java-8-openjdk-amd64
    - LANG: en_US.UTF-8
    - KEEP_TEST_DIR: true
    - DEFAULT_DIR: /home/cassandra/cassandra-dtest
    - PYTHONIOENCODING: utf-8
    - PYTHONUNBUFFERED: true
    - CASS_DRIVER_NO_EXTENSIONS: true
    - CASS_DRIVER_NO_CYTHON: true
    - CASSANDRA_SKIP_SYNC: true
    - DTEST_REPO: https://github.com/apache/cassandra-dtest.git
    - DTEST_BRANCH: trunk
    - CCM_MAX_HEAP_SIZE: 1024M
    - CCM_HEAP_NEWSIZE: 256M
    - REPEATED_TESTS_STOP_ON_FAILURE: false
    - REPEATED_UTESTS: null
    - REPEATED_UTESTS_COUNT: 500
    - REPEATED_UTESTS_FQLTOOL: null
    - REPEATED_UTESTS_FQLTOOL_COUNT: 500
    - REPEATED_UTESTS_LONG: null
    - REPEATED_UTESTS_LONG_COUNT: 100
    - REPEATED_UTESTS_STRESS: null
    - REPEATED_UTESTS_STRESS_COUNT: 500
    - REPEATED_JVM_DTESTS: null
    - REPEATED_JVM_DTESTS_COUNT: 500
    - REPEATED_JVM_UPGRADE_DTESTS: null
    - REPEATED_JVM_UPGRADE_DTESTS_COUNT: 500
    - REPEATED_DTESTS: null
    - REPEATED_DTESTS_COUNT: 500
    - REPEATED_LARGE_DTESTS: null
    - REPEATED_LARGE_DTESTS_COUNT: 100
    - REPEATED_UPGRADE_DTESTS: null
    - REPEATED_UPGRADE_DTESTS_COUNT: 25
    - REPEATED_ANT_TEST_TARGET: testsome
    - REPEATED_ANT_TEST_CLASS: null
    - REPEATED_ANT_TEST_METHODS: null
    - REPEATED_ANT_TEST_COUNT: 500
    - JAVA_HOME: /usr/lib/jvm/java-8-openjdk-amd64
    - JDK_HOME: /usr/lib/jvm/java-8-openjdk-amd64
  j11_dtests_offheap_repeat:
    docker:
    - image: apache/cassandra-testing-ubuntu2004-java11:latest
    resource_class: large
    working_directory: ~/
    shell: /bin/bash -eo pipefail -l
    parallelism: 25
    steps:
    - attach_workspace:
        at: /home/cassandra
    - run:
        name: Clone Cassandra dtest Repository (via git)
        command: |
          git clone --single-branch --branch $DTEST_BRANCH --depth 1 $DTEST_REPO ~/cassandra-dtest
    - run:
        name: Configure virtualenv and python Dependencies
        command: |
          # note, this should be super quick as all dependencies should be pre-installed in the docker image
          # if additional dependencies were added to requirmeents.txt and the docker image hasn't been updated
          # we'd have to install it here at runtime -- which will make things slow, so do yourself a favor and
          # rebuild the docker image! (it automatically pulls the latest requirements.txt on build)
          source ~/env3.6/bin/activate
          export PATH=$JAVA_HOME/bin:$PATH
          pip3 install --exists-action w --upgrade -r ~/cassandra-dtest/requirements.txt
          pip3 uninstall -y cqlsh
          pip3 freeze
    - run:
        name: Run repeated Python dtest
        no_output_timeout: 15m
        command: |
          if [ "${REPEATED_DTESTS}" == "<nil>" ]; then
            echo "Repeated dtest name hasn't been defined, exiting without running any test"
          elif [ "${REPEATED_DTESTS_COUNT}" == "<nil>" ]; then
            echo "Repeated dtest count hasn't been defined, exiting without running any test"
          elif [ "${REPEATED_DTESTS_COUNT}" -le 0 ]; then
            echo "Repeated dtest count is lesser or equals than zero, exiting without running any test"
          else

            # Calculate the number of test iterations to be run by the current parallel runner.
            # Since we are running the same test multiple times there is no need to use `circleci tests split`.
            count=$((${REPEATED_DTESTS_COUNT} / CIRCLE_NODE_TOTAL))
            if (($CIRCLE_NODE_INDEX < (${REPEATED_DTESTS_COUNT} % CIRCLE_NODE_TOTAL))); then
              count=$((count+1))
            fi

            if (($count <= 0)); then
              echo "No tests to run in this runner"
            else
              echo "Running ${REPEATED_DTESTS} $count times"

              source ~/env3.6/bin/activate
              export PATH=$JAVA_HOME/bin:$PATH

              java -version
              cd ~/cassandra-dtest
              mkdir -p /tmp/dtest

              echo "env: $(env)"
              echo "** done env"
              mkdir -p /tmp/results/dtests

              tests_arg=$(echo ${REPEATED_DTESTS} | sed -e "s/,/ /g")

              stop_on_failure_arg=""
              if ${REPEATED_TESTS_STOP_ON_FAILURE}; then
                stop_on_failure_arg="-x"
              fi

              vnodes_args=""
              if true; then
                vnodes_args="--use-vnodes --num-tokens=16"
              fi

              upgrade_arg=""
              if false; then
                upgrade_arg="--execute-upgrade-tests --upgrade-target-version-only --upgrade-version-selection all"
              fi

              # we need the "set -o pipefail" here so that the exit code that circleci will actually use is from pytest and not the exit code from tee
              set -o pipefail && cd ~/cassandra-dtest && pytest $vnodes_args --count=$count $stop_on_failure_arg $upgrade_arg --log-cli-level=DEBUG --junit-xml=/tmp/results/dtests/pytest_result.xml -s --cassandra-dir=/home/cassandra/cassandra --keep-test-dir --use-off-heap-memtables --skip-resource-intensive-tests $tests_arg | tee /tmp/dtest/stdout.txt
            fi
          fi
    - store_test_results:
        path: /tmp/results
    - store_artifacts:
        path: /tmp/dtest
        destination: dtest
    - store_artifacts:
        path: ~/cassandra-dtest/logs
        destination: dtest_logs
    environment:
    - ANT_HOME: /usr/share/ant
    - JAVA11_HOME: /usr/lib/jvm/java-11-openjdk-amd64
    - JAVA8_HOME: /usr/lib/jvm/java-8-openjdk-amd64
    - LANG: en_US.UTF-8
    - KEEP_TEST_DIR: true
    - DEFAULT_DIR: /home/cassandra/cassandra-dtest
    - PYTHONIOENCODING: utf-8
    - PYTHONUNBUFFERED: true
    - CASS_DRIVER_NO_EXTENSIONS: true
    - CASS_DRIVER_NO_CYTHON: true
    - CASSANDRA_SKIP_SYNC: true
    - DTEST_REPO: https://github.com/apache/cassandra-dtest.git
    - DTEST_BRANCH: trunk
    - CCM_MAX_HEAP_SIZE: 1024M
    - CCM_HEAP_NEWSIZE: 256M
    - REPEATED_TESTS_STOP_ON_FAILURE: false
    - REPEATED_UTESTS: null
    - REPEATED_UTESTS_COUNT: 500
    - REPEATED_UTESTS_FQLTOOL: null
    - REPEATED_UTESTS_FQLTOOL_COUNT: 500
    - REPEATED_UTESTS_LONG: null
    - REPEATED_UTESTS_LONG_COUNT: 100
    - REPEATED_UTESTS_STRESS: null
    - REPEATED_UTESTS_STRESS_COUNT: 500
    - REPEATED_JVM_DTESTS: null
    - REPEATED_JVM_DTESTS_COUNT: 500
    - REPEATED_JVM_UPGRADE_DTESTS: null
    - REPEATED_JVM_UPGRADE_DTESTS_COUNT: 500
    - REPEATED_DTESTS: null
    - REPEATED_DTESTS_COUNT: 500
    - REPEATED_LARGE_DTESTS: null
    - REPEATED_LARGE_DTESTS_COUNT: 100
    - REPEATED_UPGRADE_DTESTS: null
    - REPEATED_UPGRADE_DTESTS_COUNT: 25
    - REPEATED_ANT_TEST_TARGET: testsome
    - REPEATED_ANT_TEST_CLASS: null
    - REPEATED_ANT_TEST_METHODS: null
    - REPEATED_ANT_TEST_COUNT: 500
    - JAVA_HOME: /usr/lib/jvm/java-11-openjdk-amd64
    - JDK_HOME: /usr/lib/jvm/java-11-openjdk-amd64
    - CASSANDRA_USE_JDK11: true
  j8_dtests_large_repeat:
    docker:
    - image: apache/cassandra-testing-ubuntu2004-java11-w-dependencies:latest
    resource_class: large
    working_directory: ~/
    shell: /bin/bash -eo pipefail -l
    parallelism: 25
    steps:
    - attach_workspace:
        at: /home/cassandra
    - run:
        name: Clone Cassandra dtest Repository (via git)
        command: |
          git clone --single-branch --branch $DTEST_BRANCH --depth 1 $DTEST_REPO ~/cassandra-dtest
    - run:
        name: Configure virtualenv and python Dependencies
        command: |
          # note, this should be super quick as all dependencies should be pre-installed in the docker image
          # if additional dependencies were added to requirmeents.txt and the docker image hasn't been updated
          # we'd have to install it here at runtime -- which will make things slow, so do yourself a favor and
          # rebuild the docker image! (it automatically pulls the latest requirements.txt on build)
          source ~/env3.6/bin/activate
          export PATH=$JAVA_HOME/bin:$PATH
          pip3 install --exists-action w --upgrade -r ~/cassandra-dtest/requirements.txt
          pip3 uninstall -y cqlsh
          pip3 freeze
    - run:
        name: Run repeated Python dtest
        no_output_timeout: 15m
        command: |
          if [ "${REPEATED_LARGE_DTESTS}" == "<nil>" ]; then
            echo "Repeated dtest name hasn't been defined, exiting without running any test"
          elif [ "${REPEATED_LARGE_DTESTS_COUNT}" == "<nil>" ]; then
            echo "Repeated dtest count hasn't been defined, exiting without running any test"
          elif [ "${REPEATED_LARGE_DTESTS_COUNT}" -le 0 ]; then
            echo "Repeated dtest count is lesser or equals than zero, exiting without running any test"
          else

            # Calculate the number of test iterations to be run by the current parallel runner.
            # Since we are running the same test multiple times there is no need to use `circleci tests split`.
            count=$((${REPEATED_LARGE_DTESTS_COUNT} / CIRCLE_NODE_TOTAL))
            if (($CIRCLE_NODE_INDEX < (${REPEATED_LARGE_DTESTS_COUNT} % CIRCLE_NODE_TOTAL))); then
              count=$((count+1))
            fi

            if (($count <= 0)); then
              echo "No tests to run in this runner"
            else
              echo "Running ${REPEATED_LARGE_DTESTS} $count times"

              source ~/env3.6/bin/activate
              export PATH=$JAVA_HOME/bin:$PATH

              java -version
              cd ~/cassandra-dtest
              mkdir -p /tmp/dtest

              echo "env: $(env)"
              echo "** done env"
              mkdir -p /tmp/results/dtests

              tests_arg=$(echo ${REPEATED_LARGE_DTESTS} | sed -e "s/,/ /g")

              stop_on_failure_arg=""
              if ${REPEATED_TESTS_STOP_ON_FAILURE}; then
                stop_on_failure_arg="-x"
              fi

              vnodes_args=""
              if false; then
                vnodes_args="--use-vnodes --num-tokens=16"
              fi

              upgrade_arg=""
              if false; then
                upgrade_arg="--execute-upgrade-tests --upgrade-target-version-only --upgrade-version-selection all"
              fi

              # we need the "set -o pipefail" here so that the exit code that circleci will actually use is from pytest and not the exit code from tee
              set -o pipefail && cd ~/cassandra-dtest && pytest $vnodes_args --count=$count $stop_on_failure_arg $upgrade_arg --log-cli-level=DEBUG --junit-xml=/tmp/results/dtests/pytest_result.xml -s --cassandra-dir=/home/cassandra/cassandra --keep-test-dir --only-resource-intensive-tests --force-resource-intensive-tests $tests_arg | tee /tmp/dtest/stdout.txt
            fi
          fi
    - store_test_results:
        path: /tmp/results
    - store_artifacts:
        path: /tmp/dtest
        destination: dtest
    - store_artifacts:
        path: ~/cassandra-dtest/logs
        destination: dtest_logs
    environment:
    - ANT_HOME: /usr/share/ant
    - JAVA11_HOME: /usr/lib/jvm/java-11-openjdk-amd64
    - JAVA8_HOME: /usr/lib/jvm/java-8-openjdk-amd64
    - LANG: en_US.UTF-8
    - KEEP_TEST_DIR: true
    - DEFAULT_DIR: /home/cassandra/cassandra-dtest
    - PYTHONIOENCODING: utf-8
    - PYTHONUNBUFFERED: true
    - CASS_DRIVER_NO_EXTENSIONS: true
    - CASS_DRIVER_NO_CYTHON: true
    - CASSANDRA_SKIP_SYNC: true
    - DTEST_REPO: https://github.com/apache/cassandra-dtest.git
    - DTEST_BRANCH: trunk
    - CCM_MAX_HEAP_SIZE: 1024M
    - CCM_HEAP_NEWSIZE: 256M
    - REPEATED_TESTS_STOP_ON_FAILURE: false
    - REPEATED_UTESTS: null
    - REPEATED_UTESTS_COUNT: 500
    - REPEATED_UTESTS_FQLTOOL: null
    - REPEATED_UTESTS_FQLTOOL_COUNT: 500
    - REPEATED_UTESTS_LONG: null
    - REPEATED_UTESTS_LONG_COUNT: 100
    - REPEATED_UTESTS_STRESS: null
    - REPEATED_UTESTS_STRESS_COUNT: 500
    - REPEATED_JVM_DTESTS: null
    - REPEATED_JVM_DTESTS_COUNT: 500
    - REPEATED_JVM_UPGRADE_DTESTS: null
    - REPEATED_JVM_UPGRADE_DTESTS_COUNT: 500
    - REPEATED_DTESTS: null
    - REPEATED_DTESTS_COUNT: 500
    - REPEATED_LARGE_DTESTS: null
    - REPEATED_LARGE_DTESTS_COUNT: 100
    - REPEATED_UPGRADE_DTESTS: null
    - REPEATED_UPGRADE_DTESTS_COUNT: 25
    - REPEATED_ANT_TEST_TARGET: testsome
    - REPEATED_ANT_TEST_CLASS: null
    - REPEATED_ANT_TEST_METHODS: null
    - REPEATED_ANT_TEST_COUNT: 500
    - JAVA_HOME: /usr/lib/jvm/java-8-openjdk-amd64
    - JDK_HOME: /usr/lib/jvm/java-8-openjdk-amd64
  j8_utests_compression:
    docker:
    - image: apache/cassandra-testing-ubuntu2004-java11-w-dependencies:latest
    resource_class: medium
    working_directory: ~/
    shell: /bin/bash -eo pipefail -l
    parallelism: 25
    steps:
    - attach_workspace:
        at: /home/cassandra
    - run:
        name: Determine unit Tests to Run
        command: |
          # reminder: this code (along with all the steps) is independently executed on every circle container
          # so the goal here is to get the circleci script to return the tests *this* container will run
          # which we do via the `circleci` cli tool.

          rm -fr ~/cassandra-dtest/upgrade_tests
          echo "***java tests***"

          # get all of our unit test filenames
          set -eo pipefail && circleci tests glob "$HOME/cassandra/test/unit/**/*.java" > /tmp/all_java_unit_tests.txt

          # split up the unit tests into groups based on the number of containers we have
          set -eo pipefail && circleci tests split --split-by=timings --timings-type=filename --index=${CIRCLE_NODE_INDEX} --total=${CIRCLE_NODE_TOTAL} /tmp/all_java_unit_tests.txt > /tmp/java_tests_${CIRCLE_NODE_INDEX}.txt
          set -eo pipefail && cat /tmp/java_tests_${CIRCLE_NODE_INDEX}.txt | sed "s;^/home/cassandra/cassandra/test/unit/;;g" | grep "Test\.java$"  > /tmp/java_tests_${CIRCLE_NODE_INDEX}_final.txt
          echo "** /tmp/java_tests_${CIRCLE_NODE_INDEX}_final.txt"
          cat /tmp/java_tests_${CIRCLE_NODE_INDEX}_final.txt
        no_output_timeout: 15m
    - run:
        name: Log Environment Information
        command: |
          echo '*** id ***'
          id
          echo '*** cat /proc/cpuinfo ***'
          cat /proc/cpuinfo
          echo '*** free -m ***'
          free -m
          echo '*** df -m ***'
          df -m
          echo '*** ifconfig -a ***'
          ifconfig -a
          echo '*** uname -a ***'
          uname -a
          echo '*** mount ***'
          mount
          echo '*** env ***'
          env
          echo '*** java ***'
          which java
          java -version
    - run:
        name: Run Unit Tests (testclasslist-compression)
        command: |
          set -x
          export PATH=$JAVA_HOME/bin:$PATH
          time mv ~/cassandra /tmp
          cd /tmp/cassandra
          if [ -d ~/dtest_jars ]; then
            cp ~/dtest_jars/dtest* /tmp/cassandra/build/
          fi
          test_timeout=$(grep 'name="test.unit.timeout"' build.xml | awk -F'"' '{print $4}' || true)
          if [ -z "$test_timeout" ]; then
            test_timeout=$(grep 'name="test.timeout"' build.xml | awk -F'"' '{print $4}')
          fi
          ant testclasslist-compression -Dtest.timeout="$test_timeout" -Dtest.classlistfile=/tmp/java_tests_${CIRCLE_NODE_INDEX}_final.txt  -Dtest.classlistprefix=unit -Dno-build-test=true
        no_output_timeout: 15m
    - store_test_results:
        path: /tmp/cassandra/build/test/output/
    - store_artifacts:
        path: /tmp/cassandra/build/test/output
        destination: junitxml
    - store_artifacts:
        path: /tmp/cassandra/build/test/logs
        destination: logs
    environment:
    - ANT_HOME: /usr/share/ant
    - JAVA11_HOME: /usr/lib/jvm/java-11-openjdk-amd64
    - JAVA8_HOME: /usr/lib/jvm/java-8-openjdk-amd64
    - LANG: en_US.UTF-8
    - KEEP_TEST_DIR: true
    - DEFAULT_DIR: /home/cassandra/cassandra-dtest
    - PYTHONIOENCODING: utf-8
    - PYTHONUNBUFFERED: true
    - CASS_DRIVER_NO_EXTENSIONS: true
    - CASS_DRIVER_NO_CYTHON: true
    - CASSANDRA_SKIP_SYNC: true
    - DTEST_REPO: https://github.com/apache/cassandra-dtest.git
    - DTEST_BRANCH: trunk
    - CCM_MAX_HEAP_SIZE: 1024M
    - CCM_HEAP_NEWSIZE: 256M
    - REPEATED_TESTS_STOP_ON_FAILURE: false
    - REPEATED_UTESTS: null
    - REPEATED_UTESTS_COUNT: 500
    - REPEATED_UTESTS_FQLTOOL: null
    - REPEATED_UTESTS_FQLTOOL_COUNT: 500
    - REPEATED_UTESTS_LONG: null
    - REPEATED_UTESTS_LONG_COUNT: 100
    - REPEATED_UTESTS_STRESS: null
    - REPEATED_UTESTS_STRESS_COUNT: 500
    - REPEATED_JVM_DTESTS: null
    - REPEATED_JVM_DTESTS_COUNT: 500
    - REPEATED_JVM_UPGRADE_DTESTS: null
    - REPEATED_JVM_UPGRADE_DTESTS_COUNT: 500
    - REPEATED_DTESTS: null
    - REPEATED_DTESTS_COUNT: 500
    - REPEATED_LARGE_DTESTS: null
    - REPEATED_LARGE_DTESTS_COUNT: 100
    - REPEATED_UPGRADE_DTESTS: null
    - REPEATED_UPGRADE_DTESTS_COUNT: 25
    - REPEATED_ANT_TEST_TARGET: testsome
    - REPEATED_ANT_TEST_CLASS: null
    - REPEATED_ANT_TEST_METHODS: null
    - REPEATED_ANT_TEST_COUNT: 500
    - JAVA_HOME: /usr/lib/jvm/java-8-openjdk-amd64
    - JDK_HOME: /usr/lib/jvm/java-8-openjdk-amd64
  j11_utests_long:
    docker:
    - image: apache/cassandra-testing-ubuntu2004-java11:latest
    resource_class: medium
    working_directory: ~/
    shell: /bin/bash -eo pipefail -l
    parallelism: 1
    steps:
    - attach_workspace:
        at: /home/cassandra
    - run:
        name: Run Unit Tests (long-test)
        command: |
          export PATH=$JAVA_HOME/bin:$PATH
          time mv ~/cassandra /tmp
          cd /tmp/cassandra
          if [ -d ~/dtest_jars ]; then
            cp ~/dtest_jars/dtest* /tmp/cassandra/build/
          fi
          ant long-test -Dno-build-test=true
        no_output_timeout: 15m
    - store_test_results:
        path: /tmp/cassandra/build/test/output/
    - store_artifacts:
        path: /tmp/cassandra/build/test/output
        destination: junitxml
    - store_artifacts:
        path: /tmp/cassandra/build/test/logs
        destination: logs
    environment:
    - ANT_HOME: /usr/share/ant
    - JAVA11_HOME: /usr/lib/jvm/java-11-openjdk-amd64
    - JAVA8_HOME: /usr/lib/jvm/java-8-openjdk-amd64
    - LANG: en_US.UTF-8
    - KEEP_TEST_DIR: true
    - DEFAULT_DIR: /home/cassandra/cassandra-dtest
    - PYTHONIOENCODING: utf-8
    - PYTHONUNBUFFERED: true
    - CASS_DRIVER_NO_EXTENSIONS: true
    - CASS_DRIVER_NO_CYTHON: true
    - CASSANDRA_SKIP_SYNC: true
    - DTEST_REPO: https://github.com/apache/cassandra-dtest.git
    - DTEST_BRANCH: trunk
    - CCM_MAX_HEAP_SIZE: 1024M
    - CCM_HEAP_NEWSIZE: 256M
    - REPEATED_TESTS_STOP_ON_FAILURE: false
    - REPEATED_UTESTS: null
    - REPEATED_UTESTS_COUNT: 500
    - REPEATED_UTESTS_FQLTOOL: null
    - REPEATED_UTESTS_FQLTOOL_COUNT: 500
    - REPEATED_UTESTS_LONG: null
    - REPEATED_UTESTS_LONG_COUNT: 100
    - REPEATED_UTESTS_STRESS: null
    - REPEATED_UTESTS_STRESS_COUNT: 500
    - REPEATED_JVM_DTESTS: null
    - REPEATED_JVM_DTESTS_COUNT: 500
    - REPEATED_JVM_UPGRADE_DTESTS: null
    - REPEATED_JVM_UPGRADE_DTESTS_COUNT: 500
    - REPEATED_DTESTS: null
    - REPEATED_DTESTS_COUNT: 500
    - REPEATED_LARGE_DTESTS: null
    - REPEATED_LARGE_DTESTS_COUNT: 100
    - REPEATED_UPGRADE_DTESTS: null
    - REPEATED_UPGRADE_DTESTS_COUNT: 25
    - REPEATED_ANT_TEST_TARGET: testsome
    - REPEATED_ANT_TEST_CLASS: null
    - REPEATED_ANT_TEST_METHODS: null
    - REPEATED_ANT_TEST_COUNT: 500
    - JAVA_HOME: /usr/lib/jvm/java-11-openjdk-amd64
    - JDK_HOME: /usr/lib/jvm/java-11-openjdk-amd64
    - CASSANDRA_USE_JDK11: true
  j8_unit_tests_repeat:
    docker:
    - image: apache/cassandra-testing-ubuntu2004-java11-w-dependencies:latest
    resource_class: medium
    working_directory: ~/
    shell: /bin/bash -eo pipefail -l
    parallelism: 25
    steps:
    - attach_workspace:
        at: /home/cassandra
    - run:
        name: Log Environment Information
        command: |
          echo '*** id ***'
          id
          echo '*** cat /proc/cpuinfo ***'
          cat /proc/cpuinfo
          echo '*** free -m ***'
          free -m
          echo '*** df -m ***'
          df -m
          echo '*** ifconfig -a ***'
          ifconfig -a
          echo '*** uname -a ***'
          uname -a
          echo '*** mount ***'
          mount
          echo '*** env ***'
          env
          echo '*** java ***'
          which java
          java -version
    - run:
        name: Repeatedly run new or modifed JUnit tests
        no_output_timeout: 15m
        command: |
          set -x
          export PATH=$JAVA_HOME/bin:$PATH
          time mv ~/cassandra /tmp
          cd /tmp/cassandra
          if [ -d ~/dtest_jars ]; then
            cp ~/dtest_jars/dtest* /tmp/cassandra/build/
          fi

          # Calculate the number of test iterations to be run by the current parallel runner.
          count=$((${REPEATED_UTESTS_COUNT} / CIRCLE_NODE_TOTAL))
          if (($CIRCLE_NODE_INDEX < (${REPEATED_UTESTS_COUNT} % CIRCLE_NODE_TOTAL))); then
            count=$((count+1))
          fi

          # Put manually specified tests and automatically detected tests together, removing duplicates
          tests=$(echo ${REPEATED_UTESTS} | sed -e "s/<nil>//" | sed -e "s/ //" | tr "," "\n" | tr " " "\n" | sort -n | uniq -u)
          echo "Tests to be repeated: ${tests}"

          # Prepare the testtag for the target, used by the test macro in build.xml to group the output files
          target=testsome
          testtag=""
          if [[ $target == "test-cdc" ]]; then
            testtag="cdc"
          elif [[ $target == "test-compression" ]]; then
            testtag="compression"
          elif [[ $target == "test-system-keyspace-directory" ]]; then
            testtag="system_keyspace_directory"
          fi

          # Run each test class as many times as requested.
          exit_code="$?"
          for test in $tests; do

              # Split class and method names from the test name
              if [[ $test =~ "#" ]]; then
                class=${test%"#"*}
                method=${test#*"#"}
              else
                class=$test
                method=""
              fi

              # Prepare the -Dtest.name argument.
              # It can be the fully qualified class name or the short class name, depending on the target.
              if [[ $target == "test" || \
                    $target == "test-cdc" || \
                    $target == "test-compression" || \
                    $target == "test-system-keyspace-directory" || \
                    $target == "fqltool-test" || \
                    $target == "long-test" || \
                    $target == "stress-test" ]]; then
                name_arg="-Dtest.name=${class##*.}"
              else
                name_arg="-Dtest.name=$class"
              fi

              # Prepare the -Dtest.methods argument, which is optional
              if [[ $method == "" ]]; then
                methods_arg=""
              else
                methods_arg="-Dtest.methods=$method"
              fi

              for i in $(seq -w 1 $count); do
                echo "Running test $test, iteration $i of $count"

                # run the test
                status="passes"
                if !( set -o pipefail && \
                      ant testsome $name_arg $methods_arg -Dno-build-test=true | \
                      tee stdout.txt \
                    ); then
                  status="fails"
                  exit_code=1
                fi

                # move the stdout output file
                dest=/tmp/results/repeated_utests/stdout/${status}/${i}
                mkdir -p $dest
                mv stdout.txt $dest/${test}.txt

                # move the XML output files
                source=build/test/output/${testtag}
                dest=/tmp/results/repeated_utests/output/${status}/${i}
                mkdir -p $dest
                if [[ -d $source && -n "$(ls $source)" ]]; then
                  mv $source/* $dest/
                fi

                # move the log files
                source=build/test/logs/${testtag}
                dest=/tmp/results/repeated_utests/logs/${status}/${i}
                mkdir -p $dest
                if [[ -d $source && -n "$(ls $source)" ]]; then
                  mv $source/* $dest/
                fi

                # maybe stop iterations on test failure
                if [[ ${REPEATED_TESTS_STOP_ON_FAILURE} = true ]] && (( $exit_code > 0 )); then
                  break
                fi
              done
          done
          (exit ${exit_code})
    - store_test_results:
        path: /tmp/results/repeated_utests/output
    - store_artifacts:
        path: /tmp/results/repeated_utests/stdout
        destination: stdout
    - store_artifacts:
        path: /tmp/results/repeated_utests/output
        destination: junitxml
    - store_artifacts:
        path: /tmp/results/repeated_utests/logs
        destination: logs
    environment:
    - ANT_HOME: /usr/share/ant
    - JAVA11_HOME: /usr/lib/jvm/java-11-openjdk-amd64
    - JAVA8_HOME: /usr/lib/jvm/java-8-openjdk-amd64
    - LANG: en_US.UTF-8
    - KEEP_TEST_DIR: true
    - DEFAULT_DIR: /home/cassandra/cassandra-dtest
    - PYTHONIOENCODING: utf-8
    - PYTHONUNBUFFERED: true
    - CASS_DRIVER_NO_EXTENSIONS: true
    - CASS_DRIVER_NO_CYTHON: true
    - CASSANDRA_SKIP_SYNC: true
    - DTEST_REPO: https://github.com/apache/cassandra-dtest.git
    - DTEST_BRANCH: trunk
    - CCM_MAX_HEAP_SIZE: 1024M
    - CCM_HEAP_NEWSIZE: 256M
    - REPEATED_TESTS_STOP_ON_FAILURE: false
    - REPEATED_UTESTS: null
    - REPEATED_UTESTS_COUNT: 500
    - REPEATED_UTESTS_FQLTOOL: null
    - REPEATED_UTESTS_FQLTOOL_COUNT: 500
    - REPEATED_UTESTS_LONG: null
    - REPEATED_UTESTS_LONG_COUNT: 100
    - REPEATED_UTESTS_STRESS: null
    - REPEATED_UTESTS_STRESS_COUNT: 500
    - REPEATED_JVM_DTESTS: null
    - REPEATED_JVM_DTESTS_COUNT: 500
    - REPEATED_JVM_UPGRADE_DTESTS: null
    - REPEATED_JVM_UPGRADE_DTESTS_COUNT: 500
    - REPEATED_DTESTS: null
    - REPEATED_DTESTS_COUNT: 500
    - REPEATED_LARGE_DTESTS: null
    - REPEATED_LARGE_DTESTS_COUNT: 100
    - REPEATED_UPGRADE_DTESTS: null
    - REPEATED_UPGRADE_DTESTS_COUNT: 25
    - REPEATED_ANT_TEST_TARGET: testsome
    - REPEATED_ANT_TEST_CLASS: null
    - REPEATED_ANT_TEST_METHODS: null
    - REPEATED_ANT_TEST_COUNT: 500
    - JAVA_HOME: /usr/lib/jvm/java-8-openjdk-amd64
    - JDK_HOME: /usr/lib/jvm/java-8-openjdk-amd64
  j8_dtests_large:
    docker:
    - image: apache/cassandra-testing-ubuntu2004-java11-w-dependencies:latest
    resource_class: xlarge
    working_directory: ~/
    shell: /bin/bash -eo pipefail -l
    parallelism: 4
    steps:
    - attach_workspace:
        at: /home/cassandra
    - run:
        name: Clone Cassandra dtest Repository (via git)
        command: |
          git clone --single-branch --branch $DTEST_BRANCH --depth 1 $DTEST_REPO ~/cassandra-dtest
    - run:
        name: Configure virtualenv and python Dependencies
        command: |
          # note, this should be super quick as all dependencies should be pre-installed in the docker image
          # if additional dependencies were added to requirmeents.txt and the docker image hasn't been updated
          # we'd have to install it here at runtime -- which will make things slow, so do yourself a favor and
          # rebuild the docker image! (it automatically pulls the latest requirements.txt on build)
          source ~/env3.6/bin/activate
          export PATH=$JAVA_HOME/bin:$PATH
          pip3 install --exists-action w --upgrade -r ~/cassandra-dtest/requirements.txt
          pip3 uninstall -y cqlsh
          pip3 freeze
    - run:
        name: Determine Tests to Run (j8_large_without_vnodes)
        no_output_timeout: 5m
        command: "# reminder: this code (along with all the steps) is independently executed on every circle container\n# so the goal here is to get the circleci script to return the tests *this* container will run\n# which we do via the `circleci` cli tool.\n\ncd cassandra-dtest\nsource ~/env3.6/bin/activate\nexport PATH=$JAVA_HOME/bin:$PATH\n\nif [ -n '' ]; then\n  export \nfi\n\necho \"***Collected DTests (j8_large_without_vnodes)***\"\nset -eo pipefail && ./run_dtests.py --only-resource-intensive-tests --force-resource-intensive-tests --dtest-print-tests-only --dtest-print-tests-output=/tmp/all_dtest_tests_j8_large_without_vnodes_raw --cassandra-dir=../cassandra\nif [ -z '' ]; then\n  mv /tmp/all_dtest_tests_j8_large_without_vnodes_raw /tmp/all_dtest_tests_j8_large_without_vnodes\nelse\n  grep -e '' /tmp/all_dtest_tests_j8_large_without_vnodes_raw > /tmp/all_dtest_tests_j8_large_without_vnodes || { echo \"Filter did not match any tests! Exiting build.\"; exit 0; }\nfi\nset -eo pipefail && circleci tests split --split-by=timings --timings-type=classname /tmp/all_dtest_tests_j8_large_without_vnodes > /tmp/split_dtest_tests_j8_large_without_vnodes.txt\ncat /tmp/split_dtest_tests_j8_large_without_vnodes.txt | tr '\\n' ' ' > /tmp/split_dtest_tests_j8_large_without_vnodes_final.txt\ncat /tmp/split_dtest_tests_j8_large_without_vnodes_final.txt\n"
    - run:
        name: Run dtests (j8_large_without_vnodes)
        no_output_timeout: 15m
        command: "echo \"cat /tmp/split_dtest_tests_j8_large_without_vnodes_final.txt\"\ncat /tmp/split_dtest_tests_j8_large_without_vnodes_final.txt\n\nsource ~/env3.6/bin/activate\nexport PATH=$JAVA_HOME/bin:$PATH\nif [ -n '' ]; then\n  export \nfi\n\njava -version\ncd ~/cassandra-dtest\nmkdir -p /tmp/dtest\n\necho \"env: $(env)\"\necho \"** done env\"\nmkdir -p /tmp/results/dtests\n# we need the \"set -o pipefail\" here so that the exit code that circleci will actually use is from pytest and not the exit code from tee\nexport SPLIT_TESTS=`cat /tmp/split_dtest_tests_j8_large_without_vnodes_final.txt`\nif [ ! -z \"$SPLIT_TESTS\" ]; then\n  set -o pipefail && cd ~/cassandra-dtest && pytest --num-tokens=16 --only-resource-intensive-tests --force-resource-intensive-tests --log-cli-level=DEBUG --junit-xml=/tmp/results/dtests/pytest_result_j8_large_without_vnodes.xml -s --cassandra-dir=/home/cassandra/cassandra --keep-test-dir $SPLIT_TESTS 2>&1 | tee /tmp/dtest/stdout.txt\nelse\n  echo \"Tune your parallelism, there are more containers than test classes. Nothing to do in this container\"\n  (exit 1)\nfi\n"
    - store_test_results:
        path: /tmp/results
    - store_artifacts:
        path: /tmp/dtest
        destination: dtest_j8_large_without_vnodes
    - store_artifacts:
        path: ~/cassandra-dtest/logs
        destination: dtest_j8_large_without_vnodes_logs
    environment:
    - ANT_HOME: /usr/share/ant
    - JAVA11_HOME: /usr/lib/jvm/java-11-openjdk-amd64
    - JAVA8_HOME: /usr/lib/jvm/java-8-openjdk-amd64
    - LANG: en_US.UTF-8
    - KEEP_TEST_DIR: true
    - DEFAULT_DIR: /home/cassandra/cassandra-dtest
    - PYTHONIOENCODING: utf-8
    - PYTHONUNBUFFERED: true
    - CASS_DRIVER_NO_EXTENSIONS: true
    - CASS_DRIVER_NO_CYTHON: true
    - CASSANDRA_SKIP_SYNC: true
    - DTEST_REPO: https://github.com/apache/cassandra-dtest.git
    - DTEST_BRANCH: trunk
    - CCM_MAX_HEAP_SIZE: 1024M
    - CCM_HEAP_NEWSIZE: 256M
    - REPEATED_TESTS_STOP_ON_FAILURE: false
    - REPEATED_UTESTS: null
    - REPEATED_UTESTS_COUNT: 500
    - REPEATED_UTESTS_FQLTOOL: null
    - REPEATED_UTESTS_FQLTOOL_COUNT: 500
    - REPEATED_UTESTS_LONG: null
    - REPEATED_UTESTS_LONG_COUNT: 100
    - REPEATED_UTESTS_STRESS: null
    - REPEATED_UTESTS_STRESS_COUNT: 500
    - REPEATED_JVM_DTESTS: null
    - REPEATED_JVM_DTESTS_COUNT: 500
    - REPEATED_JVM_UPGRADE_DTESTS: null
    - REPEATED_JVM_UPGRADE_DTESTS_COUNT: 500
    - REPEATED_DTESTS: null
    - REPEATED_DTESTS_COUNT: 500
    - REPEATED_LARGE_DTESTS: null
    - REPEATED_LARGE_DTESTS_COUNT: 100
    - REPEATED_UPGRADE_DTESTS: null
    - REPEATED_UPGRADE_DTESTS_COUNT: 25
    - REPEATED_ANT_TEST_TARGET: testsome
    - REPEATED_ANT_TEST_CLASS: null
    - REPEATED_ANT_TEST_METHODS: null
    - REPEATED_ANT_TEST_COUNT: 500
    - JAVA_HOME: /usr/lib/jvm/java-8-openjdk-amd64
    - JDK_HOME: /usr/lib/jvm/java-8-openjdk-amd64
  j8_cqlsh-dtests-py2-no-vnodes:
    docker:
    - image: apache/cassandra-testing-ubuntu2004-java11-w-dependencies:latest
    resource_class: large
    working_directory: ~/
    shell: /bin/bash -eo pipefail -l
    parallelism: 50
    steps:
    - attach_workspace:
        at: /home/cassandra
    - run:
        name: Clone Cassandra dtest Repository (via git)
        command: |
          git clone --single-branch --branch $DTEST_BRANCH --depth 1 $DTEST_REPO ~/cassandra-dtest
    - run:
        name: Configure virtualenv and python Dependencies
        command: |
          # note, this should be super quick as all dependencies should be pre-installed in the docker image
          # if additional dependencies were added to requirmeents.txt and the docker image hasn't been updated
          # we'd have to install it here at runtime -- which will make things slow, so do yourself a favor and
          # rebuild the docker image! (it automatically pulls the latest requirements.txt on build)
          source ~/env3.6/bin/activate
          export PATH=$JAVA_HOME/bin:$PATH
          pip3 install --exists-action w --upgrade -r ~/cassandra-dtest/requirements.txt
          pip3 uninstall -y cqlsh
          pip3 freeze
    - run:
        name: Determine Tests to Run (j8_without_vnodes)
        no_output_timeout: 5m
        command: "# reminder: this code (along with all the steps) is independently executed on every circle container\n# so the goal here is to get the circleci script to return the tests *this* container will run\n# which we do via the `circleci` cli tool.\n\ncd cassandra-dtest\nsource ~/env3.6/bin/activate\nexport PATH=$JAVA_HOME/bin:$PATH\n\nif [ -n '' ]; then\n  export \nfi\n\necho \"***Collected DTests (j8_without_vnodes)***\"\nset -eo pipefail && ./run_dtests.py --skip-resource-intensive-tests --pytest-options '-k cql' --dtest-print-tests-only --dtest-print-tests-output=/tmp/all_dtest_tests_j8_without_vnodes_raw --cassandra-dir=../cassandra\nif [ -z '' ]; then\n  mv /tmp/all_dtest_tests_j8_without_vnodes_raw /tmp/all_dtest_tests_j8_without_vnodes\nelse\n  grep -e '' /tmp/all_dtest_tests_j8_without_vnodes_raw > /tmp/all_dtest_tests_j8_without_vnodes || { echo \"Filter did not match any tests! Exiting build.\"; exit 0; }\nfi\nset -eo pipefail && circleci tests split --split-by=timings --timings-type=classname /tmp/all_dtest_tests_j8_without_vnodes > /tmp/split_dtest_tests_j8_without_vnodes.txt\ncat /tmp/split_dtest_tests_j8_without_vnodes.txt | tr '\\n' ' ' > /tmp/split_dtest_tests_j8_without_vnodes_final.txt\ncat /tmp/split_dtest_tests_j8_without_vnodes_final.txt\n"
    - run:
        name: Run dtests (j8_without_vnodes)
        no_output_timeout: 15m
        command: |
          echo "cat /tmp/split_dtest_tests_j8_without_vnodes_final.txt"
          cat /tmp/split_dtest_tests_j8_without_vnodes_final.txt

          source ~/env3.6/bin/activate
          export PATH=$JAVA_HOME/bin:$PATH
          if [ -n 'CQLSH_PYTHON=/usr/bin/python2.7' ]; then
            export CQLSH_PYTHON=/usr/bin/python2.7
          fi

          java -version
          cd ~/cassandra-dtest
          mkdir -p /tmp/dtest

          echo "env: $(env)"
          echo "** done env"
          mkdir -p /tmp/results/dtests
          # we need the "set -o pipefail" here so that the exit code that circleci will actually use is from pytest and not the exit code from tee
          export SPLIT_TESTS=`cat /tmp/split_dtest_tests_j8_without_vnodes_final.txt`
          if [ ! -z "$SPLIT_TESTS" ]; then
            set -o pipefail && cd ~/cassandra-dtest && pytest --skip-resource-intensive-tests --log-cli-level=DEBUG --junit-xml=/tmp/results/dtests/pytest_result_j8_without_vnodes.xml -s --cassandra-dir=/home/cassandra/cassandra --keep-test-dir $SPLIT_TESTS 2>&1 | tee /tmp/dtest/stdout.txt
          else
            echo "Tune your parallelism, there are more containers than test classes. Nothing to do in this container"
            (exit 1)
          fi
    - store_test_results:
        path: /tmp/results
    - store_artifacts:
        path: /tmp/dtest
        destination: dtest_j8_without_vnodes
    - store_artifacts:
        path: ~/cassandra-dtest/logs
        destination: dtest_j8_without_vnodes_logs
    environment:
    - ANT_HOME: /usr/share/ant
    - JAVA11_HOME: /usr/lib/jvm/java-11-openjdk-amd64
    - JAVA8_HOME: /usr/lib/jvm/java-8-openjdk-amd64
    - LANG: en_US.UTF-8
    - KEEP_TEST_DIR: true
    - DEFAULT_DIR: /home/cassandra/cassandra-dtest
    - PYTHONIOENCODING: utf-8
    - PYTHONUNBUFFERED: true
    - CASS_DRIVER_NO_EXTENSIONS: true
    - CASS_DRIVER_NO_CYTHON: true
    - CASSANDRA_SKIP_SYNC: true
    - DTEST_REPO: https://github.com/apache/cassandra-dtest.git
    - DTEST_BRANCH: trunk
    - CCM_MAX_HEAP_SIZE: 1024M
    - CCM_HEAP_NEWSIZE: 256M
    - REPEATED_TESTS_STOP_ON_FAILURE: false
    - REPEATED_UTESTS: null
    - REPEATED_UTESTS_COUNT: 500
    - REPEATED_UTESTS_FQLTOOL: null
    - REPEATED_UTESTS_FQLTOOL_COUNT: 500
    - REPEATED_UTESTS_LONG: null
    - REPEATED_UTESTS_LONG_COUNT: 100
    - REPEATED_UTESTS_STRESS: null
    - REPEATED_UTESTS_STRESS_COUNT: 500
    - REPEATED_JVM_DTESTS: null
    - REPEATED_JVM_DTESTS_COUNT: 500
    - REPEATED_JVM_UPGRADE_DTESTS: null
    - REPEATED_JVM_UPGRADE_DTESTS_COUNT: 500
    - REPEATED_DTESTS: null
    - REPEATED_DTESTS_COUNT: 500
    - REPEATED_LARGE_DTESTS: null
    - REPEATED_LARGE_DTESTS_COUNT: 100
    - REPEATED_UPGRADE_DTESTS: null
    - REPEATED_UPGRADE_DTESTS_COUNT: 25
    - REPEATED_ANT_TEST_TARGET: testsome
    - REPEATED_ANT_TEST_CLASS: null
    - REPEATED_ANT_TEST_METHODS: null
    - REPEATED_ANT_TEST_COUNT: 500
    - JAVA_HOME: /usr/lib/jvm/java-8-openjdk-amd64
    - JDK_HOME: /usr/lib/jvm/java-8-openjdk-amd64
  j11_utests_stress:
    docker:
    - image: apache/cassandra-testing-ubuntu2004-java11:latest
    resource_class: medium
    working_directory: ~/
    shell: /bin/bash -eo pipefail -l
    parallelism: 1
    steps:
    - attach_workspace:
        at: /home/cassandra
    - run:
        name: Run Unit Tests (stress-test)
        command: |
          export PATH=$JAVA_HOME/bin:$PATH
          time mv ~/cassandra /tmp
          cd /tmp/cassandra
          if [ -d ~/dtest_jars ]; then
            cp ~/dtest_jars/dtest* /tmp/cassandra/build/
          fi
          ant stress-test -Dno-build-test=true
        no_output_timeout: 15m
    - store_test_results:
        path: /tmp/cassandra/build/test/output/
    - store_artifacts:
        path: /tmp/cassandra/build/test/output
        destination: junitxml
    - store_artifacts:
        path: /tmp/cassandra/build/test/logs
        destination: logs
    environment:
    - ANT_HOME: /usr/share/ant
    - JAVA11_HOME: /usr/lib/jvm/java-11-openjdk-amd64
    - JAVA8_HOME: /usr/lib/jvm/java-8-openjdk-amd64
    - LANG: en_US.UTF-8
    - KEEP_TEST_DIR: true
    - DEFAULT_DIR: /home/cassandra/cassandra-dtest
    - PYTHONIOENCODING: utf-8
    - PYTHONUNBUFFERED: true
    - CASS_DRIVER_NO_EXTENSIONS: true
    - CASS_DRIVER_NO_CYTHON: true
    - CASSANDRA_SKIP_SYNC: true
    - DTEST_REPO: https://github.com/apache/cassandra-dtest.git
    - DTEST_BRANCH: trunk
    - CCM_MAX_HEAP_SIZE: 1024M
    - CCM_HEAP_NEWSIZE: 256M
    - REPEATED_TESTS_STOP_ON_FAILURE: false
    - REPEATED_UTESTS: null
    - REPEATED_UTESTS_COUNT: 500
    - REPEATED_UTESTS_FQLTOOL: null
    - REPEATED_UTESTS_FQLTOOL_COUNT: 500
    - REPEATED_UTESTS_LONG: null
    - REPEATED_UTESTS_LONG_COUNT: 100
    - REPEATED_UTESTS_STRESS: null
    - REPEATED_UTESTS_STRESS_COUNT: 500
    - REPEATED_JVM_DTESTS: null
    - REPEATED_JVM_DTESTS_COUNT: 500
    - REPEATED_JVM_UPGRADE_DTESTS: null
    - REPEATED_JVM_UPGRADE_DTESTS_COUNT: 500
    - REPEATED_DTESTS: null
    - REPEATED_DTESTS_COUNT: 500
    - REPEATED_LARGE_DTESTS: null
    - REPEATED_LARGE_DTESTS_COUNT: 100
    - REPEATED_UPGRADE_DTESTS: null
    - REPEATED_UPGRADE_DTESTS_COUNT: 25
    - REPEATED_ANT_TEST_TARGET: testsome
    - REPEATED_ANT_TEST_CLASS: null
    - REPEATED_ANT_TEST_METHODS: null
    - REPEATED_ANT_TEST_COUNT: 500
    - JAVA_HOME: /usr/lib/jvm/java-11-openjdk-amd64
    - JDK_HOME: /usr/lib/jvm/java-11-openjdk-amd64
    - CASSANDRA_USE_JDK11: true
  j8_cqlsh_dtests_py38_offheap:
    docker:
    - image: apache/cassandra-testing-ubuntu2004-java11-w-dependencies:latest
    resource_class: large
    working_directory: ~/
    shell: /bin/bash -eo pipefail -l
    parallelism: 50
    steps:
    - attach_workspace:
        at: /home/cassandra
    - run:
        name: Clone Cassandra dtest Repository (via git)
        command: |
          git clone --single-branch --branch $DTEST_BRANCH --depth 1 $DTEST_REPO ~/cassandra-dtest
    - run:
        name: Configure virtualenv and python Dependencies
        command: |
          # note, this should be super quick as all dependencies should be pre-installed in the docker image
          # if additional dependencies were added to requirmeents.txt and the docker image hasn't been updated
          # we'd have to install it here at runtime -- which will make things slow, so do yourself a favor and
          # rebuild the docker image! (it automatically pulls the latest requirements.txt on build)
          source ~/env3.8/bin/activate
          export PATH=$JAVA_HOME/bin:$PATH
          pip3 install --exists-action w --upgrade -r ~/cassandra-dtest/requirements.txt
          pip3 uninstall -y cqlsh
          pip3 freeze
    - run:
        name: Determine Tests to Run (j8_dtests_offheap)
        no_output_timeout: 5m
        command: "# reminder: this code (along with all the steps) is independently executed on every circle container\n# so the goal here is to get the circleci script to return the tests *this* container will run\n# which we do via the `circleci` cli tool.\n\ncd cassandra-dtest\nsource ~/env3.8/bin/activate\nexport PATH=$JAVA_HOME/bin:$PATH\n\nif [ -n '' ]; then\n  export \nfi\n\necho \"***Collected DTests (j8_dtests_offheap)***\"\nset -eo pipefail && ./run_dtests.py --use-vnodes --use-off-heap-memtables --skip-resource-intensive-tests --pytest-options '-k cql' --dtest-print-tests-only --dtest-print-tests-output=/tmp/all_dtest_tests_j8_dtests_offheap_raw --cassandra-dir=../cassandra\nif [ -z '' ]; then\n  mv /tmp/all_dtest_tests_j8_dtests_offheap_raw /tmp/all_dtest_tests_j8_dtests_offheap\nelse\n  grep -e '' /tmp/all_dtest_tests_j8_dtests_offheap_raw > /tmp/all_dtest_tests_j8_dtests_offheap || { echo \"Filter did not match any tests! Exiting build.\"; exit 0; }\nfi\nset -eo pipefail && circleci tests split --split-by=timings --timings-type=classname /tmp/all_dtest_tests_j8_dtests_offheap > /tmp/split_dtest_tests_j8_dtests_offheap.txt\ncat /tmp/split_dtest_tests_j8_dtests_offheap.txt | tr '\\n' ' ' > /tmp/split_dtest_tests_j8_dtests_offheap_final.txt\ncat /tmp/split_dtest_tests_j8_dtests_offheap_final.txt\n"
    - run:
        name: Run dtests (j8_dtests_offheap)
        no_output_timeout: 15m
        command: |
          echo "cat /tmp/split_dtest_tests_j8_dtests_offheap_final.txt"
          cat /tmp/split_dtest_tests_j8_dtests_offheap_final.txt

          source ~/env3.8/bin/activate
          export PATH=$JAVA_HOME/bin:$PATH
          if [ -n 'CQLSH_PYTHON=/usr/bin/python3.8' ]; then
            export CQLSH_PYTHON=/usr/bin/python3.8
          fi

          java -version
          cd ~/cassandra-dtest
          mkdir -p /tmp/dtest

          echo "env: $(env)"
          echo "** done env"
          mkdir -p /tmp/results/dtests
          # we need the "set -o pipefail" here so that the exit code that circleci will actually use is from pytest and not the exit code from tee
          export SPLIT_TESTS=`cat /tmp/split_dtest_tests_j8_dtests_offheap_final.txt`
          if [ ! -z "$SPLIT_TESTS" ]; then
            set -o pipefail && cd ~/cassandra-dtest && pytest --use-vnodes --num-tokens=16 --use-off-heap-memtables --skip-resource-intensive-tests --log-cli-level=DEBUG --junit-xml=/tmp/results/dtests/pytest_result_j8_dtests_offheap.xml -s --cassandra-dir=/home/cassandra/cassandra --keep-test-dir $SPLIT_TESTS 2>&1 | tee /tmp/dtest/stdout.txt
          else
            echo "Tune your parallelism, there are more containers than test classes. Nothing to do in this container"
            (exit 1)
          fi
    - store_test_results:
        path: /tmp/results
    - store_artifacts:
        path: /tmp/dtest
        destination: dtest_j8_dtests_offheap
    - store_artifacts:
        path: ~/cassandra-dtest/logs
        destination: dtest_j8_dtests_offheap_logs
    environment:
    - ANT_HOME: /usr/share/ant
    - JAVA11_HOME: /usr/lib/jvm/java-11-openjdk-amd64
    - JAVA8_HOME: /usr/lib/jvm/java-8-openjdk-amd64
    - LANG: en_US.UTF-8
    - KEEP_TEST_DIR: true
    - DEFAULT_DIR: /home/cassandra/cassandra-dtest
    - PYTHONIOENCODING: utf-8
    - PYTHONUNBUFFERED: true
    - CASS_DRIVER_NO_EXTENSIONS: true
    - CASS_DRIVER_NO_CYTHON: true
    - CASSANDRA_SKIP_SYNC: true
    - DTEST_REPO: https://github.com/apache/cassandra-dtest.git
    - DTEST_BRANCH: trunk
    - CCM_MAX_HEAP_SIZE: 1024M
    - CCM_HEAP_NEWSIZE: 256M
    - REPEATED_TESTS_STOP_ON_FAILURE: false
    - REPEATED_UTESTS: null
    - REPEATED_UTESTS_COUNT: 500
    - REPEATED_UTESTS_FQLTOOL: null
    - REPEATED_UTESTS_FQLTOOL_COUNT: 500
    - REPEATED_UTESTS_LONG: null
    - REPEATED_UTESTS_LONG_COUNT: 100
    - REPEATED_UTESTS_STRESS: null
    - REPEATED_UTESTS_STRESS_COUNT: 500
    - REPEATED_JVM_DTESTS: null
    - REPEATED_JVM_DTESTS_COUNT: 500
    - REPEATED_JVM_UPGRADE_DTESTS: null
    - REPEATED_JVM_UPGRADE_DTESTS_COUNT: 500
    - REPEATED_DTESTS: null
    - REPEATED_DTESTS_COUNT: 500
    - REPEATED_LARGE_DTESTS: null
    - REPEATED_LARGE_DTESTS_COUNT: 100
    - REPEATED_UPGRADE_DTESTS: null
    - REPEATED_UPGRADE_DTESTS_COUNT: 25
    - REPEATED_ANT_TEST_TARGET: testsome
    - REPEATED_ANT_TEST_CLASS: null
    - REPEATED_ANT_TEST_METHODS: null
    - REPEATED_ANT_TEST_COUNT: 500
    - JAVA_HOME: /usr/lib/jvm/java-8-openjdk-amd64
    - JDK_HOME: /usr/lib/jvm/java-8-openjdk-amd64
  j8_upgrade_dtests_repeat:
    docker:
    - image: apache/cassandra-testing-ubuntu2004-java11-w-dependencies:latest
    resource_class: xlarge
    working_directory: ~/
    shell: /bin/bash -eo pipefail -l
    parallelism: 25
    steps:
    - attach_workspace:
        at: /home/cassandra
    - run:
        name: Clone Cassandra dtest Repository (via git)
        command: |
          git clone --single-branch --branch $DTEST_BRANCH --depth 1 $DTEST_REPO ~/cassandra-dtest
    - run:
        name: Configure virtualenv and python Dependencies
        command: |
          # note, this should be super quick as all dependencies should be pre-installed in the docker image
          # if additional dependencies were added to requirmeents.txt and the docker image hasn't been updated
          # we'd have to install it here at runtime -- which will make things slow, so do yourself a favor and
          # rebuild the docker image! (it automatically pulls the latest requirements.txt on build)
          source ~/env3.6/bin/activate
          export PATH=$JAVA_HOME/bin:$PATH
          pip3 install --exists-action w --upgrade -r ~/cassandra-dtest/requirements.txt
          pip3 uninstall -y cqlsh
          pip3 freeze
    - run:
        name: Run repeated Python dtest
        no_output_timeout: 15m
        command: |
          if [ "${REPEATED_UPGRADE_DTESTS}" == "<nil>" ]; then
            echo "Repeated dtest name hasn't been defined, exiting without running any test"
          elif [ "${REPEATED_UPGRADE_DTESTS_COUNT}" == "<nil>" ]; then
            echo "Repeated dtest count hasn't been defined, exiting without running any test"
          elif [ "${REPEATED_UPGRADE_DTESTS_COUNT}" -le 0 ]; then
            echo "Repeated dtest count is lesser or equals than zero, exiting without running any test"
          else

            # Calculate the number of test iterations to be run by the current parallel runner.
            # Since we are running the same test multiple times there is no need to use `circleci tests split`.
            count=$((${REPEATED_UPGRADE_DTESTS_COUNT} / CIRCLE_NODE_TOTAL))
            if (($CIRCLE_NODE_INDEX < (${REPEATED_UPGRADE_DTESTS_COUNT} % CIRCLE_NODE_TOTAL))); then
              count=$((count+1))
            fi

            if (($count <= 0)); then
              echo "No tests to run in this runner"
            else
              echo "Running ${REPEATED_UPGRADE_DTESTS} $count times"

              source ~/env3.6/bin/activate
              export PATH=$JAVA_HOME/bin:$PATH

              java -version
              cd ~/cassandra-dtest
              mkdir -p /tmp/dtest

              echo "env: $(env)"
              echo "** done env"
              mkdir -p /tmp/results/dtests

              tests_arg=$(echo ${REPEATED_UPGRADE_DTESTS} | sed -e "s/,/ /g")

              stop_on_failure_arg=""
              if ${REPEATED_TESTS_STOP_ON_FAILURE}; then
                stop_on_failure_arg="-x"
              fi

              vnodes_args=""
              if false; then
                vnodes_args="--use-vnodes --num-tokens=16"
              fi

              upgrade_arg=""
              if true; then
                upgrade_arg="--execute-upgrade-tests --upgrade-target-version-only --upgrade-version-selection all"
              fi

              # we need the "set -o pipefail" here so that the exit code that circleci will actually use is from pytest and not the exit code from tee
              set -o pipefail && cd ~/cassandra-dtest && pytest $vnodes_args --count=$count $stop_on_failure_arg $upgrade_arg --log-cli-level=DEBUG --junit-xml=/tmp/results/dtests/pytest_result.xml -s --cassandra-dir=/home/cassandra/cassandra --keep-test-dir  $tests_arg | tee /tmp/dtest/stdout.txt
            fi
          fi
    - store_test_results:
        path: /tmp/results
    - store_artifacts:
        path: /tmp/dtest
        destination: dtest
    - store_artifacts:
        path: ~/cassandra-dtest/logs
        destination: dtest_logs
    environment:
    - ANT_HOME: /usr/share/ant
    - JAVA11_HOME: /usr/lib/jvm/java-11-openjdk-amd64
    - JAVA8_HOME: /usr/lib/jvm/java-8-openjdk-amd64
    - LANG: en_US.UTF-8
    - KEEP_TEST_DIR: true
    - DEFAULT_DIR: /home/cassandra/cassandra-dtest
    - PYTHONIOENCODING: utf-8
    - PYTHONUNBUFFERED: true
    - CASS_DRIVER_NO_EXTENSIONS: true
    - CASS_DRIVER_NO_CYTHON: true
    - CASSANDRA_SKIP_SYNC: true
    - DTEST_REPO: https://github.com/apache/cassandra-dtest.git
    - DTEST_BRANCH: trunk
    - CCM_MAX_HEAP_SIZE: 1024M
    - CCM_HEAP_NEWSIZE: 256M
    - REPEATED_TESTS_STOP_ON_FAILURE: false
    - REPEATED_UTESTS: null
    - REPEATED_UTESTS_COUNT: 500
    - REPEATED_UTESTS_FQLTOOL: null
    - REPEATED_UTESTS_FQLTOOL_COUNT: 500
    - REPEATED_UTESTS_LONG: null
    - REPEATED_UTESTS_LONG_COUNT: 100
    - REPEATED_UTESTS_STRESS: null
    - REPEATED_UTESTS_STRESS_COUNT: 500
    - REPEATED_JVM_DTESTS: null
    - REPEATED_JVM_DTESTS_COUNT: 500
    - REPEATED_JVM_UPGRADE_DTESTS: null
    - REPEATED_JVM_UPGRADE_DTESTS_COUNT: 500
    - REPEATED_DTESTS: null
    - REPEATED_DTESTS_COUNT: 500
    - REPEATED_LARGE_DTESTS: null
    - REPEATED_LARGE_DTESTS_COUNT: 100
    - REPEATED_UPGRADE_DTESTS: null
    - REPEATED_UPGRADE_DTESTS_COUNT: 25
    - REPEATED_ANT_TEST_TARGET: testsome
    - REPEATED_ANT_TEST_CLASS: null
    - REPEATED_ANT_TEST_METHODS: null
    - REPEATED_ANT_TEST_COUNT: 500
    - JAVA_HOME: /usr/lib/jvm/java-8-openjdk-amd64
    - JDK_HOME: /usr/lib/jvm/java-8-openjdk-amd64
  j11_cqlsh-dtests-py2-with-vnodes:
    docker:
    - image: apache/cassandra-testing-ubuntu2004-java11:latest
    resource_class: large
    working_directory: ~/
    shell: /bin/bash -eo pipefail -l
    parallelism: 50
    steps:
    - attach_workspace:
        at: /home/cassandra
    - run:
        name: Clone Cassandra dtest Repository (via git)
        command: |
          git clone --single-branch --branch $DTEST_BRANCH --depth 1 $DTEST_REPO ~/cassandra-dtest
    - run:
        name: Configure virtualenv and python Dependencies
        command: |
          # note, this should be super quick as all dependencies should be pre-installed in the docker image
          # if additional dependencies were added to requirmeents.txt and the docker image hasn't been updated
          # we'd have to install it here at runtime -- which will make things slow, so do yourself a favor and
          # rebuild the docker image! (it automatically pulls the latest requirements.txt on build)
          source ~/env3.6/bin/activate
          export PATH=$JAVA_HOME/bin:$PATH
          pip3 install --exists-action w --upgrade -r ~/cassandra-dtest/requirements.txt
          pip3 uninstall -y cqlsh
          pip3 freeze
    - run:
        name: Determine Tests to Run (j11_with_vnodes)
        no_output_timeout: 5m
        command: "# reminder: this code (along with all the steps) is independently executed on every circle container\n# so the goal here is to get the circleci script to return the tests *this* container will run\n# which we do via the `circleci` cli tool.\n\ncd cassandra-dtest\nsource ~/env3.6/bin/activate\nexport PATH=$JAVA_HOME/bin:$PATH\n\nif [ -n '' ]; then\n  export \nfi\n\necho \"***Collected DTests (j11_with_vnodes)***\"\nset -eo pipefail && ./run_dtests.py --use-vnodes --skip-resource-intensive-tests --pytest-options '-k cql' --dtest-print-tests-only --dtest-print-tests-output=/tmp/all_dtest_tests_j11_with_vnodes_raw --cassandra-dir=../cassandra\nif [ -z '' ]; then\n  mv /tmp/all_dtest_tests_j11_with_vnodes_raw /tmp/all_dtest_tests_j11_with_vnodes\nelse\n  grep -e '' /tmp/all_dtest_tests_j11_with_vnodes_raw > /tmp/all_dtest_tests_j11_with_vnodes || { echo \"Filter did not match any tests! Exiting build.\"; exit 0; }\nfi\nset -eo pipefail && circleci tests split --split-by=timings --timings-type=classname /tmp/all_dtest_tests_j11_with_vnodes > /tmp/split_dtest_tests_j11_with_vnodes.txt\ncat /tmp/split_dtest_tests_j11_with_vnodes.txt | tr '\\n' ' ' > /tmp/split_dtest_tests_j11_with_vnodes_final.txt\ncat /tmp/split_dtest_tests_j11_with_vnodes_final.txt\n"
    - run:
        name: Run dtests (j11_with_vnodes)
        no_output_timeout: 15m
        command: |
          echo "cat /tmp/split_dtest_tests_j11_with_vnodes_final.txt"
          cat /tmp/split_dtest_tests_j11_with_vnodes_final.txt

          source ~/env3.6/bin/activate
          export PATH=$JAVA_HOME/bin:$PATH
          if [ -n 'CQLSH_PYTHON=/usr/bin/python2.7' ]; then
            export CQLSH_PYTHON=/usr/bin/python2.7
          fi

          java -version
          cd ~/cassandra-dtest
          mkdir -p /tmp/dtest

          echo "env: $(env)"
          echo "** done env"
          mkdir -p /tmp/results/dtests
          # we need the "set -o pipefail" here so that the exit code that circleci will actually use is from pytest and not the exit code from tee
          export SPLIT_TESTS=`cat /tmp/split_dtest_tests_j11_with_vnodes_final.txt`
          if [ ! -z "$SPLIT_TESTS" ]; then
            set -o pipefail && cd ~/cassandra-dtest && pytest --use-vnodes --num-tokens=16 --skip-resource-intensive-tests --log-cli-level=DEBUG --junit-xml=/tmp/results/dtests/pytest_result_j11_with_vnodes.xml -s --cassandra-dir=/home/cassandra/cassandra --keep-test-dir $SPLIT_TESTS 2>&1 | tee /tmp/dtest/stdout.txt
          else
            echo "Tune your parallelism, there are more containers than test classes. Nothing to do in this container"
            (exit 1)
          fi
    - store_test_results:
        path: /tmp/results
    - store_artifacts:
        path: /tmp/dtest
        destination: dtest_j11_with_vnodes
    - store_artifacts:
        path: ~/cassandra-dtest/logs
        destination: dtest_j11_with_vnodes_logs
    environment:
    - ANT_HOME: /usr/share/ant
    - JAVA11_HOME: /usr/lib/jvm/java-11-openjdk-amd64
    - JAVA8_HOME: /usr/lib/jvm/java-8-openjdk-amd64
    - LANG: en_US.UTF-8
    - KEEP_TEST_DIR: true
    - DEFAULT_DIR: /home/cassandra/cassandra-dtest
    - PYTHONIOENCODING: utf-8
    - PYTHONUNBUFFERED: true
    - CASS_DRIVER_NO_EXTENSIONS: true
    - CASS_DRIVER_NO_CYTHON: true
    - CASSANDRA_SKIP_SYNC: true
    - DTEST_REPO: https://github.com/apache/cassandra-dtest.git
    - DTEST_BRANCH: trunk
    - CCM_MAX_HEAP_SIZE: 1024M
    - CCM_HEAP_NEWSIZE: 256M
    - REPEATED_TESTS_STOP_ON_FAILURE: false
    - REPEATED_UTESTS: null
    - REPEATED_UTESTS_COUNT: 500
    - REPEATED_UTESTS_FQLTOOL: null
    - REPEATED_UTESTS_FQLTOOL_COUNT: 500
    - REPEATED_UTESTS_LONG: null
    - REPEATED_UTESTS_LONG_COUNT: 100
    - REPEATED_UTESTS_STRESS: null
    - REPEATED_UTESTS_STRESS_COUNT: 500
    - REPEATED_JVM_DTESTS: null
    - REPEATED_JVM_DTESTS_COUNT: 500
    - REPEATED_JVM_UPGRADE_DTESTS: null
    - REPEATED_JVM_UPGRADE_DTESTS_COUNT: 500
    - REPEATED_DTESTS: null
    - REPEATED_DTESTS_COUNT: 500
    - REPEATED_LARGE_DTESTS: null
    - REPEATED_LARGE_DTESTS_COUNT: 100
    - REPEATED_UPGRADE_DTESTS: null
    - REPEATED_UPGRADE_DTESTS_COUNT: 25
    - REPEATED_ANT_TEST_TARGET: testsome
    - REPEATED_ANT_TEST_CLASS: null
    - REPEATED_ANT_TEST_METHODS: null
    - REPEATED_ANT_TEST_COUNT: 500
    - JAVA_HOME: /usr/lib/jvm/java-11-openjdk-amd64
    - JDK_HOME: /usr/lib/jvm/java-11-openjdk-amd64
    - CASSANDRA_USE_JDK11: true
  j11_utests_cdc_repeat:
    docker:
    - image: apache/cassandra-testing-ubuntu2004-java11:latest
    resource_class: medium
    working_directory: ~/
    shell: /bin/bash -eo pipefail -l
    parallelism: 25
    steps:
    - attach_workspace:
        at: /home/cassandra
    - run:
        name: Log Environment Information
        command: |
          echo '*** id ***'
          id
          echo '*** cat /proc/cpuinfo ***'
          cat /proc/cpuinfo
          echo '*** free -m ***'
          free -m
          echo '*** df -m ***'
          df -m
          echo '*** ifconfig -a ***'
          ifconfig -a
          echo '*** uname -a ***'
          uname -a
          echo '*** mount ***'
          mount
          echo '*** env ***'
          env
          echo '*** java ***'
          which java
          java -version
    - run:
        name: Repeatedly run new or modifed JUnit tests
        no_output_timeout: 15m
        command: |
          set -x
          export PATH=$JAVA_HOME/bin:$PATH
          time mv ~/cassandra /tmp
          cd /tmp/cassandra
          if [ -d ~/dtest_jars ]; then
            cp ~/dtest_jars/dtest* /tmp/cassandra/build/
          fi

          # Calculate the number of test iterations to be run by the current parallel runner.
          count=$((${REPEATED_UTESTS_COUNT} / CIRCLE_NODE_TOTAL))
          if (($CIRCLE_NODE_INDEX < (${REPEATED_UTESTS_COUNT} % CIRCLE_NODE_TOTAL))); then
            count=$((count+1))
          fi

          # Put manually specified tests and automatically detected tests together, removing duplicates
          tests=$(echo ${REPEATED_UTESTS} | sed -e "s/<nil>//" | sed -e "s/ //" | tr "," "\n" | tr " " "\n" | sort -n | uniq -u)
          echo "Tests to be repeated: ${tests}"

          # Prepare the testtag for the target, used by the test macro in build.xml to group the output files
          target=test-cdc
          testtag=""
          if [[ $target == "test-cdc" ]]; then
            testtag="cdc"
          elif [[ $target == "test-compression" ]]; then
            testtag="compression"
          elif [[ $target == "test-system-keyspace-directory" ]]; then
            testtag="system_keyspace_directory"
          fi

          # Run each test class as many times as requested.
          exit_code="$?"
          for test in $tests; do

              # Split class and method names from the test name
              if [[ $test =~ "#" ]]; then
                class=${test%"#"*}
                method=${test#*"#"}
              else
                class=$test
                method=""
              fi

              # Prepare the -Dtest.name argument.
              # It can be the fully qualified class name or the short class name, depending on the target.
              if [[ $target == "test" || \
                    $target == "test-cdc" || \
                    $target == "test-compression" || \
                    $target == "test-system-keyspace-directory" || \
                    $target == "fqltool-test" || \
                    $target == "long-test" || \
                    $target == "stress-test" ]]; then
                name_arg="-Dtest.name=${class##*.}"
              else
                name_arg="-Dtest.name=$class"
              fi

              # Prepare the -Dtest.methods argument, which is optional
              if [[ $method == "" ]]; then
                methods_arg=""
              else
                methods_arg="-Dtest.methods=$method"
              fi

              for i in $(seq -w 1 $count); do
                echo "Running test $test, iteration $i of $count"

                # run the test
                status="passes"
                if !( set -o pipefail && \
                      ant test-cdc $name_arg $methods_arg -Dno-build-test=true | \
                      tee stdout.txt \
                    ); then
                  status="fails"
                  exit_code=1
                fi

                # move the stdout output file
                dest=/tmp/results/repeated_utests/stdout/${status}/${i}
                mkdir -p $dest
                mv stdout.txt $dest/${test}.txt

                # move the XML output files
                source=build/test/output/${testtag}
                dest=/tmp/results/repeated_utests/output/${status}/${i}
                mkdir -p $dest
                if [[ -d $source && -n "$(ls $source)" ]]; then
                  mv $source/* $dest/
                fi

                # move the log files
                source=build/test/logs/${testtag}
                dest=/tmp/results/repeated_utests/logs/${status}/${i}
                mkdir -p $dest
                if [[ -d $source && -n "$(ls $source)" ]]; then
                  mv $source/* $dest/
                fi

                # maybe stop iterations on test failure
                if [[ ${REPEATED_TESTS_STOP_ON_FAILURE} = true ]] && (( $exit_code > 0 )); then
                  break
                fi
              done
          done
          (exit ${exit_code})
    - store_test_results:
        path: /tmp/results/repeated_utests/output
    - store_artifacts:
        path: /tmp/results/repeated_utests/stdout
        destination: stdout
    - store_artifacts:
        path: /tmp/results/repeated_utests/output
        destination: junitxml
    - store_artifacts:
        path: /tmp/results/repeated_utests/logs
        destination: logs
    environment:
    - ANT_HOME: /usr/share/ant
    - JAVA11_HOME: /usr/lib/jvm/java-11-openjdk-amd64
    - JAVA8_HOME: /usr/lib/jvm/java-8-openjdk-amd64
    - LANG: en_US.UTF-8
    - KEEP_TEST_DIR: true
    - DEFAULT_DIR: /home/cassandra/cassandra-dtest
    - PYTHONIOENCODING: utf-8
    - PYTHONUNBUFFERED: true
    - CASS_DRIVER_NO_EXTENSIONS: true
    - CASS_DRIVER_NO_CYTHON: true
    - CASSANDRA_SKIP_SYNC: true
    - DTEST_REPO: https://github.com/apache/cassandra-dtest.git
    - DTEST_BRANCH: trunk
    - CCM_MAX_HEAP_SIZE: 1024M
    - CCM_HEAP_NEWSIZE: 256M
    - REPEATED_TESTS_STOP_ON_FAILURE: false
    - REPEATED_UTESTS: null
    - REPEATED_UTESTS_COUNT: 500
    - REPEATED_UTESTS_FQLTOOL: null
    - REPEATED_UTESTS_FQLTOOL_COUNT: 500
    - REPEATED_UTESTS_LONG: null
    - REPEATED_UTESTS_LONG_COUNT: 100
    - REPEATED_UTESTS_STRESS: null
    - REPEATED_UTESTS_STRESS_COUNT: 500
    - REPEATED_JVM_DTESTS: null
    - REPEATED_JVM_DTESTS_COUNT: 500
    - REPEATED_JVM_UPGRADE_DTESTS: null
    - REPEATED_JVM_UPGRADE_DTESTS_COUNT: 500
    - REPEATED_DTESTS: null
    - REPEATED_DTESTS_COUNT: 500
    - REPEATED_LARGE_DTESTS: null
    - REPEATED_LARGE_DTESTS_COUNT: 100
    - REPEATED_UPGRADE_DTESTS: null
    - REPEATED_UPGRADE_DTESTS_COUNT: 25
    - REPEATED_ANT_TEST_TARGET: testsome
    - REPEATED_ANT_TEST_CLASS: null
    - REPEATED_ANT_TEST_METHODS: null
    - REPEATED_ANT_TEST_COUNT: 500
    - JAVA_HOME: /usr/lib/jvm/java-11-openjdk-amd64
    - JDK_HOME: /usr/lib/jvm/java-11-openjdk-amd64
    - CASSANDRA_USE_JDK11: true
  j11_dtests_repeat:
    docker:
    - image: apache/cassandra-testing-ubuntu2004-java11:latest
    resource_class: large
    working_directory: ~/
    shell: /bin/bash -eo pipefail -l
    parallelism: 25
    steps:
    - attach_workspace:
        at: /home/cassandra
    - run:
        name: Log Environment Information
        command: |
          echo '*** id ***'
          id
          echo '*** cat /proc/cpuinfo ***'
          cat /proc/cpuinfo
          echo '*** free -m ***'
          free -m
          echo '*** df -m ***'
          df -m
          echo '*** ifconfig -a ***'
          ifconfig -a
          echo '*** uname -a ***'
          uname -a
          echo '*** mount ***'
          mount
          echo '*** env ***'
          env
          echo '*** java ***'
          which java
          java -version
    - run:
        name: Clone Cassandra dtest Repository (via git)
        command: |
          git clone --single-branch --branch $DTEST_BRANCH --depth 1 $DTEST_REPO ~/cassandra-dtest
    - run:
        name: Configure virtualenv and python Dependencies
        command: |
          # note, this should be super quick as all dependencies should be pre-installed in the docker image
          # if additional dependencies were added to requirmeents.txt and the docker image hasn't been updated
          # we'd have to install it here at runtime -- which will make things slow, so do yourself a favor and
          # rebuild the docker image! (it automatically pulls the latest requirements.txt on build)
          source ~/env3.6/bin/activate
          export PATH=$JAVA_HOME/bin:$PATH
          pip3 install --exists-action w --upgrade -r ~/cassandra-dtest/requirements.txt
          pip3 uninstall -y cqlsh
          pip3 freeze
    - run:
        name: Run repeated Python dtest
        no_output_timeout: 15m
        command: |
          if [ "${REPEATED_DTESTS}" == "<nil>" ]; then
            echo "Repeated dtest name hasn't been defined, exiting without running any test"
          elif [ "${REPEATED_DTESTS_COUNT}" == "<nil>" ]; then
            echo "Repeated dtest count hasn't been defined, exiting without running any test"
          elif [ "${REPEATED_DTESTS_COUNT}" -le 0 ]; then
            echo "Repeated dtest count is lesser or equals than zero, exiting without running any test"
          else

            # Calculate the number of test iterations to be run by the current parallel runner.
            # Since we are running the same test multiple times there is no need to use `circleci tests split`.
            count=$((${REPEATED_DTESTS_COUNT} / CIRCLE_NODE_TOTAL))
            if (($CIRCLE_NODE_INDEX < (${REPEATED_DTESTS_COUNT} % CIRCLE_NODE_TOTAL))); then
              count=$((count+1))
            fi

            if (($count <= 0)); then
              echo "No tests to run in this runner"
            else
              echo "Running ${REPEATED_DTESTS} $count times"

              source ~/env3.6/bin/activate
              export PATH=$JAVA_HOME/bin:$PATH

              java -version
              cd ~/cassandra-dtest
              mkdir -p /tmp/dtest

              echo "env: $(env)"
              echo "** done env"
              mkdir -p /tmp/results/dtests

              tests_arg=$(echo ${REPEATED_DTESTS} | sed -e "s/,/ /g")

              stop_on_failure_arg=""
              if ${REPEATED_TESTS_STOP_ON_FAILURE}; then
                stop_on_failure_arg="-x"
              fi

              vnodes_args=""
              if false; then
                vnodes_args="--use-vnodes --num-tokens=16"
              fi

              upgrade_arg=""
              if false; then
                upgrade_arg="--execute-upgrade-tests --upgrade-target-version-only --upgrade-version-selection all"
              fi

              # we need the "set -o pipefail" here so that the exit code that circleci will actually use is from pytest and not the exit code from tee
              set -o pipefail && cd ~/cassandra-dtest && pytest $vnodes_args --count=$count $stop_on_failure_arg $upgrade_arg --log-cli-level=DEBUG --junit-xml=/tmp/results/dtests/pytest_result.xml -s --cassandra-dir=/home/cassandra/cassandra --keep-test-dir  $tests_arg | tee /tmp/dtest/stdout.txt
            fi
          fi
    - store_test_results:
        path: /tmp/results
    - store_artifacts:
        path: /tmp/dtest
        destination: dtest
    - store_artifacts:
        path: ~/cassandra-dtest/logs
        destination: dtest_logs
    environment:
    - ANT_HOME: /usr/share/ant
    - JAVA11_HOME: /usr/lib/jvm/java-11-openjdk-amd64
    - JAVA8_HOME: /usr/lib/jvm/java-8-openjdk-amd64
    - LANG: en_US.UTF-8
    - KEEP_TEST_DIR: true
    - DEFAULT_DIR: /home/cassandra/cassandra-dtest
    - PYTHONIOENCODING: utf-8
    - PYTHONUNBUFFERED: true
    - CASS_DRIVER_NO_EXTENSIONS: true
    - CASS_DRIVER_NO_CYTHON: true
    - CASSANDRA_SKIP_SYNC: true
    - DTEST_REPO: https://github.com/apache/cassandra-dtest.git
    - DTEST_BRANCH: trunk
    - CCM_MAX_HEAP_SIZE: 1024M
    - CCM_HEAP_NEWSIZE: 256M
    - REPEATED_TESTS_STOP_ON_FAILURE: false
    - REPEATED_UTESTS: null
    - REPEATED_UTESTS_COUNT: 500
    - REPEATED_UTESTS_FQLTOOL: null
    - REPEATED_UTESTS_FQLTOOL_COUNT: 500
    - REPEATED_UTESTS_LONG: null
    - REPEATED_UTESTS_LONG_COUNT: 100
    - REPEATED_UTESTS_STRESS: null
    - REPEATED_UTESTS_STRESS_COUNT: 500
    - REPEATED_JVM_DTESTS: null
    - REPEATED_JVM_DTESTS_COUNT: 500
    - REPEATED_JVM_UPGRADE_DTESTS: null
    - REPEATED_JVM_UPGRADE_DTESTS_COUNT: 500
    - REPEATED_DTESTS: null
    - REPEATED_DTESTS_COUNT: 500
    - REPEATED_LARGE_DTESTS: null
    - REPEATED_LARGE_DTESTS_COUNT: 100
    - REPEATED_UPGRADE_DTESTS: null
    - REPEATED_UPGRADE_DTESTS_COUNT: 25
    - REPEATED_ANT_TEST_TARGET: testsome
    - REPEATED_ANT_TEST_CLASS: null
    - REPEATED_ANT_TEST_METHODS: null
    - REPEATED_ANT_TEST_COUNT: 500
    - JAVA_HOME: /usr/lib/jvm/java-11-openjdk-amd64
    - JDK_HOME: /usr/lib/jvm/java-11-openjdk-amd64
    - CASSANDRA_USE_JDK11: true
  j8_utests_fqltool_repeat:
    docker:
    - image: apache/cassandra-testing-ubuntu2004-java11-w-dependencies:latest
    resource_class: medium
    working_directory: ~/
    shell: /bin/bash -eo pipefail -l
    parallelism: 25
    steps:
    - attach_workspace:
        at: /home/cassandra
    - run:
        name: Log Environment Information
        command: |
          echo '*** id ***'
          id
          echo '*** cat /proc/cpuinfo ***'
          cat /proc/cpuinfo
          echo '*** free -m ***'
          free -m
          echo '*** df -m ***'
          df -m
          echo '*** ifconfig -a ***'
          ifconfig -a
          echo '*** uname -a ***'
          uname -a
          echo '*** mount ***'
          mount
          echo '*** env ***'
          env
          echo '*** java ***'
          which java
          java -version
    - run:
        name: Repeatedly run new or modifed JUnit tests
        no_output_timeout: 15m
        command: |
          set -x
          export PATH=$JAVA_HOME/bin:$PATH
          time mv ~/cassandra /tmp
          cd /tmp/cassandra
          if [ -d ~/dtest_jars ]; then
            cp ~/dtest_jars/dtest* /tmp/cassandra/build/
          fi

          # Calculate the number of test iterations to be run by the current parallel runner.
          count=$((${REPEATED_UTESTS_FQLTOOL_COUNT} / CIRCLE_NODE_TOTAL))
          if (($CIRCLE_NODE_INDEX < (${REPEATED_UTESTS_FQLTOOL_COUNT} % CIRCLE_NODE_TOTAL))); then
            count=$((count+1))
          fi

          # Put manually specified tests and automatically detected tests together, removing duplicates
          tests=$(echo ${REPEATED_UTESTS_FQLTOOL} | sed -e "s/<nil>//" | sed -e "s/ //" | tr "," "\n" | tr " " "\n" | sort -n | uniq -u)
          echo "Tests to be repeated: ${tests}"

          # Prepare the testtag for the target, used by the test macro in build.xml to group the output files
          target=fqltool-test
          testtag=""
          if [[ $target == "test-cdc" ]]; then
            testtag="cdc"
          elif [[ $target == "test-compression" ]]; then
            testtag="compression"
          elif [[ $target == "test-system-keyspace-directory" ]]; then
            testtag="system_keyspace_directory"
          fi

          # Run each test class as many times as requested.
          exit_code="$?"
          for test in $tests; do

              # Split class and method names from the test name
              if [[ $test =~ "#" ]]; then
                class=${test%"#"*}
                method=${test#*"#"}
              else
                class=$test
                method=""
              fi

              # Prepare the -Dtest.name argument.
              # It can be the fully qualified class name or the short class name, depending on the target.
              if [[ $target == "test" || \
                    $target == "test-cdc" || \
                    $target == "test-compression" || \
                    $target == "test-system-keyspace-directory" || \
                    $target == "fqltool-test" || \
                    $target == "long-test" || \
                    $target == "stress-test" ]]; then
                name_arg="-Dtest.name=${class##*.}"
              else
                name_arg="-Dtest.name=$class"
              fi

              # Prepare the -Dtest.methods argument, which is optional
              if [[ $method == "" ]]; then
                methods_arg=""
              else
                methods_arg="-Dtest.methods=$method"
              fi

              for i in $(seq -w 1 $count); do
                echo "Running test $test, iteration $i of $count"

                # run the test
                status="passes"
                if !( set -o pipefail && \
                      ant fqltool-test $name_arg $methods_arg -Dno-build-test=true | \
                      tee stdout.txt \
                    ); then
                  status="fails"
                  exit_code=1
                fi

                # move the stdout output file
                dest=/tmp/results/repeated_utests/stdout/${status}/${i}
                mkdir -p $dest
                mv stdout.txt $dest/${test}.txt

                # move the XML output files
                source=build/test/output/${testtag}
                dest=/tmp/results/repeated_utests/output/${status}/${i}
                mkdir -p $dest
                if [[ -d $source && -n "$(ls $source)" ]]; then
                  mv $source/* $dest/
                fi

                # move the log files
                source=build/test/logs/${testtag}
                dest=/tmp/results/repeated_utests/logs/${status}/${i}
                mkdir -p $dest
                if [[ -d $source && -n "$(ls $source)" ]]; then
                  mv $source/* $dest/
                fi

                # maybe stop iterations on test failure
                if [[ ${REPEATED_TESTS_STOP_ON_FAILURE} = true ]] && (( $exit_code > 0 )); then
                  break
                fi
              done
          done
          (exit ${exit_code})
    - store_test_results:
        path: /tmp/results/repeated_utests/output
    - store_artifacts:
        path: /tmp/results/repeated_utests/stdout
        destination: stdout
    - store_artifacts:
        path: /tmp/results/repeated_utests/output
        destination: junitxml
    - store_artifacts:
        path: /tmp/results/repeated_utests/logs
        destination: logs
    environment:
    - ANT_HOME: /usr/share/ant
    - JAVA11_HOME: /usr/lib/jvm/java-11-openjdk-amd64
    - JAVA8_HOME: /usr/lib/jvm/java-8-openjdk-amd64
    - LANG: en_US.UTF-8
    - KEEP_TEST_DIR: true
    - DEFAULT_DIR: /home/cassandra/cassandra-dtest
    - PYTHONIOENCODING: utf-8
    - PYTHONUNBUFFERED: true
    - CASS_DRIVER_NO_EXTENSIONS: true
    - CASS_DRIVER_NO_CYTHON: true
    - CASSANDRA_SKIP_SYNC: true
    - DTEST_REPO: https://github.com/apache/cassandra-dtest.git
    - DTEST_BRANCH: trunk
    - CCM_MAX_HEAP_SIZE: 1024M
    - CCM_HEAP_NEWSIZE: 256M
    - REPEATED_TESTS_STOP_ON_FAILURE: false
    - REPEATED_UTESTS: null
    - REPEATED_UTESTS_COUNT: 500
    - REPEATED_UTESTS_FQLTOOL: null
    - REPEATED_UTESTS_FQLTOOL_COUNT: 500
    - REPEATED_UTESTS_LONG: null
    - REPEATED_UTESTS_LONG_COUNT: 100
    - REPEATED_UTESTS_STRESS: null
    - REPEATED_UTESTS_STRESS_COUNT: 500
    - REPEATED_JVM_DTESTS: null
    - REPEATED_JVM_DTESTS_COUNT: 500
    - REPEATED_JVM_UPGRADE_DTESTS: null
    - REPEATED_JVM_UPGRADE_DTESTS_COUNT: 500
    - REPEATED_DTESTS: null
    - REPEATED_DTESTS_COUNT: 500
    - REPEATED_LARGE_DTESTS: null
    - REPEATED_LARGE_DTESTS_COUNT: 100
    - REPEATED_UPGRADE_DTESTS: null
    - REPEATED_UPGRADE_DTESTS_COUNT: 25
    - REPEATED_ANT_TEST_TARGET: testsome
    - REPEATED_ANT_TEST_CLASS: null
    - REPEATED_ANT_TEST_METHODS: null
    - REPEATED_ANT_TEST_COUNT: 500
    - JAVA_HOME: /usr/lib/jvm/java-8-openjdk-amd64
    - JDK_HOME: /usr/lib/jvm/java-8-openjdk-amd64
  j11_utests_compression:
    docker:
    - image: apache/cassandra-testing-ubuntu2004-java11:latest
    resource_class: medium
    working_directory: ~/
    shell: /bin/bash -eo pipefail -l
    parallelism: 25
    steps:
    - attach_workspace:
        at: /home/cassandra
    - run:
        name: Determine unit Tests to Run
        command: |
          # reminder: this code (along with all the steps) is independently executed on every circle container
          # so the goal here is to get the circleci script to return the tests *this* container will run
          # which we do via the `circleci` cli tool.

          rm -fr ~/cassandra-dtest/upgrade_tests
          echo "***java tests***"

          # get all of our unit test filenames
          set -eo pipefail && circleci tests glob "$HOME/cassandra/test/unit/**/*.java" > /tmp/all_java_unit_tests.txt

          # split up the unit tests into groups based on the number of containers we have
          set -eo pipefail && circleci tests split --split-by=timings --timings-type=filename --index=${CIRCLE_NODE_INDEX} --total=${CIRCLE_NODE_TOTAL} /tmp/all_java_unit_tests.txt > /tmp/java_tests_${CIRCLE_NODE_INDEX}.txt
          set -eo pipefail && cat /tmp/java_tests_${CIRCLE_NODE_INDEX}.txt | sed "s;^/home/cassandra/cassandra/test/unit/;;g" | grep "Test\.java$"  > /tmp/java_tests_${CIRCLE_NODE_INDEX}_final.txt
          echo "** /tmp/java_tests_${CIRCLE_NODE_INDEX}_final.txt"
          cat /tmp/java_tests_${CIRCLE_NODE_INDEX}_final.txt
        no_output_timeout: 15m
    - run:
        name: Log Environment Information
        command: |
          echo '*** id ***'
          id
          echo '*** cat /proc/cpuinfo ***'
          cat /proc/cpuinfo
          echo '*** free -m ***'
          free -m
          echo '*** df -m ***'
          df -m
          echo '*** ifconfig -a ***'
          ifconfig -a
          echo '*** uname -a ***'
          uname -a
          echo '*** mount ***'
          mount
          echo '*** env ***'
          env
          echo '*** java ***'
          which java
          java -version
    - run:
        name: Run Unit Tests (testclasslist-compression)
        command: |
          set -x
          export PATH=$JAVA_HOME/bin:$PATH
          time mv ~/cassandra /tmp
          cd /tmp/cassandra
          if [ -d ~/dtest_jars ]; then
            cp ~/dtest_jars/dtest* /tmp/cassandra/build/
          fi
          test_timeout=$(grep 'name="test.unit.timeout"' build.xml | awk -F'"' '{print $4}' || true)
          if [ -z "$test_timeout" ]; then
            test_timeout=$(grep 'name="test.timeout"' build.xml | awk -F'"' '{print $4}')
          fi
          ant testclasslist-compression -Dtest.timeout="$test_timeout" -Dtest.classlistfile=/tmp/java_tests_${CIRCLE_NODE_INDEX}_final.txt  -Dtest.classlistprefix=unit -Dno-build-test=true
        no_output_timeout: 15m
    - store_test_results:
        path: /tmp/cassandra/build/test/output/
    - store_artifacts:
        path: /tmp/cassandra/build/test/output
        destination: junitxml
    - store_artifacts:
        path: /tmp/cassandra/build/test/logs
        destination: logs
    environment:
    - ANT_HOME: /usr/share/ant
    - JAVA11_HOME: /usr/lib/jvm/java-11-openjdk-amd64
    - JAVA8_HOME: /usr/lib/jvm/java-8-openjdk-amd64
    - LANG: en_US.UTF-8
    - KEEP_TEST_DIR: true
    - DEFAULT_DIR: /home/cassandra/cassandra-dtest
    - PYTHONIOENCODING: utf-8
    - PYTHONUNBUFFERED: true
    - CASS_DRIVER_NO_EXTENSIONS: true
    - CASS_DRIVER_NO_CYTHON: true
    - CASSANDRA_SKIP_SYNC: true
    - DTEST_REPO: https://github.com/apache/cassandra-dtest.git
    - DTEST_BRANCH: trunk
    - CCM_MAX_HEAP_SIZE: 1024M
    - CCM_HEAP_NEWSIZE: 256M
    - REPEATED_TESTS_STOP_ON_FAILURE: false
    - REPEATED_UTESTS: null
    - REPEATED_UTESTS_COUNT: 500
    - REPEATED_UTESTS_FQLTOOL: null
    - REPEATED_UTESTS_FQLTOOL_COUNT: 500
    - REPEATED_UTESTS_LONG: null
    - REPEATED_UTESTS_LONG_COUNT: 100
    - REPEATED_UTESTS_STRESS: null
    - REPEATED_UTESTS_STRESS_COUNT: 500
    - REPEATED_JVM_DTESTS: null
    - REPEATED_JVM_DTESTS_COUNT: 500
    - REPEATED_JVM_UPGRADE_DTESTS: null
    - REPEATED_JVM_UPGRADE_DTESTS_COUNT: 500
    - REPEATED_DTESTS: null
    - REPEATED_DTESTS_COUNT: 500
    - REPEATED_LARGE_DTESTS: null
    - REPEATED_LARGE_DTESTS_COUNT: 100
    - REPEATED_UPGRADE_DTESTS: null
    - REPEATED_UPGRADE_DTESTS_COUNT: 25
    - REPEATED_ANT_TEST_TARGET: testsome
    - REPEATED_ANT_TEST_CLASS: null
    - REPEATED_ANT_TEST_METHODS: null
    - REPEATED_ANT_TEST_COUNT: 500
    - JAVA_HOME: /usr/lib/jvm/java-11-openjdk-amd64
    - JDK_HOME: /usr/lib/jvm/java-11-openjdk-amd64
    - CASSANDRA_USE_JDK11: true
  j8_cqlsh_dtests_py38:
    docker:
    - image: apache/cassandra-testing-ubuntu2004-java11-w-dependencies:latest
    resource_class: large
    working_directory: ~/
    shell: /bin/bash -eo pipefail -l
    parallelism: 50
    steps:
    - attach_workspace:
        at: /home/cassandra
    - run:
        name: Clone Cassandra dtest Repository (via git)
        command: |
          git clone --single-branch --branch $DTEST_BRANCH --depth 1 $DTEST_REPO ~/cassandra-dtest
    - run:
        name: Configure virtualenv and python Dependencies
        command: |
          # note, this should be super quick as all dependencies should be pre-installed in the docker image
          # if additional dependencies were added to requirmeents.txt and the docker image hasn't been updated
          # we'd have to install it here at runtime -- which will make things slow, so do yourself a favor and
          # rebuild the docker image! (it automatically pulls the latest requirements.txt on build)
          source ~/env3.8/bin/activate
          export PATH=$JAVA_HOME/bin:$PATH
          pip3 install --exists-action w --upgrade -r ~/cassandra-dtest/requirements.txt
          pip3 uninstall -y cqlsh
          pip3 freeze
    - run:
        name: Determine Tests to Run (j8_without_vnodes)
        no_output_timeout: 5m
        command: "# reminder: this code (along with all the steps) is independently executed on every circle container\n# so the goal here is to get the circleci script to return the tests *this* container will run\n# which we do via the `circleci` cli tool.\n\ncd cassandra-dtest\nsource ~/env3.8/bin/activate\nexport PATH=$JAVA_HOME/bin:$PATH\n\nif [ -n '' ]; then\n  export \nfi\n\necho \"***Collected DTests (j8_without_vnodes)***\"\nset -eo pipefail && ./run_dtests.py --skip-resource-intensive-tests --pytest-options '-k cql' --dtest-print-tests-only --dtest-print-tests-output=/tmp/all_dtest_tests_j8_without_vnodes_raw --cassandra-dir=../cassandra\nif [ -z '' ]; then\n  mv /tmp/all_dtest_tests_j8_without_vnodes_raw /tmp/all_dtest_tests_j8_without_vnodes\nelse\n  grep -e '' /tmp/all_dtest_tests_j8_without_vnodes_raw > /tmp/all_dtest_tests_j8_without_vnodes || { echo \"Filter did not match any tests! Exiting build.\"; exit 0; }\nfi\nset -eo pipefail && circleci tests split --split-by=timings --timings-type=classname /tmp/all_dtest_tests_j8_without_vnodes > /tmp/split_dtest_tests_j8_without_vnodes.txt\ncat /tmp/split_dtest_tests_j8_without_vnodes.txt | tr '\\n' ' ' > /tmp/split_dtest_tests_j8_without_vnodes_final.txt\ncat /tmp/split_dtest_tests_j8_without_vnodes_final.txt\n"
    - run:
        name: Run dtests (j8_without_vnodes)
        no_output_timeout: 15m
        command: |
          echo "cat /tmp/split_dtest_tests_j8_without_vnodes_final.txt"
          cat /tmp/split_dtest_tests_j8_without_vnodes_final.txt

          source ~/env3.8/bin/activate
          export PATH=$JAVA_HOME/bin:$PATH
          if [ -n 'CQLSH_PYTHON=/usr/bin/python3.8' ]; then
            export CQLSH_PYTHON=/usr/bin/python3.8
          fi

          java -version
          cd ~/cassandra-dtest
          mkdir -p /tmp/dtest

          echo "env: $(env)"
          echo "** done env"
          mkdir -p /tmp/results/dtests
          # we need the "set -o pipefail" here so that the exit code that circleci will actually use is from pytest and not the exit code from tee
          export SPLIT_TESTS=`cat /tmp/split_dtest_tests_j8_without_vnodes_final.txt`
          if [ ! -z "$SPLIT_TESTS" ]; then
            set -o pipefail && cd ~/cassandra-dtest && pytest --skip-resource-intensive-tests --log-cli-level=DEBUG --junit-xml=/tmp/results/dtests/pytest_result_j8_without_vnodes.xml -s --cassandra-dir=/home/cassandra/cassandra --keep-test-dir $SPLIT_TESTS 2>&1 | tee /tmp/dtest/stdout.txt
          else
            echo "Tune your parallelism, there are more containers than test classes. Nothing to do in this container"
            (exit 1)
          fi
    - store_test_results:
        path: /tmp/results
    - store_artifacts:
        path: /tmp/dtest
        destination: dtest_j8_without_vnodes
    - store_artifacts:
        path: ~/cassandra-dtest/logs
        destination: dtest_j8_without_vnodes_logs
    environment:
    - ANT_HOME: /usr/share/ant
    - JAVA11_HOME: /usr/lib/jvm/java-11-openjdk-amd64
    - JAVA8_HOME: /usr/lib/jvm/java-8-openjdk-amd64
    - LANG: en_US.UTF-8
    - KEEP_TEST_DIR: true
    - DEFAULT_DIR: /home/cassandra/cassandra-dtest
    - PYTHONIOENCODING: utf-8
    - PYTHONUNBUFFERED: true
    - CASS_DRIVER_NO_EXTENSIONS: true
    - CASS_DRIVER_NO_CYTHON: true
    - CASSANDRA_SKIP_SYNC: true
    - DTEST_REPO: https://github.com/apache/cassandra-dtest.git
    - DTEST_BRANCH: trunk
    - CCM_MAX_HEAP_SIZE: 1024M
    - CCM_HEAP_NEWSIZE: 256M
    - REPEATED_TESTS_STOP_ON_FAILURE: false
    - REPEATED_UTESTS: null
    - REPEATED_UTESTS_COUNT: 500
    - REPEATED_UTESTS_FQLTOOL: null
    - REPEATED_UTESTS_FQLTOOL_COUNT: 500
    - REPEATED_UTESTS_LONG: null
    - REPEATED_UTESTS_LONG_COUNT: 100
    - REPEATED_UTESTS_STRESS: null
    - REPEATED_UTESTS_STRESS_COUNT: 500
    - REPEATED_JVM_DTESTS: null
    - REPEATED_JVM_DTESTS_COUNT: 500
    - REPEATED_JVM_UPGRADE_DTESTS: null
    - REPEATED_JVM_UPGRADE_DTESTS_COUNT: 500
    - REPEATED_DTESTS: null
    - REPEATED_DTESTS_COUNT: 500
    - REPEATED_LARGE_DTESTS: null
    - REPEATED_LARGE_DTESTS_COUNT: 100
    - REPEATED_UPGRADE_DTESTS: null
    - REPEATED_UPGRADE_DTESTS_COUNT: 25
    - REPEATED_ANT_TEST_TARGET: testsome
    - REPEATED_ANT_TEST_CLASS: null
    - REPEATED_ANT_TEST_METHODS: null
    - REPEATED_ANT_TEST_COUNT: 500
    - JAVA_HOME: /usr/lib/jvm/java-8-openjdk-amd64
    - JDK_HOME: /usr/lib/jvm/java-8-openjdk-amd64
  j11_cqlsh_dtests_py3_offheap:
    docker:
    - image: apache/cassandra-testing-ubuntu2004-java11:latest
    resource_class: large
    working_directory: ~/
    shell: /bin/bash -eo pipefail -l
    parallelism: 50
    steps:
    - attach_workspace:
        at: /home/cassandra
    - run:
        name: Clone Cassandra dtest Repository (via git)
        command: |
          git clone --single-branch --branch $DTEST_BRANCH --depth 1 $DTEST_REPO ~/cassandra-dtest
    - run:
        name: Configure virtualenv and python Dependencies
        command: |
          # note, this should be super quick as all dependencies should be pre-installed in the docker image
          # if additional dependencies were added to requirmeents.txt and the docker image hasn't been updated
          # we'd have to install it here at runtime -- which will make things slow, so do yourself a favor and
          # rebuild the docker image! (it automatically pulls the latest requirements.txt on build)
          source ~/env3.6/bin/activate
          export PATH=$JAVA_HOME/bin:$PATH
          pip3 install --exists-action w --upgrade -r ~/cassandra-dtest/requirements.txt
          pip3 uninstall -y cqlsh
          pip3 freeze
    - run:
        name: Determine Tests to Run (j11_dtests_offheap)
        no_output_timeout: 5m
        command: "# reminder: this code (along with all the steps) is independently executed on every circle container\n# so the goal here is to get the circleci script to return the tests *this* container will run\n# which we do via the `circleci` cli tool.\n\ncd cassandra-dtest\nsource ~/env3.6/bin/activate\nexport PATH=$JAVA_HOME/bin:$PATH\n\nif [ -n '' ]; then\n  export \nfi\n\necho \"***Collected DTests (j11_dtests_offheap)***\"\nset -eo pipefail && ./run_dtests.py --use-vnodes --use-off-heap-memtables --skip-resource-intensive-tests --pytest-options '-k cql' --dtest-print-tests-only --dtest-print-tests-output=/tmp/all_dtest_tests_j11_dtests_offheap_raw --cassandra-dir=../cassandra\nif [ -z '' ]; then\n  mv /tmp/all_dtest_tests_j11_dtests_offheap_raw /tmp/all_dtest_tests_j11_dtests_offheap\nelse\n  grep -e '' /tmp/all_dtest_tests_j11_dtests_offheap_raw > /tmp/all_dtest_tests_j11_dtests_offheap || { echo \"Filter did not match any tests! Exiting build.\"; exit 0; }\nfi\nset -eo pipefail && circleci tests split --split-by=timings --timings-type=classname /tmp/all_dtest_tests_j11_dtests_offheap > /tmp/split_dtest_tests_j11_dtests_offheap.txt\ncat /tmp/split_dtest_tests_j11_dtests_offheap.txt | tr '\\n' ' ' > /tmp/split_dtest_tests_j11_dtests_offheap_final.txt\ncat /tmp/split_dtest_tests_j11_dtests_offheap_final.txt\n"
    - run:
        name: Run dtests (j11_dtests_offheap)
        no_output_timeout: 15m
        command: |
          echo "cat /tmp/split_dtest_tests_j11_dtests_offheap_final.txt"
          cat /tmp/split_dtest_tests_j11_dtests_offheap_final.txt

          source ~/env3.6/bin/activate
          export PATH=$JAVA_HOME/bin:$PATH
          if [ -n 'CQLSH_PYTHON=/usr/bin/python3.6' ]; then
            export CQLSH_PYTHON=/usr/bin/python3.6
          fi

          java -version
          cd ~/cassandra-dtest
          mkdir -p /tmp/dtest

          echo "env: $(env)"
          echo "** done env"
          mkdir -p /tmp/results/dtests
          # we need the "set -o pipefail" here so that the exit code that circleci will actually use is from pytest and not the exit code from tee
          export SPLIT_TESTS=`cat /tmp/split_dtest_tests_j11_dtests_offheap_final.txt`
          if [ ! -z "$SPLIT_TESTS" ]; then
            set -o pipefail && cd ~/cassandra-dtest && pytest --use-vnodes --num-tokens=16 --use-off-heap-memtables --skip-resource-intensive-tests --log-cli-level=DEBUG --junit-xml=/tmp/results/dtests/pytest_result_j11_dtests_offheap.xml -s --cassandra-dir=/home/cassandra/cassandra --keep-test-dir $SPLIT_TESTS 2>&1 | tee /tmp/dtest/stdout.txt
          else
            echo "Tune your parallelism, there are more containers than test classes. Nothing to do in this container"
            (exit 1)
          fi
    - store_test_results:
        path: /tmp/results
    - store_artifacts:
        path: /tmp/dtest
        destination: dtest_j11_dtests_offheap
    - store_artifacts:
        path: ~/cassandra-dtest/logs
        destination: dtest_j11_dtests_offheap_logs
    environment:
    - ANT_HOME: /usr/share/ant
    - JAVA11_HOME: /usr/lib/jvm/java-11-openjdk-amd64
    - JAVA8_HOME: /usr/lib/jvm/java-8-openjdk-amd64
    - LANG: en_US.UTF-8
    - KEEP_TEST_DIR: true
    - DEFAULT_DIR: /home/cassandra/cassandra-dtest
    - PYTHONIOENCODING: utf-8
    - PYTHONUNBUFFERED: true
    - CASS_DRIVER_NO_EXTENSIONS: true
    - CASS_DRIVER_NO_CYTHON: true
    - CASSANDRA_SKIP_SYNC: true
    - DTEST_REPO: https://github.com/apache/cassandra-dtest.git
    - DTEST_BRANCH: trunk
    - CCM_MAX_HEAP_SIZE: 1024M
    - CCM_HEAP_NEWSIZE: 256M
    - REPEATED_TESTS_STOP_ON_FAILURE: false
    - REPEATED_UTESTS: null
    - REPEATED_UTESTS_COUNT: 500
    - REPEATED_UTESTS_FQLTOOL: null
    - REPEATED_UTESTS_FQLTOOL_COUNT: 500
    - REPEATED_UTESTS_LONG: null
    - REPEATED_UTESTS_LONG_COUNT: 100
    - REPEATED_UTESTS_STRESS: null
    - REPEATED_UTESTS_STRESS_COUNT: 500
    - REPEATED_JVM_DTESTS: null
    - REPEATED_JVM_DTESTS_COUNT: 500
    - REPEATED_JVM_UPGRADE_DTESTS: null
    - REPEATED_JVM_UPGRADE_DTESTS_COUNT: 500
    - REPEATED_DTESTS: null
    - REPEATED_DTESTS_COUNT: 500
    - REPEATED_LARGE_DTESTS: null
    - REPEATED_LARGE_DTESTS_COUNT: 100
    - REPEATED_UPGRADE_DTESTS: null
    - REPEATED_UPGRADE_DTESTS_COUNT: 25
    - REPEATED_ANT_TEST_TARGET: testsome
    - REPEATED_ANT_TEST_CLASS: null
    - REPEATED_ANT_TEST_METHODS: null
    - REPEATED_ANT_TEST_COUNT: 500
    - JAVA_HOME: /usr/lib/jvm/java-11-openjdk-amd64
    - JDK_HOME: /usr/lib/jvm/java-11-openjdk-amd64
    - CASSANDRA_USE_JDK11: true
  j11_cqlsh_dtests_py311_offheap:
    docker:
    - image: apache/cassandra-testing-ubuntu2004-java11:latest
    resource_class: large
    working_directory: ~/
    shell: /bin/bash -eo pipefail -l
    parallelism: 50
    steps:
    - attach_workspace:
        at: /home/cassandra
    - run:
        name: Clone Cassandra dtest Repository (via git)
        command: |
          git clone --single-branch --branch $DTEST_BRANCH --depth 1 $DTEST_REPO ~/cassandra-dtest
    - run:
        name: Configure virtualenv and python Dependencies
        command: |
          # note, this should be super quick as all dependencies should be pre-installed in the docker image
          # if additional dependencies were added to requirmeents.txt and the docker image hasn't been updated
          # we'd have to install it here at runtime -- which will make things slow, so do yourself a favor and
          # rebuild the docker image! (it automatically pulls the latest requirements.txt on build)
          source ~/env3.11/bin/activate
          export PATH=$JAVA_HOME/bin:$PATH
          pip3 install --exists-action w --upgrade -r ~/cassandra-dtest/requirements.txt
          pip3 uninstall -y cqlsh
          pip3 freeze
    - run:
        name: Determine Tests to Run (j11_dtests_offheap)
        no_output_timeout: 5m
        command: "# reminder: this code (along with all the steps) is independently executed on every circle container\n# so the goal here is to get the circleci script to return the tests *this* container will run\n# which we do via the `circleci` cli tool.\n\ncd cassandra-dtest\nsource ~/env3.11/bin/activate\nexport PATH=$JAVA_HOME/bin:$PATH\n\nif [ -n '' ]; then\n  export \nfi\n\necho \"***Collected DTests (j11_dtests_offheap)***\"\nset -eo pipefail && ./run_dtests.py --use-vnodes --use-off-heap-memtables --skip-resource-intensive-tests --pytest-options '-k cql' --dtest-print-tests-only --dtest-print-tests-output=/tmp/all_dtest_tests_j11_dtests_offheap_raw --cassandra-dir=../cassandra\nif [ -z '' ]; then\n  mv /tmp/all_dtest_tests_j11_dtests_offheap_raw /tmp/all_dtest_tests_j11_dtests_offheap\nelse\n  grep -e '' /tmp/all_dtest_tests_j11_dtests_offheap_raw > /tmp/all_dtest_tests_j11_dtests_offheap || { echo \"Filter did not match any tests! Exiting build.\"; exit 0; }\nfi\nset -eo pipefail && circleci tests split --split-by=timings --timings-type=classname /tmp/all_dtest_tests_j11_dtests_offheap > /tmp/split_dtest_tests_j11_dtests_offheap.txt\ncat /tmp/split_dtest_tests_j11_dtests_offheap.txt | tr '\\n' ' ' > /tmp/split_dtest_tests_j11_dtests_offheap_final.txt\ncat /tmp/split_dtest_tests_j11_dtests_offheap_final.txt\n"
    - run:
        name: Run dtests (j11_dtests_offheap)
        no_output_timeout: 15m
        command: |
          echo "cat /tmp/split_dtest_tests_j11_dtests_offheap_final.txt"
          cat /tmp/split_dtest_tests_j11_dtests_offheap_final.txt

          source ~/env3.11/bin/activate
          export PATH=$JAVA_HOME/bin:$PATH
          if [ -n 'CQLSH_PYTHON=/usr/bin/python3.11' ]; then
            export CQLSH_PYTHON=/usr/bin/python3.11
          fi

          java -version
          cd ~/cassandra-dtest
          mkdir -p /tmp/dtest

          echo "env: $(env)"
          echo "** done env"
          mkdir -p /tmp/results/dtests
          # we need the "set -o pipefail" here so that the exit code that circleci will actually use is from pytest and not the exit code from tee
          export SPLIT_TESTS=`cat /tmp/split_dtest_tests_j11_dtests_offheap_final.txt`
          if [ ! -z "$SPLIT_TESTS" ]; then
            set -o pipefail && cd ~/cassandra-dtest && pytest --use-vnodes --num-tokens=16 --use-off-heap-memtables --skip-resource-intensive-tests --log-cli-level=DEBUG --junit-xml=/tmp/results/dtests/pytest_result_j11_dtests_offheap.xml -s --cassandra-dir=/home/cassandra/cassandra --keep-test-dir $SPLIT_TESTS 2>&1 | tee /tmp/dtest/stdout.txt
          else
            echo "Tune your parallelism, there are more containers than test classes. Nothing to do in this container"
            (exit 1)
          fi
    - store_test_results:
        path: /tmp/results
    - store_artifacts:
        path: /tmp/dtest
        destination: dtest_j11_dtests_offheap
    - store_artifacts:
        path: ~/cassandra-dtest/logs
        destination: dtest_j11_dtests_offheap_logs
    environment:
    - ANT_HOME: /usr/share/ant
    - JAVA11_HOME: /usr/lib/jvm/java-11-openjdk-amd64
    - JAVA8_HOME: /usr/lib/jvm/java-8-openjdk-amd64
    - LANG: en_US.UTF-8
    - KEEP_TEST_DIR: true
    - DEFAULT_DIR: /home/cassandra/cassandra-dtest
    - PYTHONIOENCODING: utf-8
    - PYTHONUNBUFFERED: true
    - CASS_DRIVER_NO_EXTENSIONS: true
    - CASS_DRIVER_NO_CYTHON: true
    - CASSANDRA_SKIP_SYNC: true
    - DTEST_REPO: https://github.com/apache/cassandra-dtest.git
    - DTEST_BRANCH: trunk
    - CCM_MAX_HEAP_SIZE: 1024M
    - CCM_HEAP_NEWSIZE: 256M
    - REPEATED_TESTS_STOP_ON_FAILURE: false
    - REPEATED_UTESTS: null
    - REPEATED_UTESTS_COUNT: 500
    - REPEATED_UTESTS_FQLTOOL: null
    - REPEATED_UTESTS_FQLTOOL_COUNT: 500
    - REPEATED_UTESTS_LONG: null
    - REPEATED_UTESTS_LONG_COUNT: 100
    - REPEATED_UTESTS_STRESS: null
    - REPEATED_UTESTS_STRESS_COUNT: 500
    - REPEATED_JVM_DTESTS: null
    - REPEATED_JVM_DTESTS_COUNT: 500
    - REPEATED_JVM_UPGRADE_DTESTS: null
    - REPEATED_JVM_UPGRADE_DTESTS_COUNT: 500
    - REPEATED_DTESTS: null
    - REPEATED_DTESTS_COUNT: 500
    - REPEATED_LARGE_DTESTS: null
    - REPEATED_LARGE_DTESTS_COUNT: 100
    - REPEATED_UPGRADE_DTESTS: null
    - REPEATED_UPGRADE_DTESTS_COUNT: 25
    - REPEATED_ANT_TEST_TARGET: testsome
    - REPEATED_ANT_TEST_CLASS: null
    - REPEATED_ANT_TEST_METHODS: null
    - REPEATED_ANT_TEST_COUNT: 500
    - JAVA_HOME: /usr/lib/jvm/java-11-openjdk-amd64
    - JDK_HOME: /usr/lib/jvm/java-11-openjdk-amd64
    - CASSANDRA_USE_JDK11: true
  j8_utests_system_keyspace_directory_repeat:
    docker:
    - image: apache/cassandra-testing-ubuntu2004-java11-w-dependencies:latest
    resource_class: medium
    working_directory: ~/
    shell: /bin/bash -eo pipefail -l
    parallelism: 25
    steps:
    - attach_workspace:
        at: /home/cassandra
    - run:
        name: Log Environment Information
        command: |
          echo '*** id ***'
          id
          echo '*** cat /proc/cpuinfo ***'
          cat /proc/cpuinfo
          echo '*** free -m ***'
          free -m
          echo '*** df -m ***'
          df -m
          echo '*** ifconfig -a ***'
          ifconfig -a
          echo '*** uname -a ***'
          uname -a
          echo '*** mount ***'
          mount
          echo '*** env ***'
          env
          echo '*** java ***'
          which java
          java -version
    - run:
        name: Repeatedly run new or modifed JUnit tests
        no_output_timeout: 15m
        command: |
          set -x
          export PATH=$JAVA_HOME/bin:$PATH
          time mv ~/cassandra /tmp
          cd /tmp/cassandra
          if [ -d ~/dtest_jars ]; then
            cp ~/dtest_jars/dtest* /tmp/cassandra/build/
          fi

          # Calculate the number of test iterations to be run by the current parallel runner.
          count=$((${REPEATED_UTESTS_COUNT} / CIRCLE_NODE_TOTAL))
          if (($CIRCLE_NODE_INDEX < (${REPEATED_UTESTS_COUNT} % CIRCLE_NODE_TOTAL))); then
            count=$((count+1))
          fi

          # Put manually specified tests and automatically detected tests together, removing duplicates
          tests=$(echo ${REPEATED_UTESTS} | sed -e "s/<nil>//" | sed -e "s/ //" | tr "," "\n" | tr " " "\n" | sort -n | uniq -u)
          echo "Tests to be repeated: ${tests}"

          # Prepare the testtag for the target, used by the test macro in build.xml to group the output files
          target=test-system-keyspace-directory
          testtag=""
          if [[ $target == "test-cdc" ]]; then
            testtag="cdc"
          elif [[ $target == "test-compression" ]]; then
            testtag="compression"
          elif [[ $target == "test-system-keyspace-directory" ]]; then
            testtag="system_keyspace_directory"
          fi

          # Run each test class as many times as requested.
          exit_code="$?"
          for test in $tests; do

              # Split class and method names from the test name
              if [[ $test =~ "#" ]]; then
                class=${test%"#"*}
                method=${test#*"#"}
              else
                class=$test
                method=""
              fi

              # Prepare the -Dtest.name argument.
              # It can be the fully qualified class name or the short class name, depending on the target.
              if [[ $target == "test" || \
                    $target == "test-cdc" || \
                    $target == "test-compression" || \
                    $target == "test-system-keyspace-directory" || \
                    $target == "fqltool-test" || \
                    $target == "long-test" || \
                    $target == "stress-test" ]]; then
                name_arg="-Dtest.name=${class##*.}"
              else
                name_arg="-Dtest.name=$class"
              fi

              # Prepare the -Dtest.methods argument, which is optional
              if [[ $method == "" ]]; then
                methods_arg=""
              else
                methods_arg="-Dtest.methods=$method"
              fi

              for i in $(seq -w 1 $count); do
                echo "Running test $test, iteration $i of $count"

                # run the test
                status="passes"
                if !( set -o pipefail && \
                      ant test-system-keyspace-directory $name_arg $methods_arg -Dno-build-test=true | \
                      tee stdout.txt \
                    ); then
                  status="fails"
                  exit_code=1
                fi

                # move the stdout output file
                dest=/tmp/results/repeated_utests/stdout/${status}/${i}
                mkdir -p $dest
                mv stdout.txt $dest/${test}.txt

                # move the XML output files
                source=build/test/output/${testtag}
                dest=/tmp/results/repeated_utests/output/${status}/${i}
                mkdir -p $dest
                if [[ -d $source && -n "$(ls $source)" ]]; then
                  mv $source/* $dest/
                fi

                # move the log files
                source=build/test/logs/${testtag}
                dest=/tmp/results/repeated_utests/logs/${status}/${i}
                mkdir -p $dest
                if [[ -d $source && -n "$(ls $source)" ]]; then
                  mv $source/* $dest/
                fi

                # maybe stop iterations on test failure
                if [[ ${REPEATED_TESTS_STOP_ON_FAILURE} = true ]] && (( $exit_code > 0 )); then
                  break
                fi
              done
          done
          (exit ${exit_code})
    - store_test_results:
        path: /tmp/results/repeated_utests/output
    - store_artifacts:
        path: /tmp/results/repeated_utests/stdout
        destination: stdout
    - store_artifacts:
        path: /tmp/results/repeated_utests/output
        destination: junitxml
    - store_artifacts:
        path: /tmp/results/repeated_utests/logs
        destination: logs
    environment:
    - ANT_HOME: /usr/share/ant
    - JAVA11_HOME: /usr/lib/jvm/java-11-openjdk-amd64
    - JAVA8_HOME: /usr/lib/jvm/java-8-openjdk-amd64
    - LANG: en_US.UTF-8
    - KEEP_TEST_DIR: true
    - DEFAULT_DIR: /home/cassandra/cassandra-dtest
    - PYTHONIOENCODING: utf-8
    - PYTHONUNBUFFERED: true
    - CASS_DRIVER_NO_EXTENSIONS: true
    - CASS_DRIVER_NO_CYTHON: true
    - CASSANDRA_SKIP_SYNC: true
    - DTEST_REPO: https://github.com/apache/cassandra-dtest.git
    - DTEST_BRANCH: trunk
    - CCM_MAX_HEAP_SIZE: 1024M
    - CCM_HEAP_NEWSIZE: 256M
    - REPEATED_TESTS_STOP_ON_FAILURE: false
    - REPEATED_UTESTS: null
    - REPEATED_UTESTS_COUNT: 500
    - REPEATED_UTESTS_FQLTOOL: null
    - REPEATED_UTESTS_FQLTOOL_COUNT: 500
    - REPEATED_UTESTS_LONG: null
    - REPEATED_UTESTS_LONG_COUNT: 100
    - REPEATED_UTESTS_STRESS: null
    - REPEATED_UTESTS_STRESS_COUNT: 500
    - REPEATED_JVM_DTESTS: null
    - REPEATED_JVM_DTESTS_COUNT: 500
    - REPEATED_JVM_UPGRADE_DTESTS: null
    - REPEATED_JVM_UPGRADE_DTESTS_COUNT: 500
    - REPEATED_DTESTS: null
    - REPEATED_DTESTS_COUNT: 500
    - REPEATED_LARGE_DTESTS: null
    - REPEATED_LARGE_DTESTS_COUNT: 100
    - REPEATED_UPGRADE_DTESTS: null
    - REPEATED_UPGRADE_DTESTS_COUNT: 25
    - REPEATED_ANT_TEST_TARGET: testsome
    - REPEATED_ANT_TEST_CLASS: null
    - REPEATED_ANT_TEST_METHODS: null
    - REPEATED_ANT_TEST_COUNT: 500
    - JAVA_HOME: /usr/lib/jvm/java-8-openjdk-amd64
    - JDK_HOME: /usr/lib/jvm/java-8-openjdk-amd64
  j11_dtests_large_repeat:
    docker:
    - image: apache/cassandra-testing-ubuntu2004-java11:latest
    resource_class: large
    working_directory: ~/
    shell: /bin/bash -eo pipefail -l
    parallelism: 25
    steps:
    - attach_workspace:
        at: /home/cassandra
    - run:
        name: Clone Cassandra dtest Repository (via git)
        command: |
          git clone --single-branch --branch $DTEST_BRANCH --depth 1 $DTEST_REPO ~/cassandra-dtest
    - run:
        name: Configure virtualenv and python Dependencies
        command: |
          # note, this should be super quick as all dependencies should be pre-installed in the docker image
          # if additional dependencies were added to requirmeents.txt and the docker image hasn't been updated
          # we'd have to install it here at runtime -- which will make things slow, so do yourself a favor and
          # rebuild the docker image! (it automatically pulls the latest requirements.txt on build)
          source ~/env3.6/bin/activate
          export PATH=$JAVA_HOME/bin:$PATH
          pip3 install --exists-action w --upgrade -r ~/cassandra-dtest/requirements.txt
          pip3 uninstall -y cqlsh
          pip3 freeze
    - run:
        name: Run repeated Python dtest
        no_output_timeout: 15m
        command: |
          if [ "${REPEATED_LARGE_DTESTS}" == "<nil>" ]; then
            echo "Repeated dtest name hasn't been defined, exiting without running any test"
          elif [ "${REPEATED_LARGE_DTESTS_COUNT}" == "<nil>" ]; then
            echo "Repeated dtest count hasn't been defined, exiting without running any test"
          elif [ "${REPEATED_LARGE_DTESTS_COUNT}" -le 0 ]; then
            echo "Repeated dtest count is lesser or equals than zero, exiting without running any test"
          else

            # Calculate the number of test iterations to be run by the current parallel runner.
            # Since we are running the same test multiple times there is no need to use `circleci tests split`.
            count=$((${REPEATED_LARGE_DTESTS_COUNT} / CIRCLE_NODE_TOTAL))
            if (($CIRCLE_NODE_INDEX < (${REPEATED_LARGE_DTESTS_COUNT} % CIRCLE_NODE_TOTAL))); then
              count=$((count+1))
            fi

            if (($count <= 0)); then
              echo "No tests to run in this runner"
            else
              echo "Running ${REPEATED_LARGE_DTESTS} $count times"

              source ~/env3.6/bin/activate
              export PATH=$JAVA_HOME/bin:$PATH

              java -version
              cd ~/cassandra-dtest
              mkdir -p /tmp/dtest

              echo "env: $(env)"
              echo "** done env"
              mkdir -p /tmp/results/dtests

              tests_arg=$(echo ${REPEATED_LARGE_DTESTS} | sed -e "s/,/ /g")

              stop_on_failure_arg=""
              if ${REPEATED_TESTS_STOP_ON_FAILURE}; then
                stop_on_failure_arg="-x"
              fi

              vnodes_args=""
              if false; then
                vnodes_args="--use-vnodes --num-tokens=16"
              fi

              upgrade_arg=""
              if false; then
                upgrade_arg="--execute-upgrade-tests --upgrade-target-version-only --upgrade-version-selection all"
              fi

              # we need the "set -o pipefail" here so that the exit code that circleci will actually use is from pytest and not the exit code from tee
              set -o pipefail && cd ~/cassandra-dtest && pytest $vnodes_args --count=$count $stop_on_failure_arg $upgrade_arg --log-cli-level=DEBUG --junit-xml=/tmp/results/dtests/pytest_result.xml -s --cassandra-dir=/home/cassandra/cassandra --keep-test-dir --only-resource-intensive-tests --force-resource-intensive-tests $tests_arg | tee /tmp/dtest/stdout.txt
            fi
          fi
    - store_test_results:
        path: /tmp/results
    - store_artifacts:
        path: /tmp/dtest
        destination: dtest
    - store_artifacts:
        path: ~/cassandra-dtest/logs
        destination: dtest_logs
    environment:
    - ANT_HOME: /usr/share/ant
    - JAVA11_HOME: /usr/lib/jvm/java-11-openjdk-amd64
    - JAVA8_HOME: /usr/lib/jvm/java-8-openjdk-amd64
    - LANG: en_US.UTF-8
    - KEEP_TEST_DIR: true
    - DEFAULT_DIR: /home/cassandra/cassandra-dtest
    - PYTHONIOENCODING: utf-8
    - PYTHONUNBUFFERED: true
    - CASS_DRIVER_NO_EXTENSIONS: true
    - CASS_DRIVER_NO_CYTHON: true
    - CASSANDRA_SKIP_SYNC: true
    - DTEST_REPO: https://github.com/apache/cassandra-dtest.git
    - DTEST_BRANCH: trunk
    - CCM_MAX_HEAP_SIZE: 1024M
    - CCM_HEAP_NEWSIZE: 256M
    - REPEATED_TESTS_STOP_ON_FAILURE: false
    - REPEATED_UTESTS: null
    - REPEATED_UTESTS_COUNT: 500
    - REPEATED_UTESTS_FQLTOOL: null
    - REPEATED_UTESTS_FQLTOOL_COUNT: 500
    - REPEATED_UTESTS_LONG: null
    - REPEATED_UTESTS_LONG_COUNT: 100
    - REPEATED_UTESTS_STRESS: null
    - REPEATED_UTESTS_STRESS_COUNT: 500
    - REPEATED_JVM_DTESTS: null
    - REPEATED_JVM_DTESTS_COUNT: 500
    - REPEATED_JVM_UPGRADE_DTESTS: null
    - REPEATED_JVM_UPGRADE_DTESTS_COUNT: 500
    - REPEATED_DTESTS: null
    - REPEATED_DTESTS_COUNT: 500
    - REPEATED_LARGE_DTESTS: null
    - REPEATED_LARGE_DTESTS_COUNT: 100
    - REPEATED_UPGRADE_DTESTS: null
    - REPEATED_UPGRADE_DTESTS_COUNT: 25
    - REPEATED_ANT_TEST_TARGET: testsome
    - REPEATED_ANT_TEST_CLASS: null
    - REPEATED_ANT_TEST_METHODS: null
    - REPEATED_ANT_TEST_COUNT: 500
    - JAVA_HOME: /usr/lib/jvm/java-11-openjdk-amd64
    - JDK_HOME: /usr/lib/jvm/java-11-openjdk-amd64
    - CASSANDRA_USE_JDK11: true
  j8_cqlsh_dtests_py3_offheap:
    docker:
    - image: apache/cassandra-testing-ubuntu2004-java11-w-dependencies:latest
    resource_class: large
    working_directory: ~/
    shell: /bin/bash -eo pipefail -l
    parallelism: 50
    steps:
    - attach_workspace:
        at: /home/cassandra
    - run:
        name: Clone Cassandra dtest Repository (via git)
        command: |
          git clone --single-branch --branch $DTEST_BRANCH --depth 1 $DTEST_REPO ~/cassandra-dtest
    - run:
        name: Configure virtualenv and python Dependencies
        command: |
          # note, this should be super quick as all dependencies should be pre-installed in the docker image
          # if additional dependencies were added to requirmeents.txt and the docker image hasn't been updated
          # we'd have to install it here at runtime -- which will make things slow, so do yourself a favor and
          # rebuild the docker image! (it automatically pulls the latest requirements.txt on build)
          source ~/env3.6/bin/activate
          export PATH=$JAVA_HOME/bin:$PATH
          pip3 install --exists-action w --upgrade -r ~/cassandra-dtest/requirements.txt
          pip3 uninstall -y cqlsh
          pip3 freeze
    - run:
        name: Determine Tests to Run (j8_dtests_offheap)
        no_output_timeout: 5m
        command: "# reminder: this code (along with all the steps) is independently executed on every circle container\n# so the goal here is to get the circleci script to return the tests *this* container will run\n# which we do via the `circleci` cli tool.\n\ncd cassandra-dtest\nsource ~/env3.6/bin/activate\nexport PATH=$JAVA_HOME/bin:$PATH\n\nif [ -n '' ]; then\n  export \nfi\n\necho \"***Collected DTests (j8_dtests_offheap)***\"\nset -eo pipefail && ./run_dtests.py --use-vnodes --use-off-heap-memtables --skip-resource-intensive-tests --pytest-options '-k cql' --dtest-print-tests-only --dtest-print-tests-output=/tmp/all_dtest_tests_j8_dtests_offheap_raw --cassandra-dir=../cassandra\nif [ -z '' ]; then\n  mv /tmp/all_dtest_tests_j8_dtests_offheap_raw /tmp/all_dtest_tests_j8_dtests_offheap\nelse\n  grep -e '' /tmp/all_dtest_tests_j8_dtests_offheap_raw > /tmp/all_dtest_tests_j8_dtests_offheap || { echo \"Filter did not match any tests! Exiting build.\"; exit 0; }\nfi\nset -eo pipefail && circleci tests split --split-by=timings --timings-type=classname /tmp/all_dtest_tests_j8_dtests_offheap > /tmp/split_dtest_tests_j8_dtests_offheap.txt\ncat /tmp/split_dtest_tests_j8_dtests_offheap.txt | tr '\\n' ' ' > /tmp/split_dtest_tests_j8_dtests_offheap_final.txt\ncat /tmp/split_dtest_tests_j8_dtests_offheap_final.txt\n"
    - run:
        name: Run dtests (j8_dtests_offheap)
        no_output_timeout: 15m
        command: |
          echo "cat /tmp/split_dtest_tests_j8_dtests_offheap_final.txt"
          cat /tmp/split_dtest_tests_j8_dtests_offheap_final.txt

          source ~/env3.6/bin/activate
          export PATH=$JAVA_HOME/bin:$PATH
          if [ -n 'CQLSH_PYTHON=/usr/bin/python3.6' ]; then
            export CQLSH_PYTHON=/usr/bin/python3.6
          fi

          java -version
          cd ~/cassandra-dtest
          mkdir -p /tmp/dtest

          echo "env: $(env)"
          echo "** done env"
          mkdir -p /tmp/results/dtests
          # we need the "set -o pipefail" here so that the exit code that circleci will actually use is from pytest and not the exit code from tee
          export SPLIT_TESTS=`cat /tmp/split_dtest_tests_j8_dtests_offheap_final.txt`
          if [ ! -z "$SPLIT_TESTS" ]; then
            set -o pipefail && cd ~/cassandra-dtest && pytest --use-vnodes --num-tokens=16 --use-off-heap-memtables --skip-resource-intensive-tests --log-cli-level=DEBUG --junit-xml=/tmp/results/dtests/pytest_result_j8_dtests_offheap.xml -s --cassandra-dir=/home/cassandra/cassandra --keep-test-dir $SPLIT_TESTS 2>&1 | tee /tmp/dtest/stdout.txt
          else
            echo "Tune your parallelism, there are more containers than test classes. Nothing to do in this container"
            (exit 1)
          fi
    - store_test_results:
        path: /tmp/results
    - store_artifacts:
        path: /tmp/dtest
        destination: dtest_j8_dtests_offheap
    - store_artifacts:
        path: ~/cassandra-dtest/logs
        destination: dtest_j8_dtests_offheap_logs
    environment:
    - ANT_HOME: /usr/share/ant
    - JAVA11_HOME: /usr/lib/jvm/java-11-openjdk-amd64
    - JAVA8_HOME: /usr/lib/jvm/java-8-openjdk-amd64
    - LANG: en_US.UTF-8
    - KEEP_TEST_DIR: true
    - DEFAULT_DIR: /home/cassandra/cassandra-dtest
    - PYTHONIOENCODING: utf-8
    - PYTHONUNBUFFERED: true
    - CASS_DRIVER_NO_EXTENSIONS: true
    - CASS_DRIVER_NO_CYTHON: true
    - CASSANDRA_SKIP_SYNC: true
    - DTEST_REPO: https://github.com/apache/cassandra-dtest.git
    - DTEST_BRANCH: trunk
    - CCM_MAX_HEAP_SIZE: 1024M
    - CCM_HEAP_NEWSIZE: 256M
    - REPEATED_TESTS_STOP_ON_FAILURE: false
    - REPEATED_UTESTS: null
    - REPEATED_UTESTS_COUNT: 500
    - REPEATED_UTESTS_FQLTOOL: null
    - REPEATED_UTESTS_FQLTOOL_COUNT: 500
    - REPEATED_UTESTS_LONG: null
    - REPEATED_UTESTS_LONG_COUNT: 100
    - REPEATED_UTESTS_STRESS: null
    - REPEATED_UTESTS_STRESS_COUNT: 500
    - REPEATED_JVM_DTESTS: null
    - REPEATED_JVM_DTESTS_COUNT: 500
    - REPEATED_JVM_UPGRADE_DTESTS: null
    - REPEATED_JVM_UPGRADE_DTESTS_COUNT: 500
    - REPEATED_DTESTS: null
    - REPEATED_DTESTS_COUNT: 500
    - REPEATED_LARGE_DTESTS: null
    - REPEATED_LARGE_DTESTS_COUNT: 100
    - REPEATED_UPGRADE_DTESTS: null
    - REPEATED_UPGRADE_DTESTS_COUNT: 25
    - REPEATED_ANT_TEST_TARGET: testsome
    - REPEATED_ANT_TEST_CLASS: null
    - REPEATED_ANT_TEST_METHODS: null
    - REPEATED_ANT_TEST_COUNT: 500
    - JAVA_HOME: /usr/lib/jvm/java-8-openjdk-amd64
    - JDK_HOME: /usr/lib/jvm/java-8-openjdk-amd64
  j8_utests_stress_repeat:
    docker:
    - image: apache/cassandra-testing-ubuntu2004-java11-w-dependencies:latest
    resource_class: medium
    working_directory: ~/
    shell: /bin/bash -eo pipefail -l
    parallelism: 25
    steps:
    - attach_workspace:
        at: /home/cassandra
    - run:
        name: Log Environment Information
        command: |
          echo '*** id ***'
          id
          echo '*** cat /proc/cpuinfo ***'
          cat /proc/cpuinfo
          echo '*** free -m ***'
          free -m
          echo '*** df -m ***'
          df -m
          echo '*** ifconfig -a ***'
          ifconfig -a
          echo '*** uname -a ***'
          uname -a
          echo '*** mount ***'
          mount
          echo '*** env ***'
          env
          echo '*** java ***'
          which java
          java -version
    - run:
        name: Repeatedly run new or modifed JUnit tests
        no_output_timeout: 15m
        command: |
          set -x
          export PATH=$JAVA_HOME/bin:$PATH
          time mv ~/cassandra /tmp
          cd /tmp/cassandra
          if [ -d ~/dtest_jars ]; then
            cp ~/dtest_jars/dtest* /tmp/cassandra/build/
          fi

          # Calculate the number of test iterations to be run by the current parallel runner.
          count=$((${REPEATED_UTESTS_STRESS_COUNT} / CIRCLE_NODE_TOTAL))
          if (($CIRCLE_NODE_INDEX < (${REPEATED_UTESTS_STRESS_COUNT} % CIRCLE_NODE_TOTAL))); then
            count=$((count+1))
          fi

          # Put manually specified tests and automatically detected tests together, removing duplicates
          tests=$(echo ${REPEATED_UTESTS_STRESS} | sed -e "s/<nil>//" | sed -e "s/ //" | tr "," "\n" | tr " " "\n" | sort -n | uniq -u)
          echo "Tests to be repeated: ${tests}"

          # Prepare the testtag for the target, used by the test macro in build.xml to group the output files
          target=stress-test-some
          testtag=""
          if [[ $target == "test-cdc" ]]; then
            testtag="cdc"
          elif [[ $target == "test-compression" ]]; then
            testtag="compression"
          elif [[ $target == "test-system-keyspace-directory" ]]; then
            testtag="system_keyspace_directory"
          fi

          # Run each test class as many times as requested.
          exit_code="$?"
          for test in $tests; do

              # Split class and method names from the test name
              if [[ $test =~ "#" ]]; then
                class=${test%"#"*}
                method=${test#*"#"}
              else
                class=$test
                method=""
              fi

              # Prepare the -Dtest.name argument.
              # It can be the fully qualified class name or the short class name, depending on the target.
              if [[ $target == "test" || \
                    $target == "test-cdc" || \
                    $target == "test-compression" || \
                    $target == "test-system-keyspace-directory" || \
                    $target == "fqltool-test" || \
                    $target == "long-test" || \
                    $target == "stress-test" ]]; then
                name_arg="-Dtest.name=${class##*.}"
              else
                name_arg="-Dtest.name=$class"
              fi

              # Prepare the -Dtest.methods argument, which is optional
              if [[ $method == "" ]]; then
                methods_arg=""
              else
                methods_arg="-Dtest.methods=$method"
              fi

              for i in $(seq -w 1 $count); do
                echo "Running test $test, iteration $i of $count"

                # run the test
                status="passes"
                if !( set -o pipefail && \
                      ant stress-test-some $name_arg $methods_arg -Dno-build-test=true | \
                      tee stdout.txt \
                    ); then
                  status="fails"
                  exit_code=1
                fi

                # move the stdout output file
                dest=/tmp/results/repeated_utests/stdout/${status}/${i}
                mkdir -p $dest
                mv stdout.txt $dest/${test}.txt

                # move the XML output files
                source=build/test/output/${testtag}
                dest=/tmp/results/repeated_utests/output/${status}/${i}
                mkdir -p $dest
                if [[ -d $source && -n "$(ls $source)" ]]; then
                  mv $source/* $dest/
                fi

                # move the log files
                source=build/test/logs/${testtag}
                dest=/tmp/results/repeated_utests/logs/${status}/${i}
                mkdir -p $dest
                if [[ -d $source && -n "$(ls $source)" ]]; then
                  mv $source/* $dest/
                fi

                # maybe stop iterations on test failure
                if [[ ${REPEATED_TESTS_STOP_ON_FAILURE} = true ]] && (( $exit_code > 0 )); then
                  break
                fi
              done
          done
          (exit ${exit_code})
    - store_test_results:
        path: /tmp/results/repeated_utests/output
    - store_artifacts:
        path: /tmp/results/repeated_utests/stdout
        destination: stdout
    - store_artifacts:
        path: /tmp/results/repeated_utests/output
        destination: junitxml
    - store_artifacts:
        path: /tmp/results/repeated_utests/logs
        destination: logs
    environment:
    - ANT_HOME: /usr/share/ant
    - JAVA11_HOME: /usr/lib/jvm/java-11-openjdk-amd64
    - JAVA8_HOME: /usr/lib/jvm/java-8-openjdk-amd64
    - LANG: en_US.UTF-8
    - KEEP_TEST_DIR: true
    - DEFAULT_DIR: /home/cassandra/cassandra-dtest
    - PYTHONIOENCODING: utf-8
    - PYTHONUNBUFFERED: true
    - CASS_DRIVER_NO_EXTENSIONS: true
    - CASS_DRIVER_NO_CYTHON: true
    - CASSANDRA_SKIP_SYNC: true
    - DTEST_REPO: https://github.com/apache/cassandra-dtest.git
    - DTEST_BRANCH: trunk
    - CCM_MAX_HEAP_SIZE: 1024M
    - CCM_HEAP_NEWSIZE: 256M
    - REPEATED_TESTS_STOP_ON_FAILURE: false
    - REPEATED_UTESTS: null
    - REPEATED_UTESTS_COUNT: 500
    - REPEATED_UTESTS_FQLTOOL: null
    - REPEATED_UTESTS_FQLTOOL_COUNT: 500
    - REPEATED_UTESTS_LONG: null
    - REPEATED_UTESTS_LONG_COUNT: 100
    - REPEATED_UTESTS_STRESS: null
    - REPEATED_UTESTS_STRESS_COUNT: 500
    - REPEATED_JVM_DTESTS: null
    - REPEATED_JVM_DTESTS_COUNT: 500
    - REPEATED_JVM_UPGRADE_DTESTS: null
    - REPEATED_JVM_UPGRADE_DTESTS_COUNT: 500
    - REPEATED_DTESTS: null
    - REPEATED_DTESTS_COUNT: 500
    - REPEATED_LARGE_DTESTS: null
    - REPEATED_LARGE_DTESTS_COUNT: 100
    - REPEATED_UPGRADE_DTESTS: null
    - REPEATED_UPGRADE_DTESTS_COUNT: 25
    - REPEATED_ANT_TEST_TARGET: testsome
    - REPEATED_ANT_TEST_CLASS: null
    - REPEATED_ANT_TEST_METHODS: null
    - REPEATED_ANT_TEST_COUNT: 500
    - JAVA_HOME: /usr/lib/jvm/java-8-openjdk-amd64
    - JDK_HOME: /usr/lib/jvm/java-8-openjdk-amd64
  j8_dtests_vnode_repeat:
    docker:
    - image: apache/cassandra-testing-ubuntu2004-java11-w-dependencies:latest
    resource_class: large
    working_directory: ~/
    shell: /bin/bash -eo pipefail -l
    parallelism: 25
    steps:
    - attach_workspace:
        at: /home/cassandra
    - run:
        name: Clone Cassandra dtest Repository (via git)
        command: |
          git clone --single-branch --branch $DTEST_BRANCH --depth 1 $DTEST_REPO ~/cassandra-dtest
    - run:
        name: Configure virtualenv and python Dependencies
        command: |
          # note, this should be super quick as all dependencies should be pre-installed in the docker image
          # if additional dependencies were added to requirmeents.txt and the docker image hasn't been updated
          # we'd have to install it here at runtime -- which will make things slow, so do yourself a favor and
          # rebuild the docker image! (it automatically pulls the latest requirements.txt on build)
          source ~/env3.6/bin/activate
          export PATH=$JAVA_HOME/bin:$PATH
          pip3 install --exists-action w --upgrade -r ~/cassandra-dtest/requirements.txt
          pip3 uninstall -y cqlsh
          pip3 freeze
    - run:
        name: Run repeated Python dtest
        no_output_timeout: 15m
        command: |
          if [ "${REPEATED_DTESTS}" == "<nil>" ]; then
            echo "Repeated dtest name hasn't been defined, exiting without running any test"
          elif [ "${REPEATED_DTESTS_COUNT}" == "<nil>" ]; then
            echo "Repeated dtest count hasn't been defined, exiting without running any test"
          elif [ "${REPEATED_DTESTS_COUNT}" -le 0 ]; then
            echo "Repeated dtest count is lesser or equals than zero, exiting without running any test"
          else

            # Calculate the number of test iterations to be run by the current parallel runner.
            # Since we are running the same test multiple times there is no need to use `circleci tests split`.
            count=$((${REPEATED_DTESTS_COUNT} / CIRCLE_NODE_TOTAL))
            if (($CIRCLE_NODE_INDEX < (${REPEATED_DTESTS_COUNT} % CIRCLE_NODE_TOTAL))); then
              count=$((count+1))
            fi

            if (($count <= 0)); then
              echo "No tests to run in this runner"
            else
              echo "Running ${REPEATED_DTESTS} $count times"

              source ~/env3.6/bin/activate
              export PATH=$JAVA_HOME/bin:$PATH

              java -version
              cd ~/cassandra-dtest
              mkdir -p /tmp/dtest

              echo "env: $(env)"
              echo "** done env"
              mkdir -p /tmp/results/dtests

              tests_arg=$(echo ${REPEATED_DTESTS} | sed -e "s/,/ /g")

              stop_on_failure_arg=""
              if ${REPEATED_TESTS_STOP_ON_FAILURE}; then
                stop_on_failure_arg="-x"
              fi

              vnodes_args=""
              if true; then
                vnodes_args="--use-vnodes --num-tokens=16"
              fi

              upgrade_arg=""
              if false; then
                upgrade_arg="--execute-upgrade-tests --upgrade-target-version-only --upgrade-version-selection all"
              fi

              # we need the "set -o pipefail" here so that the exit code that circleci will actually use is from pytest and not the exit code from tee
              set -o pipefail && cd ~/cassandra-dtest && pytest $vnodes_args --count=$count $stop_on_failure_arg $upgrade_arg --log-cli-level=DEBUG --junit-xml=/tmp/results/dtests/pytest_result.xml -s --cassandra-dir=/home/cassandra/cassandra --keep-test-dir  $tests_arg | tee /tmp/dtest/stdout.txt
            fi
          fi
    - store_test_results:
        path: /tmp/results
    - store_artifacts:
        path: /tmp/dtest
        destination: dtest
    - store_artifacts:
        path: ~/cassandra-dtest/logs
        destination: dtest_logs
    environment:
    - ANT_HOME: /usr/share/ant
    - JAVA11_HOME: /usr/lib/jvm/java-11-openjdk-amd64
    - JAVA8_HOME: /usr/lib/jvm/java-8-openjdk-amd64
    - LANG: en_US.UTF-8
    - KEEP_TEST_DIR: true
    - DEFAULT_DIR: /home/cassandra/cassandra-dtest
    - PYTHONIOENCODING: utf-8
    - PYTHONUNBUFFERED: true
    - CASS_DRIVER_NO_EXTENSIONS: true
    - CASS_DRIVER_NO_CYTHON: true
    - CASSANDRA_SKIP_SYNC: true
    - DTEST_REPO: https://github.com/apache/cassandra-dtest.git
    - DTEST_BRANCH: trunk
    - CCM_MAX_HEAP_SIZE: 1024M
    - CCM_HEAP_NEWSIZE: 256M
    - REPEATED_TESTS_STOP_ON_FAILURE: false
    - REPEATED_UTESTS: null
    - REPEATED_UTESTS_COUNT: 500
    - REPEATED_UTESTS_FQLTOOL: null
    - REPEATED_UTESTS_FQLTOOL_COUNT: 500
    - REPEATED_UTESTS_LONG: null
    - REPEATED_UTESTS_LONG_COUNT: 100
    - REPEATED_UTESTS_STRESS: null
    - REPEATED_UTESTS_STRESS_COUNT: 500
    - REPEATED_JVM_DTESTS: null
    - REPEATED_JVM_DTESTS_COUNT: 500
    - REPEATED_JVM_UPGRADE_DTESTS: null
    - REPEATED_JVM_UPGRADE_DTESTS_COUNT: 500
    - REPEATED_DTESTS: null
    - REPEATED_DTESTS_COUNT: 500
    - REPEATED_LARGE_DTESTS: null
    - REPEATED_LARGE_DTESTS_COUNT: 100
    - REPEATED_UPGRADE_DTESTS: null
    - REPEATED_UPGRADE_DTESTS_COUNT: 25
    - REPEATED_ANT_TEST_TARGET: testsome
    - REPEATED_ANT_TEST_CLASS: null
    - REPEATED_ANT_TEST_METHODS: null
    - REPEATED_ANT_TEST_COUNT: 500
    - JAVA_HOME: /usr/lib/jvm/java-8-openjdk-amd64
    - JDK_HOME: /usr/lib/jvm/java-8-openjdk-amd64
  j11_cqlsh_dtests_py3_vnode:
    docker:
    - image: apache/cassandra-testing-ubuntu2004-java11:latest
    resource_class: large
    working_directory: ~/
    shell: /bin/bash -eo pipefail -l
    parallelism: 50
    steps:
    - attach_workspace:
        at: /home/cassandra
    - run:
        name: Clone Cassandra dtest Repository (via git)
        command: |
          git clone --single-branch --branch $DTEST_BRANCH --depth 1 $DTEST_REPO ~/cassandra-dtest
    - run:
        name: Configure virtualenv and python Dependencies
        command: |
          # note, this should be super quick as all dependencies should be pre-installed in the docker image
          # if additional dependencies were added to requirmeents.txt and the docker image hasn't been updated
          # we'd have to install it here at runtime -- which will make things slow, so do yourself a favor and
          # rebuild the docker image! (it automatically pulls the latest requirements.txt on build)
          source ~/env3.6/bin/activate
          export PATH=$JAVA_HOME/bin:$PATH
          pip3 install --exists-action w --upgrade -r ~/cassandra-dtest/requirements.txt
          pip3 uninstall -y cqlsh
          pip3 freeze
    - run:
        name: Determine Tests to Run (j11_with_vnodes)
        no_output_timeout: 5m
        command: "# reminder: this code (along with all the steps) is independently executed on every circle container\n# so the goal here is to get the circleci script to return the tests *this* container will run\n# which we do via the `circleci` cli tool.\n\ncd cassandra-dtest\nsource ~/env3.6/bin/activate\nexport PATH=$JAVA_HOME/bin:$PATH\n\nif [ -n '' ]; then\n  export \nfi\n\necho \"***Collected DTests (j11_with_vnodes)***\"\nset -eo pipefail && ./run_dtests.py --use-vnodes --skip-resource-intensive-tests --pytest-options '-k cql' --dtest-print-tests-only --dtest-print-tests-output=/tmp/all_dtest_tests_j11_with_vnodes_raw --cassandra-dir=../cassandra\nif [ -z '' ]; then\n  mv /tmp/all_dtest_tests_j11_with_vnodes_raw /tmp/all_dtest_tests_j11_with_vnodes\nelse\n  grep -e '' /tmp/all_dtest_tests_j11_with_vnodes_raw > /tmp/all_dtest_tests_j11_with_vnodes || { echo \"Filter did not match any tests! Exiting build.\"; exit 0; }\nfi\nset -eo pipefail && circleci tests split --split-by=timings --timings-type=classname /tmp/all_dtest_tests_j11_with_vnodes > /tmp/split_dtest_tests_j11_with_vnodes.txt\ncat /tmp/split_dtest_tests_j11_with_vnodes.txt | tr '\\n' ' ' > /tmp/split_dtest_tests_j11_with_vnodes_final.txt\ncat /tmp/split_dtest_tests_j11_with_vnodes_final.txt\n"
    - run:
        name: Run dtests (j11_with_vnodes)
        no_output_timeout: 15m
        command: |
          echo "cat /tmp/split_dtest_tests_j11_with_vnodes_final.txt"
          cat /tmp/split_dtest_tests_j11_with_vnodes_final.txt

          source ~/env3.6/bin/activate
          export PATH=$JAVA_HOME/bin:$PATH
          if [ -n 'CQLSH_PYTHON=/usr/bin/python3.6' ]; then
            export CQLSH_PYTHON=/usr/bin/python3.6
          fi

          java -version
          cd ~/cassandra-dtest
          mkdir -p /tmp/dtest

          echo "env: $(env)"
          echo "** done env"
          mkdir -p /tmp/results/dtests
          # we need the "set -o pipefail" here so that the exit code that circleci will actually use is from pytest and not the exit code from tee
          export SPLIT_TESTS=`cat /tmp/split_dtest_tests_j11_with_vnodes_final.txt`
          if [ ! -z "$SPLIT_TESTS" ]; then
            set -o pipefail && cd ~/cassandra-dtest && pytest --use-vnodes --num-tokens=16 --skip-resource-intensive-tests --log-cli-level=DEBUG --junit-xml=/tmp/results/dtests/pytest_result_j11_with_vnodes.xml -s --cassandra-dir=/home/cassandra/cassandra --keep-test-dir $SPLIT_TESTS 2>&1 | tee /tmp/dtest/stdout.txt
          else
            echo "Tune your parallelism, there are more containers than test classes. Nothing to do in this container"
            (exit 1)
          fi
    - store_test_results:
        path: /tmp/results
    - store_artifacts:
        path: /tmp/dtest
        destination: dtest_j11_with_vnodes
    - store_artifacts:
        path: ~/cassandra-dtest/logs
        destination: dtest_j11_with_vnodes_logs
    environment:
    - ANT_HOME: /usr/share/ant
    - JAVA11_HOME: /usr/lib/jvm/java-11-openjdk-amd64
    - JAVA8_HOME: /usr/lib/jvm/java-8-openjdk-amd64
    - LANG: en_US.UTF-8
    - KEEP_TEST_DIR: true
    - DEFAULT_DIR: /home/cassandra/cassandra-dtest
    - PYTHONIOENCODING: utf-8
    - PYTHONUNBUFFERED: true
    - CASS_DRIVER_NO_EXTENSIONS: true
    - CASS_DRIVER_NO_CYTHON: true
    - CASSANDRA_SKIP_SYNC: true
    - DTEST_REPO: https://github.com/apache/cassandra-dtest.git
    - DTEST_BRANCH: trunk
    - CCM_MAX_HEAP_SIZE: 1024M
    - CCM_HEAP_NEWSIZE: 256M
    - REPEATED_TESTS_STOP_ON_FAILURE: false
    - REPEATED_UTESTS: null
    - REPEATED_UTESTS_COUNT: 500
    - REPEATED_UTESTS_FQLTOOL: null
    - REPEATED_UTESTS_FQLTOOL_COUNT: 500
    - REPEATED_UTESTS_LONG: null
    - REPEATED_UTESTS_LONG_COUNT: 100
    - REPEATED_UTESTS_STRESS: null
    - REPEATED_UTESTS_STRESS_COUNT: 500
    - REPEATED_JVM_DTESTS: null
    - REPEATED_JVM_DTESTS_COUNT: 500
    - REPEATED_JVM_UPGRADE_DTESTS: null
    - REPEATED_JVM_UPGRADE_DTESTS_COUNT: 500
    - REPEATED_DTESTS: null
    - REPEATED_DTESTS_COUNT: 500
    - REPEATED_LARGE_DTESTS: null
    - REPEATED_LARGE_DTESTS_COUNT: 100
    - REPEATED_UPGRADE_DTESTS: null
    - REPEATED_UPGRADE_DTESTS_COUNT: 25
    - REPEATED_ANT_TEST_TARGET: testsome
    - REPEATED_ANT_TEST_CLASS: null
    - REPEATED_ANT_TEST_METHODS: null
    - REPEATED_ANT_TEST_COUNT: 500
    - JAVA_HOME: /usr/lib/jvm/java-11-openjdk-amd64
    - JDK_HOME: /usr/lib/jvm/java-11-openjdk-amd64
    - CASSANDRA_USE_JDK11: true
  j8_upgrade_dtests:
    docker:
    - image: apache/cassandra-testing-ubuntu2004-java11-w-dependencies:latest
    resource_class: xlarge
    working_directory: ~/
    shell: /bin/bash -eo pipefail -l
    parallelism: 100
    steps:
    - attach_workspace:
        at: /home/cassandra
    - run:
        name: Clone Cassandra dtest Repository (via git)
        command: |
          git clone --single-branch --branch $DTEST_BRANCH --depth 1 $DTEST_REPO ~/cassandra-dtest
    - run:
        name: Configure virtualenv and python Dependencies
        command: |
          # note, this should be super quick as all dependencies should be pre-installed in the docker image
          # if additional dependencies were added to requirmeents.txt and the docker image hasn't been updated
          # we'd have to install it here at runtime -- which will make things slow, so do yourself a favor and
          # rebuild the docker image! (it automatically pulls the latest requirements.txt on build)
          source ~/env3.6/bin/activate
          export PATH=$JAVA_HOME/bin:$PATH
          pip3 install --exists-action w --upgrade -r ~/cassandra-dtest/requirements.txt
          pip3 uninstall -y cqlsh
          pip3 freeze
    - run:
        name: Determine Tests to Run (j8_upgradetests_without_vnodes)
        no_output_timeout: 5m
        command: "# reminder: this code (along with all the steps) is independently executed on every circle container\n# so the goal here is to get the circleci script to return the tests *this* container will run\n# which we do via the `circleci` cli tool.\n\ncd cassandra-dtest\nsource ~/env3.6/bin/activate\nexport PATH=$JAVA_HOME/bin:$PATH\n\nif [ -n '' ]; then\n  export \nfi\n\necho \"***Collected DTests (j8_upgradetests_without_vnodes)***\"\nset -eo pipefail && ./run_dtests.py --execute-upgrade-tests-only --upgrade-target-version-only --upgrade-version-selection all --dtest-print-tests-only --dtest-print-tests-output=/tmp/all_dtest_tests_j8_upgradetests_without_vnodes_raw --cassandra-dir=../cassandra\nif [ -z '' ]; then\n  mv /tmp/all_dtest_tests_j8_upgradetests_without_vnodes_raw /tmp/all_dtest_tests_j8_upgradetests_without_vnodes\nelse\n  grep -e '' /tmp/all_dtest_tests_j8_upgradetests_without_vnodes_raw > /tmp/all_dtest_tests_j8_upgradetests_without_vnodes || { echo \"Filter did not match any tests! Exiting build.\"; exit 0; }\nfi\nset -eo pipefail && circleci tests split --split-by=timings --timings-type=classname /tmp/all_dtest_tests_j8_upgradetests_without_vnodes > /tmp/split_dtest_tests_j8_upgradetests_without_vnodes.txt\ncat /tmp/split_dtest_tests_j8_upgradetests_without_vnodes.txt | tr '\\n' ' ' > /tmp/split_dtest_tests_j8_upgradetests_without_vnodes_final.txt\ncat /tmp/split_dtest_tests_j8_upgradetests_without_vnodes_final.txt\n"
    - run:
        name: Run dtests (j8_upgradetests_without_vnodes)
        no_output_timeout: 15m
        command: "echo \"cat /tmp/split_dtest_tests_j8_upgradetests_without_vnodes_final.txt\"\ncat /tmp/split_dtest_tests_j8_upgradetests_without_vnodes_final.txt\n\nsource ~/env3.6/bin/activate\nexport PATH=$JAVA_HOME/bin:$PATH\nif [ -n '' ]; then\n  export \nfi\n\njava -version\ncd ~/cassandra-dtest\nmkdir -p /tmp/dtest\n\necho \"env: $(env)\"\necho \"** done env\"\nmkdir -p /tmp/results/dtests\n# we need the \"set -o pipefail\" here so that the exit code that circleci will actually use is from pytest and not the exit code from tee\nexport SPLIT_TESTS=`cat /tmp/split_dtest_tests_j8_upgradetests_without_vnodes_final.txt`\nif [ ! -z \"$SPLIT_TESTS\" ]; then\n  set -o pipefail && cd ~/cassandra-dtest && pytest --execute-upgrade-tests-only --upgrade-target-version-only --upgrade-version-selection all --log-cli-level=DEBUG --junit-xml=/tmp/results/dtests/pytest_result_j8_upgradetests_without_vnodes.xml -s --cassandra-dir=/home/cassandra/cassandra --keep-test-dir $SPLIT_TESTS 2>&1 | tee /tmp/dtest/stdout.txt\nelse\n  echo \"Tune your parallelism, there are more containers than test classes. Nothing to do in this container\"\n  (exit 1)\nfi\n"
    - store_test_results:
        path: /tmp/results
    - store_artifacts:
        path: /tmp/dtest
        destination: dtest_j8_upgradetests_without_vnodes
    - store_artifacts:
        path: ~/cassandra-dtest/logs
        destination: dtest_j8_upgradetests_without_vnodes_logs
    environment:
    - ANT_HOME: /usr/share/ant
    - JAVA11_HOME: /usr/lib/jvm/java-11-openjdk-amd64
    - JAVA8_HOME: /usr/lib/jvm/java-8-openjdk-amd64
    - LANG: en_US.UTF-8
    - KEEP_TEST_DIR: true
    - DEFAULT_DIR: /home/cassandra/cassandra-dtest
    - PYTHONIOENCODING: utf-8
    - PYTHONUNBUFFERED: true
    - CASS_DRIVER_NO_EXTENSIONS: true
    - CASS_DRIVER_NO_CYTHON: true
    - CASSANDRA_SKIP_SYNC: true
    - DTEST_REPO: https://github.com/apache/cassandra-dtest.git
    - DTEST_BRANCH: trunk
    - CCM_MAX_HEAP_SIZE: 1024M
    - CCM_HEAP_NEWSIZE: 256M
    - REPEATED_TESTS_STOP_ON_FAILURE: false
    - REPEATED_UTESTS: null
    - REPEATED_UTESTS_COUNT: 500
    - REPEATED_UTESTS_FQLTOOL: null
    - REPEATED_UTESTS_FQLTOOL_COUNT: 500
    - REPEATED_UTESTS_LONG: null
    - REPEATED_UTESTS_LONG_COUNT: 100
    - REPEATED_UTESTS_STRESS: null
    - REPEATED_UTESTS_STRESS_COUNT: 500
    - REPEATED_JVM_DTESTS: null
    - REPEATED_JVM_DTESTS_COUNT: 500
    - REPEATED_JVM_UPGRADE_DTESTS: null
    - REPEATED_JVM_UPGRADE_DTESTS_COUNT: 500
    - REPEATED_DTESTS: null
    - REPEATED_DTESTS_COUNT: 500
    - REPEATED_LARGE_DTESTS: null
    - REPEATED_LARGE_DTESTS_COUNT: 100
    - REPEATED_UPGRADE_DTESTS: null
    - REPEATED_UPGRADE_DTESTS_COUNT: 25
    - REPEATED_ANT_TEST_TARGET: testsome
    - REPEATED_ANT_TEST_CLASS: null
    - REPEATED_ANT_TEST_METHODS: null
    - REPEATED_ANT_TEST_COUNT: 500
    - JAVA_HOME: /usr/lib/jvm/java-8-openjdk-amd64
    - JDK_HOME: /usr/lib/jvm/java-8-openjdk-amd64
  j11_dtests_offheap:
    docker:
    - image: apache/cassandra-testing-ubuntu2004-java11:latest
    resource_class: large
    working_directory: ~/
    shell: /bin/bash -eo pipefail -l
    parallelism: 50
    steps:
    - attach_workspace:
        at: /home/cassandra
    - run:
        name: Log Environment Information
        command: |
          echo '*** id ***'
          id
          echo '*** cat /proc/cpuinfo ***'
          cat /proc/cpuinfo
          echo '*** free -m ***'
          free -m
          echo '*** df -m ***'
          df -m
          echo '*** ifconfig -a ***'
          ifconfig -a
          echo '*** uname -a ***'
          uname -a
          echo '*** mount ***'
          mount
          echo '*** env ***'
          env
          echo '*** java ***'
          which java
          java -version
    - run:
        name: Clone Cassandra dtest Repository (via git)
        command: |
          git clone --single-branch --branch $DTEST_BRANCH --depth 1 $DTEST_REPO ~/cassandra-dtest
    - run:
        name: Configure virtualenv and python Dependencies
        command: |
          # note, this should be super quick as all dependencies should be pre-installed in the docker image
          # if additional dependencies were added to requirmeents.txt and the docker image hasn't been updated
          # we'd have to install it here at runtime -- which will make things slow, so do yourself a favor and
          # rebuild the docker image! (it automatically pulls the latest requirements.txt on build)
          source ~/env3.6/bin/activate
          export PATH=$JAVA_HOME/bin:$PATH
          pip3 install --exists-action w --upgrade -r ~/cassandra-dtest/requirements.txt
          pip3 uninstall -y cqlsh
          pip3 freeze
    - run:
        name: Determine Tests to Run (j11_dtests_offheap)
        no_output_timeout: 5m
        command: "# reminder: this code (along with all the steps) is independently executed on every circle container\n# so the goal here is to get the circleci script to return the tests *this* container will run\n# which we do via the `circleci` cli tool.\n\ncd cassandra-dtest\nsource ~/env3.6/bin/activate\nexport PATH=$JAVA_HOME/bin:$PATH\n\nif [ -n '' ]; then\n  export \nfi\n\necho \"***Collected DTests (j11_dtests_offheap)***\"\nset -eo pipefail && ./run_dtests.py --use-vnodes --use-off-heap-memtables --skip-resource-intensive-tests --pytest-options '-k not cql' --dtest-print-tests-only --dtest-print-tests-output=/tmp/all_dtest_tests_j11_dtests_offheap_raw --cassandra-dir=../cassandra\nif [ -z '' ]; then\n  mv /tmp/all_dtest_tests_j11_dtests_offheap_raw /tmp/all_dtest_tests_j11_dtests_offheap\nelse\n  grep -e '' /tmp/all_dtest_tests_j11_dtests_offheap_raw > /tmp/all_dtest_tests_j11_dtests_offheap || { echo \"Filter did not match any tests! Exiting build.\"; exit 0; }\nfi\nset -eo pipefail && circleci tests split --split-by=timings --timings-type=classname /tmp/all_dtest_tests_j11_dtests_offheap > /tmp/split_dtest_tests_j11_dtests_offheap.txt\ncat /tmp/split_dtest_tests_j11_dtests_offheap.txt | tr '\\n' ' ' > /tmp/split_dtest_tests_j11_dtests_offheap_final.txt\ncat /tmp/split_dtest_tests_j11_dtests_offheap_final.txt\n"
    - run:
        name: Run dtests (j11_dtests_offheap)
        no_output_timeout: 15m
        command: "echo \"cat /tmp/split_dtest_tests_j11_dtests_offheap_final.txt\"\ncat /tmp/split_dtest_tests_j11_dtests_offheap_final.txt\n\nsource ~/env3.6/bin/activate\nexport PATH=$JAVA_HOME/bin:$PATH\nif [ -n '' ]; then\n  export \nfi\n\njava -version\ncd ~/cassandra-dtest\nmkdir -p /tmp/dtest\n\necho \"env: $(env)\"\necho \"** done env\"\nmkdir -p /tmp/results/dtests\n# we need the \"set -o pipefail\" here so that the exit code that circleci will actually use is from pytest and not the exit code from tee\nexport SPLIT_TESTS=`cat /tmp/split_dtest_tests_j11_dtests_offheap_final.txt`\nif [ ! -z \"$SPLIT_TESTS\" ]; then\n  set -o pipefail && cd ~/cassandra-dtest && pytest --use-vnodes --num-tokens=16 --use-off-heap-memtables --skip-resource-intensive-tests --log-cli-level=DEBUG --junit-xml=/tmp/results/dtests/pytest_result_j11_dtests_offheap.xml -s --cassandra-dir=/home/cassandra/cassandra --keep-test-dir $SPLIT_TESTS 2>&1 | tee /tmp/dtest/stdout.txt\nelse\n  echo \"Tune your parallelism, there are more containers than test classes. Nothing to do in this container\"\n  (exit 1)\nfi\n"
    - store_test_results:
        path: /tmp/results
    - store_artifacts:
        path: /tmp/dtest
        destination: dtest_j11_dtests_offheap
    - store_artifacts:
        path: ~/cassandra-dtest/logs
        destination: dtest_j11_dtests_offheap_logs
    environment:
    - ANT_HOME: /usr/share/ant
    - JAVA11_HOME: /usr/lib/jvm/java-11-openjdk-amd64
    - JAVA8_HOME: /usr/lib/jvm/java-8-openjdk-amd64
    - LANG: en_US.UTF-8
    - KEEP_TEST_DIR: true
    - DEFAULT_DIR: /home/cassandra/cassandra-dtest
    - PYTHONIOENCODING: utf-8
    - PYTHONUNBUFFERED: true
    - CASS_DRIVER_NO_EXTENSIONS: true
    - CASS_DRIVER_NO_CYTHON: true
    - CASSANDRA_SKIP_SYNC: true
    - DTEST_REPO: https://github.com/apache/cassandra-dtest.git
    - DTEST_BRANCH: trunk
    - CCM_MAX_HEAP_SIZE: 1024M
    - CCM_HEAP_NEWSIZE: 256M
    - REPEATED_TESTS_STOP_ON_FAILURE: false
    - REPEATED_UTESTS: null
    - REPEATED_UTESTS_COUNT: 500
    - REPEATED_UTESTS_FQLTOOL: null
    - REPEATED_UTESTS_FQLTOOL_COUNT: 500
    - REPEATED_UTESTS_LONG: null
    - REPEATED_UTESTS_LONG_COUNT: 100
    - REPEATED_UTESTS_STRESS: null
    - REPEATED_UTESTS_STRESS_COUNT: 500
    - REPEATED_JVM_DTESTS: null
    - REPEATED_JVM_DTESTS_COUNT: 500
    - REPEATED_JVM_UPGRADE_DTESTS: null
    - REPEATED_JVM_UPGRADE_DTESTS_COUNT: 500
    - REPEATED_DTESTS: null
    - REPEATED_DTESTS_COUNT: 500
    - REPEATED_LARGE_DTESTS: null
    - REPEATED_LARGE_DTESTS_COUNT: 100
    - REPEATED_UPGRADE_DTESTS: null
    - REPEATED_UPGRADE_DTESTS_COUNT: 25
    - REPEATED_ANT_TEST_TARGET: testsome
    - REPEATED_ANT_TEST_CLASS: null
    - REPEATED_ANT_TEST_METHODS: null
    - REPEATED_ANT_TEST_COUNT: 500
    - JAVA_HOME: /usr/lib/jvm/java-11-openjdk-amd64
    - JDK_HOME: /usr/lib/jvm/java-11-openjdk-amd64
    - CASSANDRA_USE_JDK11: true
  j8_jvm_upgrade_dtests_repeat:
    docker:
    - image: apache/cassandra-testing-ubuntu2004-java11-w-dependencies:latest
    resource_class: large
    working_directory: ~/
    shell: /bin/bash -eo pipefail -l
    parallelism: 25
    steps:
    - attach_workspace:
        at: /home/cassandra
    - run:
        name: Log Environment Information
        command: |
          echo '*** id ***'
          id
          echo '*** cat /proc/cpuinfo ***'
          cat /proc/cpuinfo
          echo '*** free -m ***'
          free -m
          echo '*** df -m ***'
          df -m
          echo '*** ifconfig -a ***'
          ifconfig -a
          echo '*** uname -a ***'
          uname -a
          echo '*** mount ***'
          mount
          echo '*** env ***'
          env
          echo '*** java ***'
          which java
          java -version
    - run:
        name: Repeatedly run new or modifed JUnit tests
        no_output_timeout: 15m
        command: |
          set -x
          export PATH=$JAVA_HOME/bin:$PATH
          time mv ~/cassandra /tmp
          cd /tmp/cassandra
          if [ -d ~/dtest_jars ]; then
            cp ~/dtest_jars/dtest* /tmp/cassandra/build/
          fi

          # Calculate the number of test iterations to be run by the current parallel runner.
          count=$((${REPEATED_JVM_UPGRADE_DTESTS_COUNT} / CIRCLE_NODE_TOTAL))
          if (($CIRCLE_NODE_INDEX < (${REPEATED_JVM_UPGRADE_DTESTS_COUNT} % CIRCLE_NODE_TOTAL))); then
            count=$((count+1))
          fi

          # Put manually specified tests and automatically detected tests together, removing duplicates
          tests=$(echo ${REPEATED_JVM_UPGRADE_DTESTS} | sed -e "s/<nil>//" | sed -e "s/ //" | tr "," "\n" | tr " " "\n" | sort -n | uniq -u)
          echo "Tests to be repeated: ${tests}"

          # Prepare the testtag for the target, used by the test macro in build.xml to group the output files
          target=test-jvm-dtest-some
          testtag=""
          if [[ $target == "test-cdc" ]]; then
            testtag="cdc"
          elif [[ $target == "test-compression" ]]; then
            testtag="compression"
          elif [[ $target == "test-system-keyspace-directory" ]]; then
            testtag="system_keyspace_directory"
          fi

          # Run each test class as many times as requested.
          exit_code="$?"
          for test in $tests; do

              # Split class and method names from the test name
              if [[ $test =~ "#" ]]; then
                class=${test%"#"*}
                method=${test#*"#"}
              else
                class=$test
                method=""
              fi

              # Prepare the -Dtest.name argument.
              # It can be the fully qualified class name or the short class name, depending on the target.
              if [[ $target == "test" || \
                    $target == "test-cdc" || \
                    $target == "test-compression" || \
                    $target == "test-system-keyspace-directory" || \
                    $target == "fqltool-test" || \
                    $target == "long-test" || \
                    $target == "stress-test" ]]; then
                name_arg="-Dtest.name=${class##*.}"
              else
                name_arg="-Dtest.name=$class"
              fi

              # Prepare the -Dtest.methods argument, which is optional
              if [[ $method == "" ]]; then
                methods_arg=""
              else
                methods_arg="-Dtest.methods=$method"
              fi

              for i in $(seq -w 1 $count); do
                echo "Running test $test, iteration $i of $count"

                # run the test
                status="passes"
                if !( set -o pipefail && \
                      ant test-jvm-dtest-some $name_arg $methods_arg -Dno-build-test=true | \
                      tee stdout.txt \
                    ); then
                  status="fails"
                  exit_code=1
                fi

                # move the stdout output file
                dest=/tmp/results/repeated_utests/stdout/${status}/${i}
                mkdir -p $dest
                mv stdout.txt $dest/${test}.txt

                # move the XML output files
                source=build/test/output/${testtag}
                dest=/tmp/results/repeated_utests/output/${status}/${i}
                mkdir -p $dest
                if [[ -d $source && -n "$(ls $source)" ]]; then
                  mv $source/* $dest/
                fi

                # move the log files
                source=build/test/logs/${testtag}
                dest=/tmp/results/repeated_utests/logs/${status}/${i}
                mkdir -p $dest
                if [[ -d $source && -n "$(ls $source)" ]]; then
                  mv $source/* $dest/
                fi

                # maybe stop iterations on test failure
                if [[ ${REPEATED_TESTS_STOP_ON_FAILURE} = true ]] && (( $exit_code > 0 )); then
                  break
                fi
              done
          done
          (exit ${exit_code})
    - store_test_results:
        path: /tmp/results/repeated_utests/output
    - store_artifacts:
        path: /tmp/results/repeated_utests/stdout
        destination: stdout
    - store_artifacts:
        path: /tmp/results/repeated_utests/output
        destination: junitxml
    - store_artifacts:
        path: /tmp/results/repeated_utests/logs
        destination: logs
    environment:
    - ANT_HOME: /usr/share/ant
    - JAVA11_HOME: /usr/lib/jvm/java-11-openjdk-amd64
    - JAVA8_HOME: /usr/lib/jvm/java-8-openjdk-amd64
    - LANG: en_US.UTF-8
    - KEEP_TEST_DIR: true
    - DEFAULT_DIR: /home/cassandra/cassandra-dtest
    - PYTHONIOENCODING: utf-8
    - PYTHONUNBUFFERED: true
    - CASS_DRIVER_NO_EXTENSIONS: true
    - CASS_DRIVER_NO_CYTHON: true
    - CASSANDRA_SKIP_SYNC: true
    - DTEST_REPO: https://github.com/apache/cassandra-dtest.git
    - DTEST_BRANCH: trunk
    - CCM_MAX_HEAP_SIZE: 1024M
    - CCM_HEAP_NEWSIZE: 256M
    - REPEATED_TESTS_STOP_ON_FAILURE: false
    - REPEATED_UTESTS: null
    - REPEATED_UTESTS_COUNT: 500
    - REPEATED_UTESTS_FQLTOOL: null
    - REPEATED_UTESTS_FQLTOOL_COUNT: 500
    - REPEATED_UTESTS_LONG: null
    - REPEATED_UTESTS_LONG_COUNT: 100
    - REPEATED_UTESTS_STRESS: null
    - REPEATED_UTESTS_STRESS_COUNT: 500
    - REPEATED_JVM_DTESTS: null
    - REPEATED_JVM_DTESTS_COUNT: 500
    - REPEATED_JVM_UPGRADE_DTESTS: null
    - REPEATED_JVM_UPGRADE_DTESTS_COUNT: 500
    - REPEATED_DTESTS: null
    - REPEATED_DTESTS_COUNT: 500
    - REPEATED_LARGE_DTESTS: null
    - REPEATED_LARGE_DTESTS_COUNT: 100
    - REPEATED_UPGRADE_DTESTS: null
    - REPEATED_UPGRADE_DTESTS_COUNT: 25
    - REPEATED_ANT_TEST_TARGET: testsome
    - REPEATED_ANT_TEST_CLASS: null
    - REPEATED_ANT_TEST_METHODS: null
    - REPEATED_ANT_TEST_COUNT: 500
    - JAVA_HOME: /usr/lib/jvm/java-8-openjdk-amd64
    - JDK_HOME: /usr/lib/jvm/java-8-openjdk-amd64
  j11_cqlsh_dtests_py38_vnode:
    docker:
    - image: apache/cassandra-testing-ubuntu2004-java11:latest
    resource_class: large
    working_directory: ~/
    shell: /bin/bash -eo pipefail -l
    parallelism: 50
    steps:
    - attach_workspace:
        at: /home/cassandra
    - run:
        name: Clone Cassandra dtest Repository (via git)
        command: |
          git clone --single-branch --branch $DTEST_BRANCH --depth 1 $DTEST_REPO ~/cassandra-dtest
    - run:
        name: Configure virtualenv and python Dependencies
        command: |
          # note, this should be super quick as all dependencies should be pre-installed in the docker image
          # if additional dependencies were added to requirmeents.txt and the docker image hasn't been updated
          # we'd have to install it here at runtime -- which will make things slow, so do yourself a favor and
          # rebuild the docker image! (it automatically pulls the latest requirements.txt on build)
          source ~/env3.8/bin/activate
          export PATH=$JAVA_HOME/bin:$PATH
          pip3 install --exists-action w --upgrade -r ~/cassandra-dtest/requirements.txt
          pip3 uninstall -y cqlsh
          pip3 freeze
    - run:
        name: Determine Tests to Run (j11_with_vnodes)
        no_output_timeout: 5m
        command: "# reminder: this code (along with all the steps) is independently executed on every circle container\n# so the goal here is to get the circleci script to return the tests *this* container will run\n# which we do via the `circleci` cli tool.\n\ncd cassandra-dtest\nsource ~/env3.8/bin/activate\nexport PATH=$JAVA_HOME/bin:$PATH\n\nif [ -n '' ]; then\n  export \nfi\n\necho \"***Collected DTests (j11_with_vnodes)***\"\nset -eo pipefail && ./run_dtests.py --use-vnodes --skip-resource-intensive-tests --pytest-options '-k cql' --dtest-print-tests-only --dtest-print-tests-output=/tmp/all_dtest_tests_j11_with_vnodes_raw --cassandra-dir=../cassandra\nif [ -z '' ]; then\n  mv /tmp/all_dtest_tests_j11_with_vnodes_raw /tmp/all_dtest_tests_j11_with_vnodes\nelse\n  grep -e '' /tmp/all_dtest_tests_j11_with_vnodes_raw > /tmp/all_dtest_tests_j11_with_vnodes || { echo \"Filter did not match any tests! Exiting build.\"; exit 0; }\nfi\nset -eo pipefail && circleci tests split --split-by=timings --timings-type=classname /tmp/all_dtest_tests_j11_with_vnodes > /tmp/split_dtest_tests_j11_with_vnodes.txt\ncat /tmp/split_dtest_tests_j11_with_vnodes.txt | tr '\\n' ' ' > /tmp/split_dtest_tests_j11_with_vnodes_final.txt\ncat /tmp/split_dtest_tests_j11_with_vnodes_final.txt\n"
    - run:
        name: Run dtests (j11_with_vnodes)
        no_output_timeout: 15m
        command: |
          echo "cat /tmp/split_dtest_tests_j11_with_vnodes_final.txt"
          cat /tmp/split_dtest_tests_j11_with_vnodes_final.txt

          source ~/env3.8/bin/activate
          export PATH=$JAVA_HOME/bin:$PATH
          if [ -n 'CQLSH_PYTHON=/usr/bin/python3.8' ]; then
            export CQLSH_PYTHON=/usr/bin/python3.8
          fi

          java -version
          cd ~/cassandra-dtest
          mkdir -p /tmp/dtest

          echo "env: $(env)"
          echo "** done env"
          mkdir -p /tmp/results/dtests
          # we need the "set -o pipefail" here so that the exit code that circleci will actually use is from pytest and not the exit code from tee
          export SPLIT_TESTS=`cat /tmp/split_dtest_tests_j11_with_vnodes_final.txt`
          if [ ! -z "$SPLIT_TESTS" ]; then
            set -o pipefail && cd ~/cassandra-dtest && pytest --use-vnodes --num-tokens=16 --skip-resource-intensive-tests --log-cli-level=DEBUG --junit-xml=/tmp/results/dtests/pytest_result_j11_with_vnodes.xml -s --cassandra-dir=/home/cassandra/cassandra --keep-test-dir $SPLIT_TESTS 2>&1 | tee /tmp/dtest/stdout.txt
          else
            echo "Tune your parallelism, there are more containers than test classes. Nothing to do in this container"
            (exit 1)
          fi
    - store_test_results:
        path: /tmp/results
    - store_artifacts:
        path: /tmp/dtest
        destination: dtest_j11_with_vnodes
    - store_artifacts:
        path: ~/cassandra-dtest/logs
        destination: dtest_j11_with_vnodes_logs
    environment:
    - ANT_HOME: /usr/share/ant
    - JAVA11_HOME: /usr/lib/jvm/java-11-openjdk-amd64
    - JAVA8_HOME: /usr/lib/jvm/java-8-openjdk-amd64
    - LANG: en_US.UTF-8
    - KEEP_TEST_DIR: true
    - DEFAULT_DIR: /home/cassandra/cassandra-dtest
    - PYTHONIOENCODING: utf-8
    - PYTHONUNBUFFERED: true
    - CASS_DRIVER_NO_EXTENSIONS: true
    - CASS_DRIVER_NO_CYTHON: true
    - CASSANDRA_SKIP_SYNC: true
    - DTEST_REPO: https://github.com/apache/cassandra-dtest.git
    - DTEST_BRANCH: trunk
    - CCM_MAX_HEAP_SIZE: 1024M
    - CCM_HEAP_NEWSIZE: 256M
    - REPEATED_TESTS_STOP_ON_FAILURE: false
    - REPEATED_UTESTS: null
    - REPEATED_UTESTS_COUNT: 500
    - REPEATED_UTESTS_FQLTOOL: null
    - REPEATED_UTESTS_FQLTOOL_COUNT: 500
    - REPEATED_UTESTS_LONG: null
    - REPEATED_UTESTS_LONG_COUNT: 100
    - REPEATED_UTESTS_STRESS: null
    - REPEATED_UTESTS_STRESS_COUNT: 500
    - REPEATED_JVM_DTESTS: null
    - REPEATED_JVM_DTESTS_COUNT: 500
    - REPEATED_JVM_UPGRADE_DTESTS: null
    - REPEATED_JVM_UPGRADE_DTESTS_COUNT: 500
    - REPEATED_DTESTS: null
    - REPEATED_DTESTS_COUNT: 500
    - REPEATED_LARGE_DTESTS: null
    - REPEATED_LARGE_DTESTS_COUNT: 100
    - REPEATED_UPGRADE_DTESTS: null
    - REPEATED_UPGRADE_DTESTS_COUNT: 25
    - REPEATED_ANT_TEST_TARGET: testsome
    - REPEATED_ANT_TEST_CLASS: null
    - REPEATED_ANT_TEST_METHODS: null
    - REPEATED_ANT_TEST_COUNT: 500
    - JAVA_HOME: /usr/lib/jvm/java-11-openjdk-amd64
    - JDK_HOME: /usr/lib/jvm/java-11-openjdk-amd64
    - CASSANDRA_USE_JDK11: true
  j11_jvm_dtests_repeat:
    docker:
    - image: apache/cassandra-testing-ubuntu2004-java11:latest
    resource_class: medium
    working_directory: ~/
    shell: /bin/bash -eo pipefail -l
    parallelism: 25
    steps:
    - attach_workspace:
        at: /home/cassandra
    - run:
        name: Log Environment Information
        command: |
          echo '*** id ***'
          id
          echo '*** cat /proc/cpuinfo ***'
          cat /proc/cpuinfo
          echo '*** free -m ***'
          free -m
          echo '*** df -m ***'
          df -m
          echo '*** ifconfig -a ***'
          ifconfig -a
          echo '*** uname -a ***'
          uname -a
          echo '*** mount ***'
          mount
          echo '*** env ***'
          env
          echo '*** java ***'
          which java
          java -version
    - run:
        name: Repeatedly run new or modifed JUnit tests
        no_output_timeout: 15m
        command: |
          set -x
          export PATH=$JAVA_HOME/bin:$PATH
          time mv ~/cassandra /tmp
          cd /tmp/cassandra
          if [ -d ~/dtest_jars ]; then
            cp ~/dtest_jars/dtest* /tmp/cassandra/build/
          fi

          # Calculate the number of test iterations to be run by the current parallel runner.
          count=$((${REPEATED_JVM_DTESTS_COUNT} / CIRCLE_NODE_TOTAL))
          if (($CIRCLE_NODE_INDEX < (${REPEATED_JVM_DTESTS_COUNT} % CIRCLE_NODE_TOTAL))); then
            count=$((count+1))
          fi

          # Put manually specified tests and automatically detected tests together, removing duplicates
          tests=$(echo ${REPEATED_JVM_DTESTS} | sed -e "s/<nil>//" | sed -e "s/ //" | tr "," "\n" | tr " " "\n" | sort -n | uniq -u)
          echo "Tests to be repeated: ${tests}"

          # Prepare the testtag for the target, used by the test macro in build.xml to group the output files
          target=test-jvm-dtest-some
          testtag=""
          if [[ $target == "test-cdc" ]]; then
            testtag="cdc"
          elif [[ $target == "test-compression" ]]; then
            testtag="compression"
          elif [[ $target == "test-system-keyspace-directory" ]]; then
            testtag="system_keyspace_directory"
          fi

          # Run each test class as many times as requested.
          exit_code="$?"
          for test in $tests; do

              # Split class and method names from the test name
              if [[ $test =~ "#" ]]; then
                class=${test%"#"*}
                method=${test#*"#"}
              else
                class=$test
                method=""
              fi

              # Prepare the -Dtest.name argument.
              # It can be the fully qualified class name or the short class name, depending on the target.
              if [[ $target == "test" || \
                    $target == "test-cdc" || \
                    $target == "test-compression" || \
                    $target == "test-system-keyspace-directory" || \
                    $target == "fqltool-test" || \
                    $target == "long-test" || \
                    $target == "stress-test" ]]; then
                name_arg="-Dtest.name=${class##*.}"
              else
                name_arg="-Dtest.name=$class"
              fi

              # Prepare the -Dtest.methods argument, which is optional
              if [[ $method == "" ]]; then
                methods_arg=""
              else
                methods_arg="-Dtest.methods=$method"
              fi

              for i in $(seq -w 1 $count); do
                echo "Running test $test, iteration $i of $count"

                # run the test
                status="passes"
                if !( set -o pipefail && \
                      ant test-jvm-dtest-some $name_arg $methods_arg -Dno-build-test=true | \
                      tee stdout.txt \
                    ); then
                  status="fails"
                  exit_code=1
                fi

                # move the stdout output file
                dest=/tmp/results/repeated_utests/stdout/${status}/${i}
                mkdir -p $dest
                mv stdout.txt $dest/${test}.txt

                # move the XML output files
                source=build/test/output/${testtag}
                dest=/tmp/results/repeated_utests/output/${status}/${i}
                mkdir -p $dest
                if [[ -d $source && -n "$(ls $source)" ]]; then
                  mv $source/* $dest/
                fi

                # move the log files
                source=build/test/logs/${testtag}
                dest=/tmp/results/repeated_utests/logs/${status}/${i}
                mkdir -p $dest
                if [[ -d $source && -n "$(ls $source)" ]]; then
                  mv $source/* $dest/
                fi

                # maybe stop iterations on test failure
                if [[ ${REPEATED_TESTS_STOP_ON_FAILURE} = true ]] && (( $exit_code > 0 )); then
                  break
                fi
              done
          done
          (exit ${exit_code})
    - store_test_results:
        path: /tmp/results/repeated_utests/output
    - store_artifacts:
        path: /tmp/results/repeated_utests/stdout
        destination: stdout
    - store_artifacts:
        path: /tmp/results/repeated_utests/output
        destination: junitxml
    - store_artifacts:
        path: /tmp/results/repeated_utests/logs
        destination: logs
    environment:
    - ANT_HOME: /usr/share/ant
    - JAVA11_HOME: /usr/lib/jvm/java-11-openjdk-amd64
    - JAVA8_HOME: /usr/lib/jvm/java-8-openjdk-amd64
    - LANG: en_US.UTF-8
    - KEEP_TEST_DIR: true
    - DEFAULT_DIR: /home/cassandra/cassandra-dtest
    - PYTHONIOENCODING: utf-8
    - PYTHONUNBUFFERED: true
    - CASS_DRIVER_NO_EXTENSIONS: true
    - CASS_DRIVER_NO_CYTHON: true
    - CASSANDRA_SKIP_SYNC: true
    - DTEST_REPO: https://github.com/apache/cassandra-dtest.git
    - DTEST_BRANCH: trunk
    - CCM_MAX_HEAP_SIZE: 1024M
    - CCM_HEAP_NEWSIZE: 256M
    - REPEATED_TESTS_STOP_ON_FAILURE: false
    - REPEATED_UTESTS: null
    - REPEATED_UTESTS_COUNT: 500
    - REPEATED_UTESTS_FQLTOOL: null
    - REPEATED_UTESTS_FQLTOOL_COUNT: 500
    - REPEATED_UTESTS_LONG: null
    - REPEATED_UTESTS_LONG_COUNT: 100
    - REPEATED_UTESTS_STRESS: null
    - REPEATED_UTESTS_STRESS_COUNT: 500
    - REPEATED_JVM_DTESTS: null
    - REPEATED_JVM_DTESTS_COUNT: 500
    - REPEATED_JVM_UPGRADE_DTESTS: null
    - REPEATED_JVM_UPGRADE_DTESTS_COUNT: 500
    - REPEATED_DTESTS: null
    - REPEATED_DTESTS_COUNT: 500
    - REPEATED_LARGE_DTESTS: null
    - REPEATED_LARGE_DTESTS_COUNT: 100
    - REPEATED_UPGRADE_DTESTS: null
    - REPEATED_UPGRADE_DTESTS_COUNT: 25
    - REPEATED_ANT_TEST_TARGET: testsome
    - REPEATED_ANT_TEST_CLASS: null
    - REPEATED_ANT_TEST_METHODS: null
    - REPEATED_ANT_TEST_COUNT: 500
    - JAVA_HOME: /usr/lib/jvm/java-11-openjdk-amd64
    - JDK_HOME: /usr/lib/jvm/java-11-openjdk-amd64
    - CASSANDRA_USE_JDK11: true
  j11_cqlsh_dtests_py311_vnode:
    docker:
    - image: apache/cassandra-testing-ubuntu2004-java11:latest
    resource_class: large
    working_directory: ~/
    shell: /bin/bash -eo pipefail -l
    parallelism: 50
    steps:
    - attach_workspace:
        at: /home/cassandra
    - run:
        name: Clone Cassandra dtest Repository (via git)
        command: |
          git clone --single-branch --branch $DTEST_BRANCH --depth 1 $DTEST_REPO ~/cassandra-dtest
    - run:
        name: Configure virtualenv and python Dependencies
        command: |
          # note, this should be super quick as all dependencies should be pre-installed in the docker image
          # if additional dependencies were added to requirmeents.txt and the docker image hasn't been updated
          # we'd have to install it here at runtime -- which will make things slow, so do yourself a favor and
          # rebuild the docker image! (it automatically pulls the latest requirements.txt on build)
          source ~/env3.11/bin/activate
          export PATH=$JAVA_HOME/bin:$PATH
          pip3 install --exists-action w --upgrade -r ~/cassandra-dtest/requirements.txt
          pip3 uninstall -y cqlsh
          pip3 freeze
    - run:
        name: Determine Tests to Run (j11_with_vnodes)
        no_output_timeout: 5m
        command: "# reminder: this code (along with all the steps) is independently executed on every circle container\n# so the goal here is to get the circleci script to return the tests *this* container will run\n# which we do via the `circleci` cli tool.\n\ncd cassandra-dtest\nsource ~/env3.11/bin/activate\nexport PATH=$JAVA_HOME/bin:$PATH\n\nif [ -n '' ]; then\n  export \nfi\n\necho \"***Collected DTests (j11_with_vnodes)***\"\nset -eo pipefail && ./run_dtests.py --use-vnodes --skip-resource-intensive-tests --pytest-options '-k cql' --dtest-print-tests-only --dtest-print-tests-output=/tmp/all_dtest_tests_j11_with_vnodes_raw --cassandra-dir=../cassandra\nif [ -z '' ]; then\n  mv /tmp/all_dtest_tests_j11_with_vnodes_raw /tmp/all_dtest_tests_j11_with_vnodes\nelse\n  grep -e '' /tmp/all_dtest_tests_j11_with_vnodes_raw > /tmp/all_dtest_tests_j11_with_vnodes || { echo \"Filter did not match any tests! Exiting build.\"; exit 0; }\nfi\nset -eo pipefail && circleci tests split --split-by=timings --timings-type=classname /tmp/all_dtest_tests_j11_with_vnodes > /tmp/split_dtest_tests_j11_with_vnodes.txt\ncat /tmp/split_dtest_tests_j11_with_vnodes.txt | tr '\\n' ' ' > /tmp/split_dtest_tests_j11_with_vnodes_final.txt\ncat /tmp/split_dtest_tests_j11_with_vnodes_final.txt\n"
    - run:
        name: Run dtests (j11_with_vnodes)
        no_output_timeout: 15m
        command: |
          echo "cat /tmp/split_dtest_tests_j11_with_vnodes_final.txt"
          cat /tmp/split_dtest_tests_j11_with_vnodes_final.txt

          source ~/env3.11/bin/activate
          export PATH=$JAVA_HOME/bin:$PATH
          if [ -n 'CQLSH_PYTHON=/usr/bin/python3.11' ]; then
            export CQLSH_PYTHON=/usr/bin/python3.11
          fi

          java -version
          cd ~/cassandra-dtest
          mkdir -p /tmp/dtest

          echo "env: $(env)"
          echo "** done env"
          mkdir -p /tmp/results/dtests
          # we need the "set -o pipefail" here so that the exit code that circleci will actually use is from pytest and not the exit code from tee
          export SPLIT_TESTS=`cat /tmp/split_dtest_tests_j11_with_vnodes_final.txt`
          if [ ! -z "$SPLIT_TESTS" ]; then
            set -o pipefail && cd ~/cassandra-dtest && pytest --use-vnodes --num-tokens=16 --skip-resource-intensive-tests --log-cli-level=DEBUG --junit-xml=/tmp/results/dtests/pytest_result_j11_with_vnodes.xml -s --cassandra-dir=/home/cassandra/cassandra --keep-test-dir $SPLIT_TESTS 2>&1 | tee /tmp/dtest/stdout.txt
          else
            echo "Tune your parallelism, there are more containers than test classes. Nothing to do in this container"
            (exit 1)
          fi
    - store_test_results:
        path: /tmp/results
    - store_artifacts:
        path: /tmp/dtest
        destination: dtest_j11_with_vnodes
    - store_artifacts:
        path: ~/cassandra-dtest/logs
        destination: dtest_j11_with_vnodes_logs
    environment:
    - ANT_HOME: /usr/share/ant
    - JAVA11_HOME: /usr/lib/jvm/java-11-openjdk-amd64
    - JAVA8_HOME: /usr/lib/jvm/java-8-openjdk-amd64
    - LANG: en_US.UTF-8
    - KEEP_TEST_DIR: true
    - DEFAULT_DIR: /home/cassandra/cassandra-dtest
    - PYTHONIOENCODING: utf-8
    - PYTHONUNBUFFERED: true
    - CASS_DRIVER_NO_EXTENSIONS: true
    - CASS_DRIVER_NO_CYTHON: true
    - CASSANDRA_SKIP_SYNC: true
    - DTEST_REPO: https://github.com/apache/cassandra-dtest.git
    - DTEST_BRANCH: trunk
    - CCM_MAX_HEAP_SIZE: 1024M
    - CCM_HEAP_NEWSIZE: 256M
    - REPEATED_TESTS_STOP_ON_FAILURE: false
    - REPEATED_UTESTS: null
    - REPEATED_UTESTS_COUNT: 500
    - REPEATED_UTESTS_FQLTOOL: null
    - REPEATED_UTESTS_FQLTOOL_COUNT: 500
    - REPEATED_UTESTS_LONG: null
    - REPEATED_UTESTS_LONG_COUNT: 100
    - REPEATED_UTESTS_STRESS: null
    - REPEATED_UTESTS_STRESS_COUNT: 500
    - REPEATED_JVM_DTESTS: null
    - REPEATED_JVM_DTESTS_COUNT: 500
    - REPEATED_JVM_UPGRADE_DTESTS: null
    - REPEATED_JVM_UPGRADE_DTESTS_COUNT: 500
    - REPEATED_DTESTS: null
    - REPEATED_DTESTS_COUNT: 500
    - REPEATED_LARGE_DTESTS: null
    - REPEATED_LARGE_DTESTS_COUNT: 100
    - REPEATED_UPGRADE_DTESTS: null
    - REPEATED_UPGRADE_DTESTS_COUNT: 25
    - REPEATED_ANT_TEST_TARGET: testsome
    - REPEATED_ANT_TEST_CLASS: null
    - REPEATED_ANT_TEST_METHODS: null
    - REPEATED_ANT_TEST_COUNT: 500
    - JAVA_HOME: /usr/lib/jvm/java-11-openjdk-amd64
    - JDK_HOME: /usr/lib/jvm/java-11-openjdk-amd64
    - CASSANDRA_USE_JDK11: true
  j8_utests_long_repeat:
    docker:
    - image: apache/cassandra-testing-ubuntu2004-java11-w-dependencies:latest
    resource_class: medium
    working_directory: ~/
    shell: /bin/bash -eo pipefail -l
    parallelism: 25
    steps:
    - attach_workspace:
        at: /home/cassandra
    - run:
        name: Log Environment Information
        command: |
          echo '*** id ***'
          id
          echo '*** cat /proc/cpuinfo ***'
          cat /proc/cpuinfo
          echo '*** free -m ***'
          free -m
          echo '*** df -m ***'
          df -m
          echo '*** ifconfig -a ***'
          ifconfig -a
          echo '*** uname -a ***'
          uname -a
          echo '*** mount ***'
          mount
          echo '*** env ***'
          env
          echo '*** java ***'
          which java
          java -version
    - run:
        name: Repeatedly run new or modifed JUnit tests
        no_output_timeout: 15m
        command: |
          set -x
          export PATH=$JAVA_HOME/bin:$PATH
          time mv ~/cassandra /tmp
          cd /tmp/cassandra
          if [ -d ~/dtest_jars ]; then
            cp ~/dtest_jars/dtest* /tmp/cassandra/build/
          fi

          # Calculate the number of test iterations to be run by the current parallel runner.
          count=$((${REPEATED_UTESTS_LONG_COUNT} / CIRCLE_NODE_TOTAL))
          if (($CIRCLE_NODE_INDEX < (${REPEATED_UTESTS_LONG_COUNT} % CIRCLE_NODE_TOTAL))); then
            count=$((count+1))
          fi

          # Put manually specified tests and automatically detected tests together, removing duplicates
          tests=$(echo ${REPEATED_UTESTS_LONG} | sed -e "s/<nil>//" | sed -e "s/ //" | tr "," "\n" | tr " " "\n" | sort -n | uniq -u)
          echo "Tests to be repeated: ${tests}"

          # Prepare the testtag for the target, used by the test macro in build.xml to group the output files
          target=long-testsome
          testtag=""
          if [[ $target == "test-cdc" ]]; then
            testtag="cdc"
          elif [[ $target == "test-compression" ]]; then
            testtag="compression"
          elif [[ $target == "test-system-keyspace-directory" ]]; then
            testtag="system_keyspace_directory"
          fi

          # Run each test class as many times as requested.
          exit_code="$?"
          for test in $tests; do

              # Split class and method names from the test name
              if [[ $test =~ "#" ]]; then
                class=${test%"#"*}
                method=${test#*"#"}
              else
                class=$test
                method=""
              fi

              # Prepare the -Dtest.name argument.
              # It can be the fully qualified class name or the short class name, depending on the target.
              if [[ $target == "test" || \
                    $target == "test-cdc" || \
                    $target == "test-compression" || \
                    $target == "test-system-keyspace-directory" || \
                    $target == "fqltool-test" || \
                    $target == "long-test" || \
                    $target == "stress-test" ]]; then
                name_arg="-Dtest.name=${class##*.}"
              else
                name_arg="-Dtest.name=$class"
              fi

              # Prepare the -Dtest.methods argument, which is optional
              if [[ $method == "" ]]; then
                methods_arg=""
              else
                methods_arg="-Dtest.methods=$method"
              fi

              for i in $(seq -w 1 $count); do
                echo "Running test $test, iteration $i of $count"

                # run the test
                status="passes"
                if !( set -o pipefail && \
                      ant long-testsome $name_arg $methods_arg -Dno-build-test=true | \
                      tee stdout.txt \
                    ); then
                  status="fails"
                  exit_code=1
                fi

                # move the stdout output file
                dest=/tmp/results/repeated_utests/stdout/${status}/${i}
                mkdir -p $dest
                mv stdout.txt $dest/${test}.txt

                # move the XML output files
                source=build/test/output/${testtag}
                dest=/tmp/results/repeated_utests/output/${status}/${i}
                mkdir -p $dest
                if [[ -d $source && -n "$(ls $source)" ]]; then
                  mv $source/* $dest/
                fi

                # move the log files
                source=build/test/logs/${testtag}
                dest=/tmp/results/repeated_utests/logs/${status}/${i}
                mkdir -p $dest
                if [[ -d $source && -n "$(ls $source)" ]]; then
                  mv $source/* $dest/
                fi

                # maybe stop iterations on test failure
                if [[ ${REPEATED_TESTS_STOP_ON_FAILURE} = true ]] && (( $exit_code > 0 )); then
                  break
                fi
              done
          done
          (exit ${exit_code})
    - store_test_results:
        path: /tmp/results/repeated_utests/output
    - store_artifacts:
        path: /tmp/results/repeated_utests/stdout
        destination: stdout
    - store_artifacts:
        path: /tmp/results/repeated_utests/output
        destination: junitxml
    - store_artifacts:
        path: /tmp/results/repeated_utests/logs
        destination: logs
    environment:
    - ANT_HOME: /usr/share/ant
    - JAVA11_HOME: /usr/lib/jvm/java-11-openjdk-amd64
    - JAVA8_HOME: /usr/lib/jvm/java-8-openjdk-amd64
    - LANG: en_US.UTF-8
    - KEEP_TEST_DIR: true
    - DEFAULT_DIR: /home/cassandra/cassandra-dtest
    - PYTHONIOENCODING: utf-8
    - PYTHONUNBUFFERED: true
    - CASS_DRIVER_NO_EXTENSIONS: true
    - CASS_DRIVER_NO_CYTHON: true
    - CASSANDRA_SKIP_SYNC: true
    - DTEST_REPO: https://github.com/apache/cassandra-dtest.git
    - DTEST_BRANCH: trunk
    - CCM_MAX_HEAP_SIZE: 1024M
    - CCM_HEAP_NEWSIZE: 256M
    - REPEATED_TESTS_STOP_ON_FAILURE: false
    - REPEATED_UTESTS: null
    - REPEATED_UTESTS_COUNT: 500
    - REPEATED_UTESTS_FQLTOOL: null
    - REPEATED_UTESTS_FQLTOOL_COUNT: 500
    - REPEATED_UTESTS_LONG: null
    - REPEATED_UTESTS_LONG_COUNT: 100
    - REPEATED_UTESTS_STRESS: null
    - REPEATED_UTESTS_STRESS_COUNT: 500
    - REPEATED_JVM_DTESTS: null
    - REPEATED_JVM_DTESTS_COUNT: 500
    - REPEATED_JVM_UPGRADE_DTESTS: null
    - REPEATED_JVM_UPGRADE_DTESTS_COUNT: 500
    - REPEATED_DTESTS: null
    - REPEATED_DTESTS_COUNT: 500
    - REPEATED_LARGE_DTESTS: null
    - REPEATED_LARGE_DTESTS_COUNT: 100
    - REPEATED_UPGRADE_DTESTS: null
    - REPEATED_UPGRADE_DTESTS_COUNT: 25
    - REPEATED_ANT_TEST_TARGET: testsome
    - REPEATED_ANT_TEST_CLASS: null
    - REPEATED_ANT_TEST_METHODS: null
    - REPEATED_ANT_TEST_COUNT: 500
    - JAVA_HOME: /usr/lib/jvm/java-8-openjdk-amd64
    - JDK_HOME: /usr/lib/jvm/java-8-openjdk-amd64
  j8_dtests_offheap:
    docker:
    - image: apache/cassandra-testing-ubuntu2004-java11-w-dependencies:latest
    resource_class: large
    working_directory: ~/
    shell: /bin/bash -eo pipefail -l
    parallelism: 50
    steps:
    - attach_workspace:
        at: /home/cassandra
    - run:
        name: Clone Cassandra dtest Repository (via git)
        command: |
          git clone --single-branch --branch $DTEST_BRANCH --depth 1 $DTEST_REPO ~/cassandra-dtest
    - run:
        name: Configure virtualenv and python Dependencies
        command: |
          # note, this should be super quick as all dependencies should be pre-installed in the docker image
          # if additional dependencies were added to requirmeents.txt and the docker image hasn't been updated
          # we'd have to install it here at runtime -- which will make things slow, so do yourself a favor and
          # rebuild the docker image! (it automatically pulls the latest requirements.txt on build)
          source ~/env3.6/bin/activate
          export PATH=$JAVA_HOME/bin:$PATH
          pip3 install --exists-action w --upgrade -r ~/cassandra-dtest/requirements.txt
          pip3 uninstall -y cqlsh
          pip3 freeze
    - run:
        name: Determine Tests to Run (j8_dtests_offheap)
        no_output_timeout: 5m
        command: "# reminder: this code (along with all the steps) is independently executed on every circle container\n# so the goal here is to get the circleci script to return the tests *this* container will run\n# which we do via the `circleci` cli tool.\n\ncd cassandra-dtest\nsource ~/env3.6/bin/activate\nexport PATH=$JAVA_HOME/bin:$PATH\n\nif [ -n '' ]; then\n  export \nfi\n\necho \"***Collected DTests (j8_dtests_offheap)***\"\nset -eo pipefail && ./run_dtests.py --use-vnodes --use-off-heap-memtables --skip-resource-intensive-tests --pytest-options '-k not cql' --dtest-print-tests-only --dtest-print-tests-output=/tmp/all_dtest_tests_j8_dtests_offheap_raw --cassandra-dir=../cassandra\nif [ -z '' ]; then\n  mv /tmp/all_dtest_tests_j8_dtests_offheap_raw /tmp/all_dtest_tests_j8_dtests_offheap\nelse\n  grep -e '' /tmp/all_dtest_tests_j8_dtests_offheap_raw > /tmp/all_dtest_tests_j8_dtests_offheap || { echo \"Filter did not match any tests! Exiting build.\"; exit 0; }\nfi\nset -eo pipefail && circleci tests split --split-by=timings --timings-type=classname /tmp/all_dtest_tests_j8_dtests_offheap > /tmp/split_dtest_tests_j8_dtests_offheap.txt\ncat /tmp/split_dtest_tests_j8_dtests_offheap.txt | tr '\\n' ' ' > /tmp/split_dtest_tests_j8_dtests_offheap_final.txt\ncat /tmp/split_dtest_tests_j8_dtests_offheap_final.txt\n"
    - run:
        name: Run dtests (j8_dtests_offheap)
        no_output_timeout: 15m
        command: "echo \"cat /tmp/split_dtest_tests_j8_dtests_offheap_final.txt\"\ncat /tmp/split_dtest_tests_j8_dtests_offheap_final.txt\n\nsource ~/env3.6/bin/activate\nexport PATH=$JAVA_HOME/bin:$PATH\nif [ -n '' ]; then\n  export \nfi\n\njava -version\ncd ~/cassandra-dtest\nmkdir -p /tmp/dtest\n\necho \"env: $(env)\"\necho \"** done env\"\nmkdir -p /tmp/results/dtests\n# we need the \"set -o pipefail\" here so that the exit code that circleci will actually use is from pytest and not the exit code from tee\nexport SPLIT_TESTS=`cat /tmp/split_dtest_tests_j8_dtests_offheap_final.txt`\nif [ ! -z \"$SPLIT_TESTS\" ]; then\n  set -o pipefail && cd ~/cassandra-dtest && pytest --use-vnodes --num-tokens=16 --use-off-heap-memtables --skip-resource-intensive-tests --log-cli-level=DEBUG --junit-xml=/tmp/results/dtests/pytest_result_j8_dtests_offheap.xml -s --cassandra-dir=/home/cassandra/cassandra --keep-test-dir $SPLIT_TESTS 2>&1 | tee /tmp/dtest/stdout.txt\nelse\n  echo \"Tune your parallelism, there are more containers than test classes. Nothing to do in this container\"\n  (exit 1)\nfi\n"
    - store_test_results:
        path: /tmp/results
    - store_artifacts:
        path: /tmp/dtest
        destination: dtest_j8_dtests_offheap
    - store_artifacts:
        path: ~/cassandra-dtest/logs
        destination: dtest_j8_dtests_offheap_logs
    environment:
    - ANT_HOME: /usr/share/ant
    - JAVA11_HOME: /usr/lib/jvm/java-11-openjdk-amd64
    - JAVA8_HOME: /usr/lib/jvm/java-8-openjdk-amd64
    - LANG: en_US.UTF-8
    - KEEP_TEST_DIR: true
    - DEFAULT_DIR: /home/cassandra/cassandra-dtest
    - PYTHONIOENCODING: utf-8
    - PYTHONUNBUFFERED: true
    - CASS_DRIVER_NO_EXTENSIONS: true
    - CASS_DRIVER_NO_CYTHON: true
    - CASSANDRA_SKIP_SYNC: true
    - DTEST_REPO: https://github.com/apache/cassandra-dtest.git
    - DTEST_BRANCH: trunk
    - CCM_MAX_HEAP_SIZE: 1024M
    - CCM_HEAP_NEWSIZE: 256M
    - REPEATED_TESTS_STOP_ON_FAILURE: false
    - REPEATED_UTESTS: null
    - REPEATED_UTESTS_COUNT: 500
    - REPEATED_UTESTS_FQLTOOL: null
    - REPEATED_UTESTS_FQLTOOL_COUNT: 500
    - REPEATED_UTESTS_LONG: null
    - REPEATED_UTESTS_LONG_COUNT: 100
    - REPEATED_UTESTS_STRESS: null
    - REPEATED_UTESTS_STRESS_COUNT: 500
    - REPEATED_JVM_DTESTS: null
    - REPEATED_JVM_DTESTS_COUNT: 500
    - REPEATED_JVM_UPGRADE_DTESTS: null
    - REPEATED_JVM_UPGRADE_DTESTS_COUNT: 500
    - REPEATED_DTESTS: null
    - REPEATED_DTESTS_COUNT: 500
    - REPEATED_LARGE_DTESTS: null
    - REPEATED_LARGE_DTESTS_COUNT: 100
    - REPEATED_UPGRADE_DTESTS: null
    - REPEATED_UPGRADE_DTESTS_COUNT: 25
    - REPEATED_ANT_TEST_TARGET: testsome
    - REPEATED_ANT_TEST_CLASS: null
    - REPEATED_ANT_TEST_METHODS: null
    - REPEATED_ANT_TEST_COUNT: 500
    - JAVA_HOME: /usr/lib/jvm/java-8-openjdk-amd64
    - JDK_HOME: /usr/lib/jvm/java-8-openjdk-amd64
  j8_unit_tests:
    docker:
    - image: apache/cassandra-testing-ubuntu2004-java11-w-dependencies:latest
    resource_class: medium
    working_directory: ~/
    shell: /bin/bash -eo pipefail -l
    parallelism: 25
    steps:
    - attach_workspace:
        at: /home/cassandra
    - run:
        name: Determine unit Tests to Run
        command: |
          # reminder: this code (along with all the steps) is independently executed on every circle container
          # so the goal here is to get the circleci script to return the tests *this* container will run
          # which we do via the `circleci` cli tool.

          rm -fr ~/cassandra-dtest/upgrade_tests
          echo "***java tests***"

          # get all of our unit test filenames
          set -eo pipefail && circleci tests glob "$HOME/cassandra/test/unit/**/*.java" > /tmp/all_java_unit_tests.txt

          # split up the unit tests into groups based on the number of containers we have
          set -eo pipefail && circleci tests split --split-by=timings --timings-type=filename --index=${CIRCLE_NODE_INDEX} --total=${CIRCLE_NODE_TOTAL} /tmp/all_java_unit_tests.txt > /tmp/java_tests_${CIRCLE_NODE_INDEX}.txt
          set -eo pipefail && cat /tmp/java_tests_${CIRCLE_NODE_INDEX}.txt | sed "s;^/home/cassandra/cassandra/test/unit/;;g" | grep "Test\.java$"  > /tmp/java_tests_${CIRCLE_NODE_INDEX}_final.txt
          echo "** /tmp/java_tests_${CIRCLE_NODE_INDEX}_final.txt"
          cat /tmp/java_tests_${CIRCLE_NODE_INDEX}_final.txt
        no_output_timeout: 15m
    - run:
        name: Log Environment Information
        command: |
          echo '*** id ***'
          id
          echo '*** cat /proc/cpuinfo ***'
          cat /proc/cpuinfo
          echo '*** free -m ***'
          free -m
          echo '*** df -m ***'
          df -m
          echo '*** ifconfig -a ***'
          ifconfig -a
          echo '*** uname -a ***'
          uname -a
          echo '*** mount ***'
          mount
          echo '*** env ***'
          env
          echo '*** java ***'
          which java
          java -version
    - run:
        name: Run Unit Tests (testclasslist)
        command: |
          set -x
          export PATH=$JAVA_HOME/bin:$PATH
          time mv ~/cassandra /tmp
          cd /tmp/cassandra
          if [ -d ~/dtest_jars ]; then
            cp ~/dtest_jars/dtest* /tmp/cassandra/build/
          fi
          test_timeout=$(grep 'name="test.unit.timeout"' build.xml | awk -F'"' '{print $4}' || true)
          if [ -z "$test_timeout" ]; then
            test_timeout=$(grep 'name="test.timeout"' build.xml | awk -F'"' '{print $4}')
          fi
          ant testclasslist -Dtest.timeout="$test_timeout" -Dtest.classlistfile=/tmp/java_tests_${CIRCLE_NODE_INDEX}_final.txt  -Dtest.classlistprefix=unit -Dno-build-test=true
        no_output_timeout: 15m
    - store_test_results:
        path: /tmp/cassandra/build/test/output/
    - store_artifacts:
        path: /tmp/cassandra/build/test/output
        destination: junitxml
    - store_artifacts:
        path: /tmp/cassandra/build/test/logs
        destination: logs
    environment:
    - ANT_HOME: /usr/share/ant
    - JAVA11_HOME: /usr/lib/jvm/java-11-openjdk-amd64
    - JAVA8_HOME: /usr/lib/jvm/java-8-openjdk-amd64
    - LANG: en_US.UTF-8
    - KEEP_TEST_DIR: true
    - DEFAULT_DIR: /home/cassandra/cassandra-dtest
    - PYTHONIOENCODING: utf-8
    - PYTHONUNBUFFERED: true
    - CASS_DRIVER_NO_EXTENSIONS: true
    - CASS_DRIVER_NO_CYTHON: true
    - CASSANDRA_SKIP_SYNC: true
    - DTEST_REPO: https://github.com/apache/cassandra-dtest.git
    - DTEST_BRANCH: trunk
    - CCM_MAX_HEAP_SIZE: 1024M
    - CCM_HEAP_NEWSIZE: 256M
    - REPEATED_TESTS_STOP_ON_FAILURE: false
    - REPEATED_UTESTS: null
    - REPEATED_UTESTS_COUNT: 500
    - REPEATED_UTESTS_FQLTOOL: null
    - REPEATED_UTESTS_FQLTOOL_COUNT: 500
    - REPEATED_UTESTS_LONG: null
    - REPEATED_UTESTS_LONG_COUNT: 100
    - REPEATED_UTESTS_STRESS: null
    - REPEATED_UTESTS_STRESS_COUNT: 500
    - REPEATED_JVM_DTESTS: null
    - REPEATED_JVM_DTESTS_COUNT: 500
    - REPEATED_JVM_UPGRADE_DTESTS: null
    - REPEATED_JVM_UPGRADE_DTESTS_COUNT: 500
    - REPEATED_DTESTS: null
    - REPEATED_DTESTS_COUNT: 500
    - REPEATED_LARGE_DTESTS: null
    - REPEATED_LARGE_DTESTS_COUNT: 100
    - REPEATED_UPGRADE_DTESTS: null
    - REPEATED_UPGRADE_DTESTS_COUNT: 25
    - REPEATED_ANT_TEST_TARGET: testsome
    - REPEATED_ANT_TEST_CLASS: null
    - REPEATED_ANT_TEST_METHODS: null
    - REPEATED_ANT_TEST_COUNT: 500
    - JAVA_HOME: /usr/lib/jvm/java-8-openjdk-amd64
    - JDK_HOME: /usr/lib/jvm/java-8-openjdk-amd64
  j11_jvm_dtests:
    docker:
    - image: apache/cassandra-testing-ubuntu2004-java11:latest
    resource_class: medium
    working_directory: ~/
    shell: /bin/bash -eo pipefail -l
    parallelism: 10
    steps:
    - attach_workspace:
        at: /home/cassandra
    - run:
        name: Determine distributed Tests to Run
        command: |
          # reminder: this code (along with all the steps) is independently executed on every circle container
          # so the goal here is to get the circleci script to return the tests *this* container will run
          # which we do via the `circleci` cli tool.

          rm -fr ~/cassandra-dtest/upgrade_tests
          echo "***java tests***"

          # get all of our unit test filenames
          set -eo pipefail && circleci tests glob "$HOME/cassandra/test/distributed/**/*.java" > /tmp/all_java_unit_tests.txt

          # split up the unit tests into groups based on the number of containers we have
          set -eo pipefail && circleci tests split --split-by=timings --timings-type=filename --index=${CIRCLE_NODE_INDEX} --total=${CIRCLE_NODE_TOTAL} /tmp/all_java_unit_tests.txt > /tmp/java_tests_${CIRCLE_NODE_INDEX}.txt
          set -eo pipefail && cat /tmp/java_tests_${CIRCLE_NODE_INDEX}.txt | sed "s;^/home/cassandra/cassandra/test/distributed/;;g" | grep "Test\.java$" | grep -v upgrade > /tmp/java_tests_${CIRCLE_NODE_INDEX}_final.txt
          echo "** /tmp/java_tests_${CIRCLE_NODE_INDEX}_final.txt"
          cat /tmp/java_tests_${CIRCLE_NODE_INDEX}_final.txt
        no_output_timeout: 15m
    - run:
        name: Log Environment Information
        command: |
          echo '*** id ***'
          id
          echo '*** cat /proc/cpuinfo ***'
          cat /proc/cpuinfo
          echo '*** free -m ***'
          free -m
          echo '*** df -m ***'
          df -m
          echo '*** ifconfig -a ***'
          ifconfig -a
          echo '*** uname -a ***'
          uname -a
          echo '*** mount ***'
          mount
          echo '*** env ***'
          env
          echo '*** java ***'
          which java
          java -version
    - run:
        name: Run Unit Tests (testclasslist)
        command: |
          set -x
          export PATH=$JAVA_HOME/bin:$PATH
          time mv ~/cassandra /tmp
          cd /tmp/cassandra
          if [ -d ~/dtest_jars ]; then
            cp ~/dtest_jars/dtest* /tmp/cassandra/build/
          fi
          test_timeout=$(grep 'name="test.distributed.timeout"' build.xml | awk -F'"' '{print $4}' || true)
          if [ -z "$test_timeout" ]; then
            test_timeout=$(grep 'name="test.timeout"' build.xml | awk -F'"' '{print $4}')
          fi
          ant testclasslist -Dtest.timeout="$test_timeout" -Dtest.classlistfile=/tmp/java_tests_${CIRCLE_NODE_INDEX}_final.txt  -Dtest.classlistprefix=distributed -Dno-build-test=true
        no_output_timeout: 15m
    - store_test_results:
        path: /tmp/cassandra/build/test/output/
    - store_artifacts:
        path: /tmp/cassandra/build/test/output
        destination: junitxml
    - store_artifacts:
        path: /tmp/cassandra/build/test/logs
        destination: logs
    environment:
    - ANT_HOME: /usr/share/ant
    - JAVA11_HOME: /usr/lib/jvm/java-11-openjdk-amd64
    - JAVA8_HOME: /usr/lib/jvm/java-8-openjdk-amd64
    - LANG: en_US.UTF-8
    - KEEP_TEST_DIR: true
    - DEFAULT_DIR: /home/cassandra/cassandra-dtest
    - PYTHONIOENCODING: utf-8
    - PYTHONUNBUFFERED: true
    - CASS_DRIVER_NO_EXTENSIONS: true
    - CASS_DRIVER_NO_CYTHON: true
    - CASSANDRA_SKIP_SYNC: true
    - DTEST_REPO: https://github.com/apache/cassandra-dtest.git
    - DTEST_BRANCH: trunk
    - CCM_MAX_HEAP_SIZE: 1024M
    - CCM_HEAP_NEWSIZE: 256M
    - REPEATED_TESTS_STOP_ON_FAILURE: false
    - REPEATED_UTESTS: null
    - REPEATED_UTESTS_COUNT: 500
    - REPEATED_UTESTS_FQLTOOL: null
    - REPEATED_UTESTS_FQLTOOL_COUNT: 500
    - REPEATED_UTESTS_LONG: null
    - REPEATED_UTESTS_LONG_COUNT: 100
    - REPEATED_UTESTS_STRESS: null
    - REPEATED_UTESTS_STRESS_COUNT: 500
    - REPEATED_JVM_DTESTS: null
    - REPEATED_JVM_DTESTS_COUNT: 500
    - REPEATED_JVM_UPGRADE_DTESTS: null
    - REPEATED_JVM_UPGRADE_DTESTS_COUNT: 500
    - REPEATED_DTESTS: null
    - REPEATED_DTESTS_COUNT: 500
    - REPEATED_LARGE_DTESTS: null
    - REPEATED_LARGE_DTESTS_COUNT: 100
    - REPEATED_UPGRADE_DTESTS: null
    - REPEATED_UPGRADE_DTESTS_COUNT: 25
    - REPEATED_ANT_TEST_TARGET: testsome
    - REPEATED_ANT_TEST_CLASS: null
    - REPEATED_ANT_TEST_METHODS: null
    - REPEATED_ANT_TEST_COUNT: 500
    - JAVA_HOME: /usr/lib/jvm/java-11-openjdk-amd64
    - JDK_HOME: /usr/lib/jvm/java-11-openjdk-amd64
    - CASSANDRA_USE_JDK11: true
  j11_build:
    docker:
    - image: apache/cassandra-testing-ubuntu2004-java11:latest
    resource_class: medium
    working_directory: ~/
    shell: /bin/bash -eo pipefail -l
    parallelism: 1
    steps:
    - run:
        name: Log Environment Information
        command: |
          echo '*** id ***'
          id
          echo '*** cat /proc/cpuinfo ***'
          cat /proc/cpuinfo
          echo '*** free -m ***'
          free -m
          echo '*** df -m ***'
          df -m
          echo '*** ifconfig -a ***'
          ifconfig -a
          echo '*** uname -a ***'
          uname -a
          echo '*** mount ***'
          mount
          echo '*** env ***'
          env
          echo '*** java ***'
          which java
          java -version
    - run:
        name: Clone Cassandra Repository (via git)
        command: |
          git clone --single-branch --depth 1 --branch $CIRCLE_BRANCH https://github.com/$CIRCLE_PROJECT_USERNAME/$CIRCLE_PROJECT_REPONAME.git ~/cassandra
    - run:
        name: Build Cassandra
        command: |
          export PATH=$JAVA_HOME/bin:$PATH
          cd ~/cassandra
          # Loop to prevent failure due to maven-ant-tasks not downloading a jar..
          for x in $(seq 1 3); do
              ${ANT_HOME}/bin/ant clean realclean jar
              RETURN="$?"
              if [ "${RETURN}" -eq "0" ]; then
                  break
              fi
          done
          # Exit, if we didn't build successfully
          if [ "${RETURN}" -ne "0" ]; then
              echo "Build failed with exit code: ${RETURN}"
              exit ${RETURN}
          fi
        no_output_timeout: 15m
    - run:
        name: Run eclipse-warnings
        command: |
          export PATH=$JAVA_HOME/bin:$PATH
          cd ~/cassandra
          ant eclipse-warnings
    - persist_to_workspace:
        root: /home/cassandra
        paths:
        - cassandra
        - .m2
    environment:
    - ANT_HOME: /usr/share/ant
    - JAVA11_HOME: /usr/lib/jvm/java-11-openjdk-amd64
    - JAVA8_HOME: /usr/lib/jvm/java-8-openjdk-amd64
    - LANG: en_US.UTF-8
    - KEEP_TEST_DIR: true
    - DEFAULT_DIR: /home/cassandra/cassandra-dtest
    - PYTHONIOENCODING: utf-8
    - PYTHONUNBUFFERED: true
    - CASS_DRIVER_NO_EXTENSIONS: true
    - CASS_DRIVER_NO_CYTHON: true
    - CASSANDRA_SKIP_SYNC: true
    - DTEST_REPO: https://github.com/apache/cassandra-dtest.git
    - DTEST_BRANCH: trunk
    - CCM_MAX_HEAP_SIZE: 1024M
    - CCM_HEAP_NEWSIZE: 256M
    - REPEATED_TESTS_STOP_ON_FAILURE: false
    - REPEATED_UTESTS: null
    - REPEATED_UTESTS_COUNT: 500
    - REPEATED_UTESTS_FQLTOOL: null
    - REPEATED_UTESTS_FQLTOOL_COUNT: 500
    - REPEATED_UTESTS_LONG: null
    - REPEATED_UTESTS_LONG_COUNT: 100
    - REPEATED_UTESTS_STRESS: null
    - REPEATED_UTESTS_STRESS_COUNT: 500
    - REPEATED_JVM_DTESTS: null
    - REPEATED_JVM_DTESTS_COUNT: 500
    - REPEATED_JVM_UPGRADE_DTESTS: null
    - REPEATED_JVM_UPGRADE_DTESTS_COUNT: 500
    - REPEATED_DTESTS: null
    - REPEATED_DTESTS_COUNT: 500
    - REPEATED_LARGE_DTESTS: null
    - REPEATED_LARGE_DTESTS_COUNT: 100
    - REPEATED_UPGRADE_DTESTS: null
    - REPEATED_UPGRADE_DTESTS_COUNT: 25
    - REPEATED_ANT_TEST_TARGET: testsome
    - REPEATED_ANT_TEST_CLASS: null
    - REPEATED_ANT_TEST_METHODS: null
    - REPEATED_ANT_TEST_COUNT: 500
    - JAVA_HOME: /usr/lib/jvm/java-11-openjdk-amd64
    - JDK_HOME: /usr/lib/jvm/java-11-openjdk-amd64
    - CASSANDRA_USE_JDK11: true
  j8_dtests:
    docker:
    - image: apache/cassandra-testing-ubuntu2004-java11-w-dependencies:latest
    resource_class: large
    working_directory: ~/
    shell: /bin/bash -eo pipefail -l
    parallelism: 50
    steps:
    - attach_workspace:
        at: /home/cassandra
    - run:
        name: Clone Cassandra dtest Repository (via git)
        command: |
          git clone --single-branch --branch $DTEST_BRANCH --depth 1 $DTEST_REPO ~/cassandra-dtest
    - run:
        name: Configure virtualenv and python Dependencies
        command: |
          # note, this should be super quick as all dependencies should be pre-installed in the docker image
          # if additional dependencies were added to requirmeents.txt and the docker image hasn't been updated
          # we'd have to install it here at runtime -- which will make things slow, so do yourself a favor and
          # rebuild the docker image! (it automatically pulls the latest requirements.txt on build)
          source ~/env3.6/bin/activate
          export PATH=$JAVA_HOME/bin:$PATH
          pip3 install --exists-action w --upgrade -r ~/cassandra-dtest/requirements.txt
          pip3 uninstall -y cqlsh
          pip3 freeze
    - run:
        name: Determine Tests to Run (j8_without_vnodes)
        no_output_timeout: 5m
        command: "# reminder: this code (along with all the steps) is independently executed on every circle container\n# so the goal here is to get the circleci script to return the tests *this* container will run\n# which we do via the `circleci` cli tool.\n\ncd cassandra-dtest\nsource ~/env3.6/bin/activate\nexport PATH=$JAVA_HOME/bin:$PATH\n\nif [ -n '' ]; then\n  export \nfi\n\necho \"***Collected DTests (j8_without_vnodes)***\"\nset -eo pipefail && ./run_dtests.py --skip-resource-intensive-tests --pytest-options '-k not cql' --dtest-print-tests-only --dtest-print-tests-output=/tmp/all_dtest_tests_j8_without_vnodes_raw --cassandra-dir=../cassandra\nif [ -z '' ]; then\n  mv /tmp/all_dtest_tests_j8_without_vnodes_raw /tmp/all_dtest_tests_j8_without_vnodes\nelse\n  grep -e '' /tmp/all_dtest_tests_j8_without_vnodes_raw > /tmp/all_dtest_tests_j8_without_vnodes || { echo \"Filter did not match any tests! Exiting build.\"; exit 0; }\nfi\nset -eo pipefail && circleci tests split --split-by=timings --timings-type=classname /tmp/all_dtest_tests_j8_without_vnodes > /tmp/split_dtest_tests_j8_without_vnodes.txt\ncat /tmp/split_dtest_tests_j8_without_vnodes.txt | tr '\\n' ' ' > /tmp/split_dtest_tests_j8_without_vnodes_final.txt\ncat /tmp/split_dtest_tests_j8_without_vnodes_final.txt\n"
    - run:
        name: Run dtests (j8_without_vnodes)
        no_output_timeout: 15m
        command: "echo \"cat /tmp/split_dtest_tests_j8_without_vnodes_final.txt\"\ncat /tmp/split_dtest_tests_j8_without_vnodes_final.txt\n\nsource ~/env3.6/bin/activate\nexport PATH=$JAVA_HOME/bin:$PATH\nif [ -n '' ]; then\n  export \nfi\n\njava -version\ncd ~/cassandra-dtest\nmkdir -p /tmp/dtest\n\necho \"env: $(env)\"\necho \"** done env\"\nmkdir -p /tmp/results/dtests\n# we need the \"set -o pipefail\" here so that the exit code that circleci will actually use is from pytest and not the exit code from tee\nexport SPLIT_TESTS=`cat /tmp/split_dtest_tests_j8_without_vnodes_final.txt`\nif [ ! -z \"$SPLIT_TESTS\" ]; then\n  set -o pipefail && cd ~/cassandra-dtest && pytest --skip-resource-intensive-tests --log-cli-level=DEBUG --junit-xml=/tmp/results/dtests/pytest_result_j8_without_vnodes.xml -s --cassandra-dir=/home/cassandra/cassandra --keep-test-dir $SPLIT_TESTS 2>&1 | tee /tmp/dtest/stdout.txt\nelse\n  echo \"Tune your parallelism, there are more containers than test classes. Nothing to do in this container\"\n  (exit 1)\nfi\n"
    - store_test_results:
        path: /tmp/results
    - store_artifacts:
        path: /tmp/dtest
        destination: dtest_j8_without_vnodes
    - store_artifacts:
        path: ~/cassandra-dtest/logs
        destination: dtest_j8_without_vnodes_logs
    environment:
    - ANT_HOME: /usr/share/ant
    - JAVA11_HOME: /usr/lib/jvm/java-11-openjdk-amd64
    - JAVA8_HOME: /usr/lib/jvm/java-8-openjdk-amd64
    - LANG: en_US.UTF-8
    - KEEP_TEST_DIR: true
    - DEFAULT_DIR: /home/cassandra/cassandra-dtest
    - PYTHONIOENCODING: utf-8
    - PYTHONUNBUFFERED: true
    - CASS_DRIVER_NO_EXTENSIONS: true
    - CASS_DRIVER_NO_CYTHON: true
    - CASSANDRA_SKIP_SYNC: true
    - DTEST_REPO: https://github.com/apache/cassandra-dtest.git
    - DTEST_BRANCH: trunk
    - CCM_MAX_HEAP_SIZE: 1024M
    - CCM_HEAP_NEWSIZE: 256M
    - REPEATED_TESTS_STOP_ON_FAILURE: false
    - REPEATED_UTESTS: null
    - REPEATED_UTESTS_COUNT: 500
    - REPEATED_UTESTS_FQLTOOL: null
    - REPEATED_UTESTS_FQLTOOL_COUNT: 500
    - REPEATED_UTESTS_LONG: null
    - REPEATED_UTESTS_LONG_COUNT: 100
    - REPEATED_UTESTS_STRESS: null
    - REPEATED_UTESTS_STRESS_COUNT: 500
    - REPEATED_JVM_DTESTS: null
    - REPEATED_JVM_DTESTS_COUNT: 500
    - REPEATED_JVM_UPGRADE_DTESTS: null
    - REPEATED_JVM_UPGRADE_DTESTS_COUNT: 500
    - REPEATED_DTESTS: null
    - REPEATED_DTESTS_COUNT: 500
    - REPEATED_LARGE_DTESTS: null
    - REPEATED_LARGE_DTESTS_COUNT: 100
    - REPEATED_UPGRADE_DTESTS: null
    - REPEATED_UPGRADE_DTESTS_COUNT: 25
    - REPEATED_ANT_TEST_TARGET: testsome
    - REPEATED_ANT_TEST_CLASS: null
    - REPEATED_ANT_TEST_METHODS: null
    - REPEATED_ANT_TEST_COUNT: 500
    - JAVA_HOME: /usr/lib/jvm/java-8-openjdk-amd64
    - JDK_HOME: /usr/lib/jvm/java-8-openjdk-amd64
  j11_cqlsh-dtests-py2-no-vnodes:
    docker:
    - image: apache/cassandra-testing-ubuntu2004-java11:latest
    resource_class: large
    working_directory: ~/
    shell: /bin/bash -eo pipefail -l
    parallelism: 50
    steps:
    - attach_workspace:
        at: /home/cassandra
    - run:
        name: Clone Cassandra dtest Repository (via git)
        command: |
          git clone --single-branch --branch $DTEST_BRANCH --depth 1 $DTEST_REPO ~/cassandra-dtest
    - run:
        name: Configure virtualenv and python Dependencies
        command: |
          # note, this should be super quick as all dependencies should be pre-installed in the docker image
          # if additional dependencies were added to requirmeents.txt and the docker image hasn't been updated
          # we'd have to install it here at runtime -- which will make things slow, so do yourself a favor and
          # rebuild the docker image! (it automatically pulls the latest requirements.txt on build)
          source ~/env3.6/bin/activate
          export PATH=$JAVA_HOME/bin:$PATH
          pip3 install --exists-action w --upgrade -r ~/cassandra-dtest/requirements.txt
          pip3 uninstall -y cqlsh
          pip3 freeze
    - run:
        name: Determine Tests to Run (j11_without_vnodes)
        no_output_timeout: 5m
        command: "# reminder: this code (along with all the steps) is independently executed on every circle container\n# so the goal here is to get the circleci script to return the tests *this* container will run\n# which we do via the `circleci` cli tool.\n\ncd cassandra-dtest\nsource ~/env3.6/bin/activate\nexport PATH=$JAVA_HOME/bin:$PATH\n\nif [ -n '' ]; then\n  export \nfi\n\necho \"***Collected DTests (j11_without_vnodes)***\"\nset -eo pipefail && ./run_dtests.py --skip-resource-intensive-tests --pytest-options '-k cql' --dtest-print-tests-only --dtest-print-tests-output=/tmp/all_dtest_tests_j11_without_vnodes_raw --cassandra-dir=../cassandra\nif [ -z '' ]; then\n  mv /tmp/all_dtest_tests_j11_without_vnodes_raw /tmp/all_dtest_tests_j11_without_vnodes\nelse\n  grep -e '' /tmp/all_dtest_tests_j11_without_vnodes_raw > /tmp/all_dtest_tests_j11_without_vnodes || { echo \"Filter did not match any tests! Exiting build.\"; exit 0; }\nfi\nset -eo pipefail && circleci tests split --split-by=timings --timings-type=classname /tmp/all_dtest_tests_j11_without_vnodes > /tmp/split_dtest_tests_j11_without_vnodes.txt\ncat /tmp/split_dtest_tests_j11_without_vnodes.txt | tr '\\n' ' ' > /tmp/split_dtest_tests_j11_without_vnodes_final.txt\ncat /tmp/split_dtest_tests_j11_without_vnodes_final.txt\n"
    - run:
        name: Run dtests (j11_without_vnodes)
        no_output_timeout: 15m
        command: |
          echo "cat /tmp/split_dtest_tests_j11_without_vnodes_final.txt"
          cat /tmp/split_dtest_tests_j11_without_vnodes_final.txt

          source ~/env3.6/bin/activate
          export PATH=$JAVA_HOME/bin:$PATH
          if [ -n 'CQLSH_PYTHON=/usr/bin/python2.7' ]; then
            export CQLSH_PYTHON=/usr/bin/python2.7
          fi

          java -version
          cd ~/cassandra-dtest
          mkdir -p /tmp/dtest

          echo "env: $(env)"
          echo "** done env"
          mkdir -p /tmp/results/dtests
          # we need the "set -o pipefail" here so that the exit code that circleci will actually use is from pytest and not the exit code from tee
          export SPLIT_TESTS=`cat /tmp/split_dtest_tests_j11_without_vnodes_final.txt`
          if [ ! -z "$SPLIT_TESTS" ]; then
            set -o pipefail && cd ~/cassandra-dtest && pytest --skip-resource-intensive-tests --log-cli-level=DEBUG --junit-xml=/tmp/results/dtests/pytest_result_j11_without_vnodes.xml -s --cassandra-dir=/home/cassandra/cassandra --keep-test-dir $SPLIT_TESTS 2>&1 | tee /tmp/dtest/stdout.txt
          else
            echo "Tune your parallelism, there are more containers than test classes. Nothing to do in this container"
            (exit 1)
          fi
    - store_test_results:
        path: /tmp/results
    - store_artifacts:
        path: /tmp/dtest
        destination: dtest_j11_without_vnodes
    - store_artifacts:
        path: ~/cassandra-dtest/logs
        destination: dtest_j11_without_vnodes_logs
    environment:
    - ANT_HOME: /usr/share/ant
    - JAVA11_HOME: /usr/lib/jvm/java-11-openjdk-amd64
    - JAVA8_HOME: /usr/lib/jvm/java-8-openjdk-amd64
    - LANG: en_US.UTF-8
    - KEEP_TEST_DIR: true
    - DEFAULT_DIR: /home/cassandra/cassandra-dtest
    - PYTHONIOENCODING: utf-8
    - PYTHONUNBUFFERED: true
    - CASS_DRIVER_NO_EXTENSIONS: true
    - CASS_DRIVER_NO_CYTHON: true
    - CASSANDRA_SKIP_SYNC: true
    - DTEST_REPO: https://github.com/apache/cassandra-dtest.git
    - DTEST_BRANCH: trunk
    - CCM_MAX_HEAP_SIZE: 1024M
    - CCM_HEAP_NEWSIZE: 256M
    - REPEATED_TESTS_STOP_ON_FAILURE: false
    - REPEATED_UTESTS: null
    - REPEATED_UTESTS_COUNT: 500
    - REPEATED_UTESTS_FQLTOOL: null
    - REPEATED_UTESTS_FQLTOOL_COUNT: 500
    - REPEATED_UTESTS_LONG: null
    - REPEATED_UTESTS_LONG_COUNT: 100
    - REPEATED_UTESTS_STRESS: null
    - REPEATED_UTESTS_STRESS_COUNT: 500
    - REPEATED_JVM_DTESTS: null
    - REPEATED_JVM_DTESTS_COUNT: 500
    - REPEATED_JVM_UPGRADE_DTESTS: null
    - REPEATED_JVM_UPGRADE_DTESTS_COUNT: 500
    - REPEATED_DTESTS: null
    - REPEATED_DTESTS_COUNT: 500
    - REPEATED_LARGE_DTESTS: null
    - REPEATED_LARGE_DTESTS_COUNT: 100
    - REPEATED_UPGRADE_DTESTS: null
    - REPEATED_UPGRADE_DTESTS_COUNT: 25
    - REPEATED_ANT_TEST_TARGET: testsome
    - REPEATED_ANT_TEST_CLASS: null
    - REPEATED_ANT_TEST_METHODS: null
    - REPEATED_ANT_TEST_COUNT: 500
    - JAVA_HOME: /usr/lib/jvm/java-11-openjdk-amd64
    - JDK_HOME: /usr/lib/jvm/java-11-openjdk-amd64
    - CASSANDRA_USE_JDK11: true
  j8_dtests_vnode:
    docker:
    - image: apache/cassandra-testing-ubuntu2004-java11-w-dependencies:latest
    resource_class: large
    working_directory: ~/
    shell: /bin/bash -eo pipefail -l
    parallelism: 50
    steps:
    - attach_workspace:
        at: /home/cassandra
    - run:
        name: Clone Cassandra dtest Repository (via git)
        command: |
          git clone --single-branch --branch $DTEST_BRANCH --depth 1 $DTEST_REPO ~/cassandra-dtest
    - run:
        name: Configure virtualenv and python Dependencies
        command: |
          # note, this should be super quick as all dependencies should be pre-installed in the docker image
          # if additional dependencies were added to requirmeents.txt and the docker image hasn't been updated
          # we'd have to install it here at runtime -- which will make things slow, so do yourself a favor and
          # rebuild the docker image! (it automatically pulls the latest requirements.txt on build)
          source ~/env3.6/bin/activate
          export PATH=$JAVA_HOME/bin:$PATH
          pip3 install --exists-action w --upgrade -r ~/cassandra-dtest/requirements.txt
          pip3 uninstall -y cqlsh
          pip3 freeze
    - run:
        name: Determine Tests to Run (j8_with_vnodes)
        no_output_timeout: 5m
        command: "# reminder: this code (along with all the steps) is independently executed on every circle container\n# so the goal here is to get the circleci script to return the tests *this* container will run\n# which we do via the `circleci` cli tool.\n\ncd cassandra-dtest\nsource ~/env3.6/bin/activate\nexport PATH=$JAVA_HOME/bin:$PATH\n\nif [ -n '' ]; then\n  export \nfi\n\necho \"***Collected DTests (j8_with_vnodes)***\"\nset -eo pipefail && ./run_dtests.py --use-vnodes --skip-resource-intensive-tests --pytest-options '-k not cql' --dtest-print-tests-only --dtest-print-tests-output=/tmp/all_dtest_tests_j8_with_vnodes_raw --cassandra-dir=../cassandra\nif [ -z '' ]; then\n  mv /tmp/all_dtest_tests_j8_with_vnodes_raw /tmp/all_dtest_tests_j8_with_vnodes\nelse\n  grep -e '' /tmp/all_dtest_tests_j8_with_vnodes_raw > /tmp/all_dtest_tests_j8_with_vnodes || { echo \"Filter did not match any tests! Exiting build.\"; exit 0; }\nfi\nset -eo pipefail && circleci tests split --split-by=timings --timings-type=classname /tmp/all_dtest_tests_j8_with_vnodes > /tmp/split_dtest_tests_j8_with_vnodes.txt\ncat /tmp/split_dtest_tests_j8_with_vnodes.txt | tr '\\n' ' ' > /tmp/split_dtest_tests_j8_with_vnodes_final.txt\ncat /tmp/split_dtest_tests_j8_with_vnodes_final.txt\n"
    - run:
        name: Run dtests (j8_with_vnodes)
        no_output_timeout: 15m
        command: "echo \"cat /tmp/split_dtest_tests_j8_with_vnodes_final.txt\"\ncat /tmp/split_dtest_tests_j8_with_vnodes_final.txt\n\nsource ~/env3.6/bin/activate\nexport PATH=$JAVA_HOME/bin:$PATH\nif [ -n '' ]; then\n  export \nfi\n\njava -version\ncd ~/cassandra-dtest\nmkdir -p /tmp/dtest\n\necho \"env: $(env)\"\necho \"** done env\"\nmkdir -p /tmp/results/dtests\n# we need the \"set -o pipefail\" here so that the exit code that circleci will actually use is from pytest and not the exit code from tee\nexport SPLIT_TESTS=`cat /tmp/split_dtest_tests_j8_with_vnodes_final.txt`\nif [ ! -z \"$SPLIT_TESTS\" ]; then\n  set -o pipefail && cd ~/cassandra-dtest && pytest --use-vnodes --num-tokens=16 --skip-resource-intensive-tests --log-cli-level=DEBUG --junit-xml=/tmp/results/dtests/pytest_result_j8_with_vnodes.xml -s --cassandra-dir=/home/cassandra/cassandra --keep-test-dir $SPLIT_TESTS 2>&1 | tee /tmp/dtest/stdout.txt\nelse\n  echo \"Tune your parallelism, there are more containers than test classes. Nothing to do in this container\"\n  (exit 1)\nfi\n"
    - store_test_results:
        path: /tmp/results
    - store_artifacts:
        path: /tmp/dtest
        destination: dtest_j8_with_vnodes
    - store_artifacts:
        path: ~/cassandra-dtest/logs
        destination: dtest_j8_with_vnodes_logs
    environment:
    - ANT_HOME: /usr/share/ant
    - JAVA11_HOME: /usr/lib/jvm/java-11-openjdk-amd64
    - JAVA8_HOME: /usr/lib/jvm/java-8-openjdk-amd64
    - LANG: en_US.UTF-8
    - KEEP_TEST_DIR: true
    - DEFAULT_DIR: /home/cassandra/cassandra-dtest
    - PYTHONIOENCODING: utf-8
    - PYTHONUNBUFFERED: true
    - CASS_DRIVER_NO_EXTENSIONS: true
    - CASS_DRIVER_NO_CYTHON: true
    - CASSANDRA_SKIP_SYNC: true
    - DTEST_REPO: https://github.com/apache/cassandra-dtest.git
    - DTEST_BRANCH: trunk
    - CCM_MAX_HEAP_SIZE: 1024M
    - CCM_HEAP_NEWSIZE: 256M
    - REPEATED_TESTS_STOP_ON_FAILURE: false
    - REPEATED_UTESTS: null
    - REPEATED_UTESTS_COUNT: 500
    - REPEATED_UTESTS_FQLTOOL: null
    - REPEATED_UTESTS_FQLTOOL_COUNT: 500
    - REPEATED_UTESTS_LONG: null
    - REPEATED_UTESTS_LONG_COUNT: 100
    - REPEATED_UTESTS_STRESS: null
    - REPEATED_UTESTS_STRESS_COUNT: 500
    - REPEATED_JVM_DTESTS: null
    - REPEATED_JVM_DTESTS_COUNT: 500
    - REPEATED_JVM_UPGRADE_DTESTS: null
    - REPEATED_JVM_UPGRADE_DTESTS_COUNT: 500
    - REPEATED_DTESTS: null
    - REPEATED_DTESTS_COUNT: 500
    - REPEATED_LARGE_DTESTS: null
    - REPEATED_LARGE_DTESTS_COUNT: 100
    - REPEATED_UPGRADE_DTESTS: null
    - REPEATED_UPGRADE_DTESTS_COUNT: 25
    - REPEATED_ANT_TEST_TARGET: testsome
    - REPEATED_ANT_TEST_CLASS: null
    - REPEATED_ANT_TEST_METHODS: null
    - REPEATED_ANT_TEST_COUNT: 500
    - JAVA_HOME: /usr/lib/jvm/java-8-openjdk-amd64
    - JDK_HOME: /usr/lib/jvm/java-8-openjdk-amd64
  j11_cqlshlib_tests:
    docker:
    - image: apache/cassandra-testing-ubuntu2004-java11:latest
    resource_class: medium
    working_directory: ~/
    shell: /bin/bash -eo pipefail -l
    parallelism: 1
    steps:
    - attach_workspace:
        at: /home/cassandra
    - run:
        name: Run cqlshlib Unit Tests
        command: |
          export PATH=$JAVA_HOME/bin:$PATH
          time mv ~/cassandra /tmp
          cd /tmp/cassandra/pylib
          ./cassandra-cqlsh-tests.sh ..
        no_output_timeout: 15m
    - store_test_results:
        path: /tmp/cassandra/pylib
    environment:
    - ANT_HOME: /usr/share/ant
    - JAVA11_HOME: /usr/lib/jvm/java-11-openjdk-amd64
    - JAVA8_HOME: /usr/lib/jvm/java-8-openjdk-amd64
    - LANG: en_US.UTF-8
    - KEEP_TEST_DIR: true
    - DEFAULT_DIR: /home/cassandra/cassandra-dtest
    - PYTHONIOENCODING: utf-8
    - PYTHONUNBUFFERED: true
    - CASS_DRIVER_NO_EXTENSIONS: true
    - CASS_DRIVER_NO_CYTHON: true
    - CASSANDRA_SKIP_SYNC: true
    - DTEST_REPO: https://github.com/apache/cassandra-dtest.git
    - DTEST_BRANCH: trunk
    - CCM_MAX_HEAP_SIZE: 1024M
    - CCM_HEAP_NEWSIZE: 256M
    - REPEATED_TESTS_STOP_ON_FAILURE: false
    - REPEATED_UTESTS: null
    - REPEATED_UTESTS_COUNT: 500
    - REPEATED_UTESTS_FQLTOOL: null
    - REPEATED_UTESTS_FQLTOOL_COUNT: 500
    - REPEATED_UTESTS_LONG: null
    - REPEATED_UTESTS_LONG_COUNT: 100
    - REPEATED_UTESTS_STRESS: null
    - REPEATED_UTESTS_STRESS_COUNT: 500
    - REPEATED_JVM_DTESTS: null
    - REPEATED_JVM_DTESTS_COUNT: 500
    - REPEATED_JVM_UPGRADE_DTESTS: null
    - REPEATED_JVM_UPGRADE_DTESTS_COUNT: 500
    - REPEATED_DTESTS: null
    - REPEATED_DTESTS_COUNT: 500
    - REPEATED_LARGE_DTESTS: null
    - REPEATED_LARGE_DTESTS_COUNT: 100
    - REPEATED_UPGRADE_DTESTS: null
    - REPEATED_UPGRADE_DTESTS_COUNT: 25
    - REPEATED_ANT_TEST_TARGET: testsome
    - REPEATED_ANT_TEST_CLASS: null
    - REPEATED_ANT_TEST_METHODS: null
    - REPEATED_ANT_TEST_COUNT: 500
    - JAVA_HOME: /usr/lib/jvm/java-11-openjdk-amd64
    - JDK_HOME: /usr/lib/jvm/java-11-openjdk-amd64
    - CASSANDRA_USE_JDK11: true
  j8_jvm_dtests_repeat:
    docker:
    - image: apache/cassandra-testing-ubuntu2004-java11-w-dependencies:latest
    resource_class: medium
    working_directory: ~/
    shell: /bin/bash -eo pipefail -l
    parallelism: 25
    steps:
    - attach_workspace:
        at: /home/cassandra
    - run:
        name: Log Environment Information
        command: |
          echo '*** id ***'
          id
          echo '*** cat /proc/cpuinfo ***'
          cat /proc/cpuinfo
          echo '*** free -m ***'
          free -m
          echo '*** df -m ***'
          df -m
          echo '*** ifconfig -a ***'
          ifconfig -a
          echo '*** uname -a ***'
          uname -a
          echo '*** mount ***'
          mount
          echo '*** env ***'
          env
          echo '*** java ***'
          which java
          java -version
    - run:
        name: Repeatedly run new or modifed JUnit tests
        no_output_timeout: 15m
        command: |
          set -x
          export PATH=$JAVA_HOME/bin:$PATH
          time mv ~/cassandra /tmp
          cd /tmp/cassandra
          if [ -d ~/dtest_jars ]; then
            cp ~/dtest_jars/dtest* /tmp/cassandra/build/
          fi

          # Calculate the number of test iterations to be run by the current parallel runner.
          count=$((${REPEATED_JVM_DTESTS_COUNT} / CIRCLE_NODE_TOTAL))
          if (($CIRCLE_NODE_INDEX < (${REPEATED_JVM_DTESTS_COUNT} % CIRCLE_NODE_TOTAL))); then
            count=$((count+1))
          fi

          # Put manually specified tests and automatically detected tests together, removing duplicates
          tests=$(echo ${REPEATED_JVM_DTESTS} | sed -e "s/<nil>//" | sed -e "s/ //" | tr "," "\n" | tr " " "\n" | sort -n | uniq -u)
          echo "Tests to be repeated: ${tests}"

          # Prepare the testtag for the target, used by the test macro in build.xml to group the output files
          target=test-jvm-dtest-some
          testtag=""
          if [[ $target == "test-cdc" ]]; then
            testtag="cdc"
          elif [[ $target == "test-compression" ]]; then
            testtag="compression"
          elif [[ $target == "test-system-keyspace-directory" ]]; then
            testtag="system_keyspace_directory"
          fi

          # Run each test class as many times as requested.
          exit_code="$?"
          for test in $tests; do

              # Split class and method names from the test name
              if [[ $test =~ "#" ]]; then
                class=${test%"#"*}
                method=${test#*"#"}
              else
                class=$test
                method=""
              fi

              # Prepare the -Dtest.name argument.
              # It can be the fully qualified class name or the short class name, depending on the target.
              if [[ $target == "test" || \
                    $target == "test-cdc" || \
                    $target == "test-compression" || \
                    $target == "test-system-keyspace-directory" || \
                    $target == "fqltool-test" || \
                    $target == "long-test" || \
                    $target == "stress-test" ]]; then
                name_arg="-Dtest.name=${class##*.}"
              else
                name_arg="-Dtest.name=$class"
              fi

              # Prepare the -Dtest.methods argument, which is optional
              if [[ $method == "" ]]; then
                methods_arg=""
              else
                methods_arg="-Dtest.methods=$method"
              fi

              for i in $(seq -w 1 $count); do
                echo "Running test $test, iteration $i of $count"

                # run the test
                status="passes"
                if !( set -o pipefail && \
                      ant test-jvm-dtest-some $name_arg $methods_arg -Dno-build-test=true | \
                      tee stdout.txt \
                    ); then
                  status="fails"
                  exit_code=1
                fi

                # move the stdout output file
                dest=/tmp/results/repeated_utests/stdout/${status}/${i}
                mkdir -p $dest
                mv stdout.txt $dest/${test}.txt

                # move the XML output files
                source=build/test/output/${testtag}
                dest=/tmp/results/repeated_utests/output/${status}/${i}
                mkdir -p $dest
                if [[ -d $source && -n "$(ls $source)" ]]; then
                  mv $source/* $dest/
                fi

                # move the log files
                source=build/test/logs/${testtag}
                dest=/tmp/results/repeated_utests/logs/${status}/${i}
                mkdir -p $dest
                if [[ -d $source && -n "$(ls $source)" ]]; then
                  mv $source/* $dest/
                fi

                # maybe stop iterations on test failure
                if [[ ${REPEATED_TESTS_STOP_ON_FAILURE} = true ]] && (( $exit_code > 0 )); then
                  break
                fi
              done
          done
          (exit ${exit_code})
    - store_test_results:
        path: /tmp/results/repeated_utests/output
    - store_artifacts:
        path: /tmp/results/repeated_utests/stdout
        destination: stdout
    - store_artifacts:
        path: /tmp/results/repeated_utests/output
        destination: junitxml
    - store_artifacts:
        path: /tmp/results/repeated_utests/logs
        destination: logs
    environment:
    - ANT_HOME: /usr/share/ant
    - JAVA11_HOME: /usr/lib/jvm/java-11-openjdk-amd64
    - JAVA8_HOME: /usr/lib/jvm/java-8-openjdk-amd64
    - LANG: en_US.UTF-8
    - KEEP_TEST_DIR: true
    - DEFAULT_DIR: /home/cassandra/cassandra-dtest
    - PYTHONIOENCODING: utf-8
    - PYTHONUNBUFFERED: true
    - CASS_DRIVER_NO_EXTENSIONS: true
    - CASS_DRIVER_NO_CYTHON: true
    - CASSANDRA_SKIP_SYNC: true
    - DTEST_REPO: https://github.com/apache/cassandra-dtest.git
    - DTEST_BRANCH: trunk
    - CCM_MAX_HEAP_SIZE: 1024M
    - CCM_HEAP_NEWSIZE: 256M
    - REPEATED_TESTS_STOP_ON_FAILURE: false
    - REPEATED_UTESTS: null
    - REPEATED_UTESTS_COUNT: 500
    - REPEATED_UTESTS_FQLTOOL: null
    - REPEATED_UTESTS_FQLTOOL_COUNT: 500
    - REPEATED_UTESTS_LONG: null
    - REPEATED_UTESTS_LONG_COUNT: 100
    - REPEATED_UTESTS_STRESS: null
    - REPEATED_UTESTS_STRESS_COUNT: 500
    - REPEATED_JVM_DTESTS: null
    - REPEATED_JVM_DTESTS_COUNT: 500
    - REPEATED_JVM_UPGRADE_DTESTS: null
    - REPEATED_JVM_UPGRADE_DTESTS_COUNT: 500
    - REPEATED_DTESTS: null
    - REPEATED_DTESTS_COUNT: 500
    - REPEATED_LARGE_DTESTS: null
    - REPEATED_LARGE_DTESTS_COUNT: 100
    - REPEATED_UPGRADE_DTESTS: null
    - REPEATED_UPGRADE_DTESTS_COUNT: 25
    - REPEATED_ANT_TEST_TARGET: testsome
    - REPEATED_ANT_TEST_CLASS: null
    - REPEATED_ANT_TEST_METHODS: null
    - REPEATED_ANT_TEST_COUNT: 500
    - JAVA_HOME: /usr/lib/jvm/java-8-openjdk-amd64
    - JDK_HOME: /usr/lib/jvm/java-8-openjdk-amd64
  j11_dtests:
    docker:
    - image: apache/cassandra-testing-ubuntu2004-java11:latest
    resource_class: large
    working_directory: ~/
    shell: /bin/bash -eo pipefail -l
    parallelism: 50
    steps:
    - attach_workspace:
        at: /home/cassandra
    - run:
        name: Log Environment Information
        command: |
          echo '*** id ***'
          id
          echo '*** cat /proc/cpuinfo ***'
          cat /proc/cpuinfo
          echo '*** free -m ***'
          free -m
          echo '*** df -m ***'
          df -m
          echo '*** ifconfig -a ***'
          ifconfig -a
          echo '*** uname -a ***'
          uname -a
          echo '*** mount ***'
          mount
          echo '*** env ***'
          env
          echo '*** java ***'
          which java
          java -version
    - run:
        name: Clone Cassandra dtest Repository (via git)
        command: |
          git clone --single-branch --branch $DTEST_BRANCH --depth 1 $DTEST_REPO ~/cassandra-dtest
    - run:
        name: Configure virtualenv and python Dependencies
        command: |
          # note, this should be super quick as all dependencies should be pre-installed in the docker image
          # if additional dependencies were added to requirmeents.txt and the docker image hasn't been updated
          # we'd have to install it here at runtime -- which will make things slow, so do yourself a favor and
          # rebuild the docker image! (it automatically pulls the latest requirements.txt on build)
          source ~/env3.6/bin/activate
          export PATH=$JAVA_HOME/bin:$PATH
          pip3 install --exists-action w --upgrade -r ~/cassandra-dtest/requirements.txt
          pip3 uninstall -y cqlsh
          pip3 freeze
    - run:
        name: Determine Tests to Run (j11_without_vnodes)
        no_output_timeout: 5m
        command: "# reminder: this code (along with all the steps) is independently executed on every circle container\n# so the goal here is to get the circleci script to return the tests *this* container will run\n# which we do via the `circleci` cli tool.\n\ncd cassandra-dtest\nsource ~/env3.6/bin/activate\nexport PATH=$JAVA_HOME/bin:$PATH\n\nif [ -n '' ]; then\n  export \nfi\n\necho \"***Collected DTests (j11_without_vnodes)***\"\nset -eo pipefail && ./run_dtests.py --skip-resource-intensive-tests --pytest-options '-k not cql' --dtest-print-tests-only --dtest-print-tests-output=/tmp/all_dtest_tests_j11_without_vnodes_raw --cassandra-dir=../cassandra\nif [ -z '' ]; then\n  mv /tmp/all_dtest_tests_j11_without_vnodes_raw /tmp/all_dtest_tests_j11_without_vnodes\nelse\n  grep -e '' /tmp/all_dtest_tests_j11_without_vnodes_raw > /tmp/all_dtest_tests_j11_without_vnodes || { echo \"Filter did not match any tests! Exiting build.\"; exit 0; }\nfi\nset -eo pipefail && circleci tests split --split-by=timings --timings-type=classname /tmp/all_dtest_tests_j11_without_vnodes > /tmp/split_dtest_tests_j11_without_vnodes.txt\ncat /tmp/split_dtest_tests_j11_without_vnodes.txt | tr '\\n' ' ' > /tmp/split_dtest_tests_j11_without_vnodes_final.txt\ncat /tmp/split_dtest_tests_j11_without_vnodes_final.txt\n"
    - run:
        name: Run dtests (j11_without_vnodes)
        no_output_timeout: 15m
        command: "echo \"cat /tmp/split_dtest_tests_j11_without_vnodes_final.txt\"\ncat /tmp/split_dtest_tests_j11_without_vnodes_final.txt\n\nsource ~/env3.6/bin/activate\nexport PATH=$JAVA_HOME/bin:$PATH\nif [ -n '' ]; then\n  export \nfi\n\njava -version\ncd ~/cassandra-dtest\nmkdir -p /tmp/dtest\n\necho \"env: $(env)\"\necho \"** done env\"\nmkdir -p /tmp/results/dtests\n# we need the \"set -o pipefail\" here so that the exit code that circleci will actually use is from pytest and not the exit code from tee\nexport SPLIT_TESTS=`cat /tmp/split_dtest_tests_j11_without_vnodes_final.txt`\nif [ ! -z \"$SPLIT_TESTS\" ]; then\n  set -o pipefail && cd ~/cassandra-dtest && pytest --skip-resource-intensive-tests --log-cli-level=DEBUG --junit-xml=/tmp/results/dtests/pytest_result_j11_without_vnodes.xml -s --cassandra-dir=/home/cassandra/cassandra --keep-test-dir $SPLIT_TESTS 2>&1 | tee /tmp/dtest/stdout.txt\nelse\n  echo \"Tune your parallelism, there are more containers than test classes. Nothing to do in this container\"\n  (exit 1)\nfi\n"
    - store_test_results:
        path: /tmp/results
    - store_artifacts:
        path: /tmp/dtest
        destination: dtest_j11_without_vnodes
    - store_artifacts:
        path: ~/cassandra-dtest/logs
        destination: dtest_j11_without_vnodes_logs
    environment:
    - ANT_HOME: /usr/share/ant
    - JAVA11_HOME: /usr/lib/jvm/java-11-openjdk-amd64
    - JAVA8_HOME: /usr/lib/jvm/java-8-openjdk-amd64
    - LANG: en_US.UTF-8
    - KEEP_TEST_DIR: true
    - DEFAULT_DIR: /home/cassandra/cassandra-dtest
    - PYTHONIOENCODING: utf-8
    - PYTHONUNBUFFERED: true
    - CASS_DRIVER_NO_EXTENSIONS: true
    - CASS_DRIVER_NO_CYTHON: true
    - CASSANDRA_SKIP_SYNC: true
    - DTEST_REPO: https://github.com/apache/cassandra-dtest.git
    - DTEST_BRANCH: trunk
    - CCM_MAX_HEAP_SIZE: 1024M
    - CCM_HEAP_NEWSIZE: 256M
    - REPEATED_TESTS_STOP_ON_FAILURE: false
    - REPEATED_UTESTS: null
    - REPEATED_UTESTS_COUNT: 500
    - REPEATED_UTESTS_FQLTOOL: null
    - REPEATED_UTESTS_FQLTOOL_COUNT: 500
    - REPEATED_UTESTS_LONG: null
    - REPEATED_UTESTS_LONG_COUNT: 100
    - REPEATED_UTESTS_STRESS: null
    - REPEATED_UTESTS_STRESS_COUNT: 500
    - REPEATED_JVM_DTESTS: null
    - REPEATED_JVM_DTESTS_COUNT: 500
    - REPEATED_JVM_UPGRADE_DTESTS: null
    - REPEATED_JVM_UPGRADE_DTESTS_COUNT: 500
    - REPEATED_DTESTS: null
    - REPEATED_DTESTS_COUNT: 500
    - REPEATED_LARGE_DTESTS: null
    - REPEATED_LARGE_DTESTS_COUNT: 100
    - REPEATED_UPGRADE_DTESTS: null
    - REPEATED_UPGRADE_DTESTS_COUNT: 25
    - REPEATED_ANT_TEST_TARGET: testsome
    - REPEATED_ANT_TEST_CLASS: null
    - REPEATED_ANT_TEST_METHODS: null
    - REPEATED_ANT_TEST_COUNT: 500
    - JAVA_HOME: /usr/lib/jvm/java-11-openjdk-amd64
    - JDK_HOME: /usr/lib/jvm/java-11-openjdk-amd64
    - CASSANDRA_USE_JDK11: true
  j8_repeated_ant_test:
    docker:
    - image: apache/cassandra-testing-ubuntu2004-java11-w-dependencies:latest
    resource_class: medium
    working_directory: ~/
    shell: /bin/bash -eo pipefail -l
    parallelism: 25
    steps:
    - attach_workspace:
        at: /home/cassandra
    - run:
        name: Log Environment Information
        command: |
          echo '*** id ***'
          id
          echo '*** cat /proc/cpuinfo ***'
          cat /proc/cpuinfo
          echo '*** free -m ***'
          free -m
          echo '*** df -m ***'
          df -m
          echo '*** ifconfig -a ***'
          ifconfig -a
          echo '*** uname -a ***'
          uname -a
          echo '*** mount ***'
          mount
          echo '*** env ***'
          env
          echo '*** java ***'
          which java
          java -version
    - run:
        name: Run repeated JUnit test
        no_output_timeout: 15m
        command: |
          if [ "${REPEATED_ANT_TEST_CLASS}" == "<nil>" ]; then
            echo "Repeated utest class name hasn't been defined, exiting without running any test"
          elif [ "${REPEATED_ANT_TEST_COUNT}" == "<nil>" ]; then
            echo "Repeated utest count hasn't been defined, exiting without running any test"
          elif [ "${REPEATED_ANT_TEST_COUNT}" -le 0 ]; then
            echo "Repeated utest count is lesser or equals than zero, exiting without running any test"
          else

            # Calculate the number of test iterations to be run by the current parallel runner.
            # Since we are running the same test multiple times there is no need to use `circleci tests split`.
            count=$((${REPEATED_ANT_TEST_COUNT} / CIRCLE_NODE_TOTAL))
            if (($CIRCLE_NODE_INDEX < (${REPEATED_ANT_TEST_COUNT} % CIRCLE_NODE_TOTAL))); then
              count=$((count+1))
            fi

            if (($count <= 0)); then
              echo "No tests to run in this runner"
            else
              echo "Running ${REPEATED_ANT_TEST_TARGET} ${REPEATED_ANT_TEST_CLASS} ${REPEATED_ANT_TEST_METHODS} ${REPEATED_ANT_TEST_COUNT} times"

              set -x
              export PATH=$JAVA_HOME/bin:$PATH
              time mv ~/cassandra /tmp
              cd /tmp/cassandra
              if [ -d ~/dtest_jars ]; then
                cp ~/dtest_jars/dtest* /tmp/cassandra/build/
              fi

              target=${REPEATED_ANT_TEST_TARGET}
              class_path=${REPEATED_ANT_TEST_CLASS}
              class_name="${class_path##*.}"

              # Prepare the -Dtest.name argument.
              # It can be the fully qualified class name or the short class name, depending on the target.
              if [[ $target == "test" || \
                    $target == "test-cdc" || \
                    $target == "test-compression" || \
                    $target == "test-system-keyspace-directory" || \
                    $target == "fqltool-test" || \
                    $target == "long-test" || \
                    $target == "stress-test" ]]; then
                name="-Dtest.name=$class_name"
              else
                name="-Dtest.name=$class_path"
              fi

              # Prepare the -Dtest.methods argument, which is optional
              if [ "${REPEATED_ANT_TEST_METHODS}" == "<nil>" ]; then
                methods=""
              else
                methods="-Dtest.methods=${REPEATED_ANT_TEST_METHODS}"
              fi

              # Run the test target as many times as requested collecting the exit code,
              # stopping the iteration only if stop_on_failure is set.
              exit_code="$?"
              for i in $(seq -w 1 $count); do

                echo "Running test iteration $i of $count"

                # run the test
                status="passes"
                if !( set -o pipefail && ant $target $name $methods -Dno-build-test=true | tee stdout.txt ); then
                  status="fails"
                  exit_code=1
                fi

                # move the stdout output file
                dest=/tmp/results/repeated_utest/stdout/${status}/${i}
                mkdir -p $dest
                mv stdout.txt $dest/${REPEATED_ANT_TEST_TARGET}-${REPEATED_ANT_TEST_CLASS}.txt

                # move the XML output files
                source=build/test/output
                dest=/tmp/results/repeated_utest/output/${status}/${i}
                mkdir -p $dest
                if [[ -d $source && -n "$(ls $source)" ]]; then
                  mv $source/* $dest/
                fi

                # move the log files
                source=build/test/logs
                dest=/tmp/results/repeated_utest/logs/${status}/${i}
                mkdir -p $dest
                if [[ -d $source && -n "$(ls $source)" ]]; then
                  mv $source/* $dest/
                fi

                # maybe stop iterations on test failure
                if [[ ${REPEATED_TESTS_STOP_ON_FAILURE} = true ]] && (( $exit_code > 0 )); then
                  break
                fi
              done

              (exit ${exit_code})
            fi
          fi
    - store_test_results:
        path: /tmp/results/repeated_utest/output
    - store_artifacts:
        path: /tmp/results/repeated_utest/stdout
        destination: stdout
    - store_artifacts:
        path: /tmp/results/repeated_utest/output
        destination: junitxml
    - store_artifacts:
        path: /tmp/results/repeated_utest/logs
        destination: logs
    environment:
    - ANT_HOME: /usr/share/ant
    - JAVA11_HOME: /usr/lib/jvm/java-11-openjdk-amd64
    - JAVA8_HOME: /usr/lib/jvm/java-8-openjdk-amd64
    - LANG: en_US.UTF-8
    - KEEP_TEST_DIR: true
    - DEFAULT_DIR: /home/cassandra/cassandra-dtest
    - PYTHONIOENCODING: utf-8
    - PYTHONUNBUFFERED: true
    - CASS_DRIVER_NO_EXTENSIONS: true
    - CASS_DRIVER_NO_CYTHON: true
    - CASSANDRA_SKIP_SYNC: true
    - DTEST_REPO: https://github.com/apache/cassandra-dtest.git
    - DTEST_BRANCH: trunk
    - CCM_MAX_HEAP_SIZE: 1024M
    - CCM_HEAP_NEWSIZE: 256M
    - REPEATED_TESTS_STOP_ON_FAILURE: false
    - REPEATED_UTESTS: null
    - REPEATED_UTESTS_COUNT: 500
    - REPEATED_UTESTS_FQLTOOL: null
    - REPEATED_UTESTS_FQLTOOL_COUNT: 500
    - REPEATED_UTESTS_LONG: null
    - REPEATED_UTESTS_LONG_COUNT: 100
    - REPEATED_UTESTS_STRESS: null
    - REPEATED_UTESTS_STRESS_COUNT: 500
    - REPEATED_JVM_DTESTS: null
    - REPEATED_JVM_DTESTS_COUNT: 500
    - REPEATED_JVM_UPGRADE_DTESTS: null
    - REPEATED_JVM_UPGRADE_DTESTS_COUNT: 500
    - REPEATED_DTESTS: null
    - REPEATED_DTESTS_COUNT: 500
    - REPEATED_LARGE_DTESTS: null
    - REPEATED_LARGE_DTESTS_COUNT: 100
    - REPEATED_UPGRADE_DTESTS: null
    - REPEATED_UPGRADE_DTESTS_COUNT: 25
    - REPEATED_ANT_TEST_TARGET: testsome
    - REPEATED_ANT_TEST_CLASS: null
    - REPEATED_ANT_TEST_METHODS: null
    - REPEATED_ANT_TEST_COUNT: 500
    - JAVA_HOME: /usr/lib/jvm/java-8-openjdk-amd64
    - JDK_HOME: /usr/lib/jvm/java-8-openjdk-amd64
  j8_utests_long:
    docker:
    - image: apache/cassandra-testing-ubuntu2004-java11-w-dependencies:latest
    resource_class: medium
    working_directory: ~/
    shell: /bin/bash -eo pipefail -l
    parallelism: 1
    steps:
    - attach_workspace:
        at: /home/cassandra
    - run:
        name: Run Unit Tests (long-test)
        command: |
          export PATH=$JAVA_HOME/bin:$PATH
          time mv ~/cassandra /tmp
          cd /tmp/cassandra
          if [ -d ~/dtest_jars ]; then
            cp ~/dtest_jars/dtest* /tmp/cassandra/build/
          fi
          ant long-test -Dno-build-test=true
        no_output_timeout: 15m
    - store_test_results:
        path: /tmp/cassandra/build/test/output/
    - store_artifacts:
        path: /tmp/cassandra/build/test/output
        destination: junitxml
    - store_artifacts:
        path: /tmp/cassandra/build/test/logs
        destination: logs
    environment:
    - ANT_HOME: /usr/share/ant
    - JAVA11_HOME: /usr/lib/jvm/java-11-openjdk-amd64
    - JAVA8_HOME: /usr/lib/jvm/java-8-openjdk-amd64
    - LANG: en_US.UTF-8
    - KEEP_TEST_DIR: true
    - DEFAULT_DIR: /home/cassandra/cassandra-dtest
    - PYTHONIOENCODING: utf-8
    - PYTHONUNBUFFERED: true
    - CASS_DRIVER_NO_EXTENSIONS: true
    - CASS_DRIVER_NO_CYTHON: true
    - CASSANDRA_SKIP_SYNC: true
    - DTEST_REPO: https://github.com/apache/cassandra-dtest.git
    - DTEST_BRANCH: trunk
    - CCM_MAX_HEAP_SIZE: 1024M
    - CCM_HEAP_NEWSIZE: 256M
    - REPEATED_TESTS_STOP_ON_FAILURE: false
    - REPEATED_UTESTS: null
    - REPEATED_UTESTS_COUNT: 500
    - REPEATED_UTESTS_FQLTOOL: null
    - REPEATED_UTESTS_FQLTOOL_COUNT: 500
    - REPEATED_UTESTS_LONG: null
    - REPEATED_UTESTS_LONG_COUNT: 100
    - REPEATED_UTESTS_STRESS: null
    - REPEATED_UTESTS_STRESS_COUNT: 500
    - REPEATED_JVM_DTESTS: null
    - REPEATED_JVM_DTESTS_COUNT: 500
    - REPEATED_JVM_UPGRADE_DTESTS: null
    - REPEATED_JVM_UPGRADE_DTESTS_COUNT: 500
    - REPEATED_DTESTS: null
    - REPEATED_DTESTS_COUNT: 500
    - REPEATED_LARGE_DTESTS: null
    - REPEATED_LARGE_DTESTS_COUNT: 100
    - REPEATED_UPGRADE_DTESTS: null
    - REPEATED_UPGRADE_DTESTS_COUNT: 25
    - REPEATED_ANT_TEST_TARGET: testsome
    - REPEATED_ANT_TEST_CLASS: null
    - REPEATED_ANT_TEST_METHODS: null
    - REPEATED_ANT_TEST_COUNT: 500
    - JAVA_HOME: /usr/lib/jvm/java-8-openjdk-amd64
    - JDK_HOME: /usr/lib/jvm/java-8-openjdk-amd64
  j8_utests_cdc:
    docker:
    - image: apache/cassandra-testing-ubuntu2004-java11-w-dependencies:latest
    resource_class: medium
    working_directory: ~/
    shell: /bin/bash -eo pipefail -l
    parallelism: 25
    steps:
    - attach_workspace:
        at: /home/cassandra
    - run:
        name: Determine unit Tests to Run
        command: |
          # reminder: this code (along with all the steps) is independently executed on every circle container
          # so the goal here is to get the circleci script to return the tests *this* container will run
          # which we do via the `circleci` cli tool.

          rm -fr ~/cassandra-dtest/upgrade_tests
          echo "***java tests***"

          # get all of our unit test filenames
          set -eo pipefail && circleci tests glob "$HOME/cassandra/test/unit/**/*.java" > /tmp/all_java_unit_tests.txt

          # split up the unit tests into groups based on the number of containers we have
          set -eo pipefail && circleci tests split --split-by=timings --timings-type=filename --index=${CIRCLE_NODE_INDEX} --total=${CIRCLE_NODE_TOTAL} /tmp/all_java_unit_tests.txt > /tmp/java_tests_${CIRCLE_NODE_INDEX}.txt
          set -eo pipefail && cat /tmp/java_tests_${CIRCLE_NODE_INDEX}.txt | sed "s;^/home/cassandra/cassandra/test/unit/;;g" | grep "Test\.java$"  > /tmp/java_tests_${CIRCLE_NODE_INDEX}_final.txt
          echo "** /tmp/java_tests_${CIRCLE_NODE_INDEX}_final.txt"
          cat /tmp/java_tests_${CIRCLE_NODE_INDEX}_final.txt
        no_output_timeout: 15m
    - run:
        name: Log Environment Information
        command: |
          echo '*** id ***'
          id
          echo '*** cat /proc/cpuinfo ***'
          cat /proc/cpuinfo
          echo '*** free -m ***'
          free -m
          echo '*** df -m ***'
          df -m
          echo '*** ifconfig -a ***'
          ifconfig -a
          echo '*** uname -a ***'
          uname -a
          echo '*** mount ***'
          mount
          echo '*** env ***'
          env
          echo '*** java ***'
          which java
          java -version
    - run:
        name: Run Unit Tests (testclasslist-cdc)
        command: |
          set -x
          export PATH=$JAVA_HOME/bin:$PATH
          time mv ~/cassandra /tmp
          cd /tmp/cassandra
          if [ -d ~/dtest_jars ]; then
            cp ~/dtest_jars/dtest* /tmp/cassandra/build/
          fi
          test_timeout=$(grep 'name="test.unit.timeout"' build.xml | awk -F'"' '{print $4}' || true)
          if [ -z "$test_timeout" ]; then
            test_timeout=$(grep 'name="test.timeout"' build.xml | awk -F'"' '{print $4}')
          fi
          ant testclasslist-cdc -Dtest.timeout="$test_timeout" -Dtest.classlistfile=/tmp/java_tests_${CIRCLE_NODE_INDEX}_final.txt  -Dtest.classlistprefix=unit -Dno-build-test=true
        no_output_timeout: 15m
    - store_test_results:
        path: /tmp/cassandra/build/test/output/
    - store_artifacts:
        path: /tmp/cassandra/build/test/output
        destination: junitxml
    - store_artifacts:
        path: /tmp/cassandra/build/test/logs
        destination: logs
    environment:
    - ANT_HOME: /usr/share/ant
    - JAVA11_HOME: /usr/lib/jvm/java-11-openjdk-amd64
    - JAVA8_HOME: /usr/lib/jvm/java-8-openjdk-amd64
    - LANG: en_US.UTF-8
    - KEEP_TEST_DIR: true
    - DEFAULT_DIR: /home/cassandra/cassandra-dtest
    - PYTHONIOENCODING: utf-8
    - PYTHONUNBUFFERED: true
    - CASS_DRIVER_NO_EXTENSIONS: true
    - CASS_DRIVER_NO_CYTHON: true
    - CASSANDRA_SKIP_SYNC: true
    - DTEST_REPO: https://github.com/apache/cassandra-dtest.git
    - DTEST_BRANCH: trunk
    - CCM_MAX_HEAP_SIZE: 1024M
    - CCM_HEAP_NEWSIZE: 256M
    - REPEATED_TESTS_STOP_ON_FAILURE: false
    - REPEATED_UTESTS: null
    - REPEATED_UTESTS_COUNT: 500
    - REPEATED_UTESTS_FQLTOOL: null
    - REPEATED_UTESTS_FQLTOOL_COUNT: 500
    - REPEATED_UTESTS_LONG: null
    - REPEATED_UTESTS_LONG_COUNT: 100
    - REPEATED_UTESTS_STRESS: null
    - REPEATED_UTESTS_STRESS_COUNT: 500
    - REPEATED_JVM_DTESTS: null
    - REPEATED_JVM_DTESTS_COUNT: 500
    - REPEATED_JVM_UPGRADE_DTESTS: null
    - REPEATED_JVM_UPGRADE_DTESTS_COUNT: 500
    - REPEATED_DTESTS: null
    - REPEATED_DTESTS_COUNT: 500
    - REPEATED_LARGE_DTESTS: null
    - REPEATED_LARGE_DTESTS_COUNT: 100
    - REPEATED_UPGRADE_DTESTS: null
    - REPEATED_UPGRADE_DTESTS_COUNT: 25
    - REPEATED_ANT_TEST_TARGET: testsome
    - REPEATED_ANT_TEST_CLASS: null
    - REPEATED_ANT_TEST_METHODS: null
    - REPEATED_ANT_TEST_COUNT: 500
    - JAVA_HOME: /usr/lib/jvm/java-8-openjdk-amd64
    - JDK_HOME: /usr/lib/jvm/java-8-openjdk-amd64
  j8_cqlsh_dtests_py311_offheap:
    docker:
    - image: apache/cassandra-testing-ubuntu2004-java11-w-dependencies:latest
    resource_class: large
    working_directory: ~/
    shell: /bin/bash -eo pipefail -l
    parallelism: 50
    steps:
    - attach_workspace:
        at: /home/cassandra
    - run:
        name: Clone Cassandra dtest Repository (via git)
        command: |
          git clone --single-branch --branch $DTEST_BRANCH --depth 1 $DTEST_REPO ~/cassandra-dtest
    - run:
        name: Configure virtualenv and python Dependencies
        command: |
          # note, this should be super quick as all dependencies should be pre-installed in the docker image
          # if additional dependencies were added to requirmeents.txt and the docker image hasn't been updated
          # we'd have to install it here at runtime -- which will make things slow, so do yourself a favor and
          # rebuild the docker image! (it automatically pulls the latest requirements.txt on build)
          source ~/env3.11/bin/activate
          export PATH=$JAVA_HOME/bin:$PATH
          pip3 install --exists-action w --upgrade -r ~/cassandra-dtest/requirements.txt
          pip3 uninstall -y cqlsh
          pip3 freeze
    - run:
        name: Determine Tests to Run (j8_dtests_offheap)
        no_output_timeout: 5m
        command: "# reminder: this code (along with all the steps) is independently executed on every circle container\n# so the goal here is to get the circleci script to return the tests *this* container will run\n# which we do via the `circleci` cli tool.\n\ncd cassandra-dtest\nsource ~/env3.11/bin/activate\nexport PATH=$JAVA_HOME/bin:$PATH\n\nif [ -n '' ]; then\n  export \nfi\n\necho \"***Collected DTests (j8_dtests_offheap)***\"\nset -eo pipefail && ./run_dtests.py --use-vnodes --use-off-heap-memtables --skip-resource-intensive-tests --pytest-options '-k cql' --dtest-print-tests-only --dtest-print-tests-output=/tmp/all_dtest_tests_j8_dtests_offheap_raw --cassandra-dir=../cassandra\nif [ -z '' ]; then\n  mv /tmp/all_dtest_tests_j8_dtests_offheap_raw /tmp/all_dtest_tests_j8_dtests_offheap\nelse\n  grep -e '' /tmp/all_dtest_tests_j8_dtests_offheap_raw > /tmp/all_dtest_tests_j8_dtests_offheap || { echo \"Filter did not match any tests! Exiting build.\"; exit 0; }\nfi\nset -eo pipefail && circleci tests split --split-by=timings --timings-type=classname /tmp/all_dtest_tests_j8_dtests_offheap > /tmp/split_dtest_tests_j8_dtests_offheap.txt\ncat /tmp/split_dtest_tests_j8_dtests_offheap.txt | tr '\\n' ' ' > /tmp/split_dtest_tests_j8_dtests_offheap_final.txt\ncat /tmp/split_dtest_tests_j8_dtests_offheap_final.txt\n"
    - run:
        name: Run dtests (j8_dtests_offheap)
        no_output_timeout: 15m
        command: |
          echo "cat /tmp/split_dtest_tests_j8_dtests_offheap_final.txt"
          cat /tmp/split_dtest_tests_j8_dtests_offheap_final.txt

          source ~/env3.11/bin/activate
          export PATH=$JAVA_HOME/bin:$PATH
          if [ -n 'CQLSH_PYTHON=/usr/bin/python3.11' ]; then
            export CQLSH_PYTHON=/usr/bin/python3.11
          fi

          java -version
          cd ~/cassandra-dtest
          mkdir -p /tmp/dtest

          echo "env: $(env)"
          echo "** done env"
          mkdir -p /tmp/results/dtests
          # we need the "set -o pipefail" here so that the exit code that circleci will actually use is from pytest and not the exit code from tee
          export SPLIT_TESTS=`cat /tmp/split_dtest_tests_j8_dtests_offheap_final.txt`
          if [ ! -z "$SPLIT_TESTS" ]; then
            set -o pipefail && cd ~/cassandra-dtest && pytest --use-vnodes --num-tokens=16 --use-off-heap-memtables --skip-resource-intensive-tests --log-cli-level=DEBUG --junit-xml=/tmp/results/dtests/pytest_result_j8_dtests_offheap.xml -s --cassandra-dir=/home/cassandra/cassandra --keep-test-dir $SPLIT_TESTS 2>&1 | tee /tmp/dtest/stdout.txt
          else
            echo "Tune your parallelism, there are more containers than test classes. Nothing to do in this container"
            (exit 1)
          fi
    - store_test_results:
        path: /tmp/results
    - store_artifacts:
        path: /tmp/dtest
        destination: dtest_j8_dtests_offheap
    - store_artifacts:
        path: ~/cassandra-dtest/logs
        destination: dtest_j8_dtests_offheap_logs
    environment:
    - ANT_HOME: /usr/share/ant
    - JAVA11_HOME: /usr/lib/jvm/java-11-openjdk-amd64
    - JAVA8_HOME: /usr/lib/jvm/java-8-openjdk-amd64
    - LANG: en_US.UTF-8
    - KEEP_TEST_DIR: true
    - DEFAULT_DIR: /home/cassandra/cassandra-dtest
    - PYTHONIOENCODING: utf-8
    - PYTHONUNBUFFERED: true
    - CASS_DRIVER_NO_EXTENSIONS: true
    - CASS_DRIVER_NO_CYTHON: true
    - CASSANDRA_SKIP_SYNC: true
    - DTEST_REPO: https://github.com/apache/cassandra-dtest.git
    - DTEST_BRANCH: trunk
    - CCM_MAX_HEAP_SIZE: 1024M
    - CCM_HEAP_NEWSIZE: 256M
    - REPEATED_TESTS_STOP_ON_FAILURE: false
    - REPEATED_UTESTS: null
    - REPEATED_UTESTS_COUNT: 500
    - REPEATED_UTESTS_FQLTOOL: null
    - REPEATED_UTESTS_FQLTOOL_COUNT: 500
    - REPEATED_UTESTS_LONG: null
    - REPEATED_UTESTS_LONG_COUNT: 100
    - REPEATED_UTESTS_STRESS: null
    - REPEATED_UTESTS_STRESS_COUNT: 500
    - REPEATED_JVM_DTESTS: null
    - REPEATED_JVM_DTESTS_COUNT: 500
    - REPEATED_JVM_UPGRADE_DTESTS: null
    - REPEATED_JVM_UPGRADE_DTESTS_COUNT: 500
    - REPEATED_DTESTS: null
    - REPEATED_DTESTS_COUNT: 500
    - REPEATED_LARGE_DTESTS: null
    - REPEATED_LARGE_DTESTS_COUNT: 100
    - REPEATED_UPGRADE_DTESTS: null
    - REPEATED_UPGRADE_DTESTS_COUNT: 25
    - REPEATED_ANT_TEST_TARGET: testsome
    - REPEATED_ANT_TEST_CLASS: null
    - REPEATED_ANT_TEST_METHODS: null
    - REPEATED_ANT_TEST_COUNT: 500
    - JAVA_HOME: /usr/lib/jvm/java-8-openjdk-amd64
    - JDK_HOME: /usr/lib/jvm/java-8-openjdk-amd64
  j8_dtests_repeat:
    docker:
    - image: apache/cassandra-testing-ubuntu2004-java11-w-dependencies:latest
    resource_class: large
    working_directory: ~/
    shell: /bin/bash -eo pipefail -l
    parallelism: 25
    steps:
    - attach_workspace:
        at: /home/cassandra
    - run:
        name: Clone Cassandra dtest Repository (via git)
        command: |
          git clone --single-branch --branch $DTEST_BRANCH --depth 1 $DTEST_REPO ~/cassandra-dtest
    - run:
        name: Configure virtualenv and python Dependencies
        command: |
          # note, this should be super quick as all dependencies should be pre-installed in the docker image
          # if additional dependencies were added to requirmeents.txt and the docker image hasn't been updated
          # we'd have to install it here at runtime -- which will make things slow, so do yourself a favor and
          # rebuild the docker image! (it automatically pulls the latest requirements.txt on build)
          source ~/env3.6/bin/activate
          export PATH=$JAVA_HOME/bin:$PATH
          pip3 install --exists-action w --upgrade -r ~/cassandra-dtest/requirements.txt
          pip3 uninstall -y cqlsh
          pip3 freeze
    - run:
        name: Run repeated Python dtest
        no_output_timeout: 15m
        command: |
          if [ "${REPEATED_DTESTS}" == "<nil>" ]; then
            echo "Repeated dtest name hasn't been defined, exiting without running any test"
          elif [ "${REPEATED_DTESTS_COUNT}" == "<nil>" ]; then
            echo "Repeated dtest count hasn't been defined, exiting without running any test"
          elif [ "${REPEATED_DTESTS_COUNT}" -le 0 ]; then
            echo "Repeated dtest count is lesser or equals than zero, exiting without running any test"
          else

            # Calculate the number of test iterations to be run by the current parallel runner.
            # Since we are running the same test multiple times there is no need to use `circleci tests split`.
            count=$((${REPEATED_DTESTS_COUNT} / CIRCLE_NODE_TOTAL))
            if (($CIRCLE_NODE_INDEX < (${REPEATED_DTESTS_COUNT} % CIRCLE_NODE_TOTAL))); then
              count=$((count+1))
            fi

            if (($count <= 0)); then
              echo "No tests to run in this runner"
            else
              echo "Running ${REPEATED_DTESTS} $count times"

              source ~/env3.6/bin/activate
              export PATH=$JAVA_HOME/bin:$PATH

              java -version
              cd ~/cassandra-dtest
              mkdir -p /tmp/dtest

              echo "env: $(env)"
              echo "** done env"
              mkdir -p /tmp/results/dtests

              tests_arg=$(echo ${REPEATED_DTESTS} | sed -e "s/,/ /g")

              stop_on_failure_arg=""
              if ${REPEATED_TESTS_STOP_ON_FAILURE}; then
                stop_on_failure_arg="-x"
              fi

              vnodes_args=""
              if false; then
                vnodes_args="--use-vnodes --num-tokens=16"
              fi

              upgrade_arg=""
              if false; then
                upgrade_arg="--execute-upgrade-tests --upgrade-target-version-only --upgrade-version-selection all"
              fi

              # we need the "set -o pipefail" here so that the exit code that circleci will actually use is from pytest and not the exit code from tee
              set -o pipefail && cd ~/cassandra-dtest && pytest $vnodes_args --count=$count $stop_on_failure_arg $upgrade_arg --log-cli-level=DEBUG --junit-xml=/tmp/results/dtests/pytest_result.xml -s --cassandra-dir=/home/cassandra/cassandra --keep-test-dir  $tests_arg | tee /tmp/dtest/stdout.txt
            fi
          fi
    - store_test_results:
        path: /tmp/results
    - store_artifacts:
        path: /tmp/dtest
        destination: dtest
    - store_artifacts:
        path: ~/cassandra-dtest/logs
        destination: dtest_logs
    environment:
    - ANT_HOME: /usr/share/ant
    - JAVA11_HOME: /usr/lib/jvm/java-11-openjdk-amd64
    - JAVA8_HOME: /usr/lib/jvm/java-8-openjdk-amd64
    - LANG: en_US.UTF-8
    - KEEP_TEST_DIR: true
    - DEFAULT_DIR: /home/cassandra/cassandra-dtest
    - PYTHONIOENCODING: utf-8
    - PYTHONUNBUFFERED: true
    - CASS_DRIVER_NO_EXTENSIONS: true
    - CASS_DRIVER_NO_CYTHON: true
    - CASSANDRA_SKIP_SYNC: true
    - DTEST_REPO: https://github.com/apache/cassandra-dtest.git
    - DTEST_BRANCH: trunk
    - CCM_MAX_HEAP_SIZE: 1024M
    - CCM_HEAP_NEWSIZE: 256M
    - REPEATED_TESTS_STOP_ON_FAILURE: false
    - REPEATED_UTESTS: null
    - REPEATED_UTESTS_COUNT: 500
    - REPEATED_UTESTS_FQLTOOL: null
    - REPEATED_UTESTS_FQLTOOL_COUNT: 500
    - REPEATED_UTESTS_LONG: null
    - REPEATED_UTESTS_LONG_COUNT: 100
    - REPEATED_UTESTS_STRESS: null
    - REPEATED_UTESTS_STRESS_COUNT: 500
    - REPEATED_JVM_DTESTS: null
    - REPEATED_JVM_DTESTS_COUNT: 500
    - REPEATED_JVM_UPGRADE_DTESTS: null
    - REPEATED_JVM_UPGRADE_DTESTS_COUNT: 500
    - REPEATED_DTESTS: null
    - REPEATED_DTESTS_COUNT: 500
    - REPEATED_LARGE_DTESTS: null
    - REPEATED_LARGE_DTESTS_COUNT: 100
    - REPEATED_UPGRADE_DTESTS: null
    - REPEATED_UPGRADE_DTESTS_COUNT: 25
    - REPEATED_ANT_TEST_TARGET: testsome
    - REPEATED_ANT_TEST_CLASS: null
    - REPEATED_ANT_TEST_METHODS: null
    - REPEATED_ANT_TEST_COUNT: 500
    - JAVA_HOME: /usr/lib/jvm/java-8-openjdk-amd64
    - JDK_HOME: /usr/lib/jvm/java-8-openjdk-amd64
  j8_jvm_dtests:
    docker:
    - image: apache/cassandra-testing-ubuntu2004-java11-w-dependencies:latest
    resource_class: large
    working_directory: ~/
    shell: /bin/bash -eo pipefail -l
    parallelism: 10
    steps:
    - attach_workspace:
        at: /home/cassandra
    - run:
        name: Determine distributed Tests to Run
        command: |
          # reminder: this code (along with all the steps) is independently executed on every circle container
          # so the goal here is to get the circleci script to return the tests *this* container will run
          # which we do via the `circleci` cli tool.

          rm -fr ~/cassandra-dtest/upgrade_tests
          echo "***java tests***"

          # get all of our unit test filenames
          set -eo pipefail && circleci tests glob "$HOME/cassandra/test/distributed/**/*.java" > /tmp/all_java_unit_tests.txt

          # split up the unit tests into groups based on the number of containers we have
          set -eo pipefail && circleci tests split --split-by=timings --timings-type=filename --index=${CIRCLE_NODE_INDEX} --total=${CIRCLE_NODE_TOTAL} /tmp/all_java_unit_tests.txt > /tmp/java_tests_${CIRCLE_NODE_INDEX}.txt
          set -eo pipefail && cat /tmp/java_tests_${CIRCLE_NODE_INDEX}.txt | sed "s;^/home/cassandra/cassandra/test/distributed/;;g" | grep "Test\.java$" | grep -v upgrade > /tmp/java_tests_${CIRCLE_NODE_INDEX}_final.txt
          echo "** /tmp/java_tests_${CIRCLE_NODE_INDEX}_final.txt"
          cat /tmp/java_tests_${CIRCLE_NODE_INDEX}_final.txt
        no_output_timeout: 15m
    - run:
        name: Log Environment Information
        command: |
          echo '*** id ***'
          id
          echo '*** cat /proc/cpuinfo ***'
          cat /proc/cpuinfo
          echo '*** free -m ***'
          free -m
          echo '*** df -m ***'
          df -m
          echo '*** ifconfig -a ***'
          ifconfig -a
          echo '*** uname -a ***'
          uname -a
          echo '*** mount ***'
          mount
          echo '*** env ***'
          env
          echo '*** java ***'
          which java
          java -version
    - run:
        name: Run Unit Tests (testclasslist)
        command: |
          set -x
          export PATH=$JAVA_HOME/bin:$PATH
          time mv ~/cassandra /tmp
          cd /tmp/cassandra
          if [ -d ~/dtest_jars ]; then
            cp ~/dtest_jars/dtest* /tmp/cassandra/build/
          fi
          test_timeout=$(grep 'name="test.distributed.timeout"' build.xml | awk -F'"' '{print $4}' || true)
          if [ -z "$test_timeout" ]; then
            test_timeout=$(grep 'name="test.timeout"' build.xml | awk -F'"' '{print $4}')
          fi
          ant testclasslist -Dtest.timeout="$test_timeout" -Dtest.classlistfile=/tmp/java_tests_${CIRCLE_NODE_INDEX}_final.txt  -Dtest.classlistprefix=distributed -Dno-build-test=true
        no_output_timeout: 15m
    - store_test_results:
        path: /tmp/cassandra/build/test/output/
    - store_artifacts:
        path: /tmp/cassandra/build/test/output
        destination: junitxml
    - store_artifacts:
        path: /tmp/cassandra/build/test/logs
        destination: logs
    environment:
    - ANT_HOME: /usr/share/ant
    - JAVA11_HOME: /usr/lib/jvm/java-11-openjdk-amd64
    - JAVA8_HOME: /usr/lib/jvm/java-8-openjdk-amd64
    - LANG: en_US.UTF-8
    - KEEP_TEST_DIR: true
    - DEFAULT_DIR: /home/cassandra/cassandra-dtest
    - PYTHONIOENCODING: utf-8
    - PYTHONUNBUFFERED: true
    - CASS_DRIVER_NO_EXTENSIONS: true
    - CASS_DRIVER_NO_CYTHON: true
    - CASSANDRA_SKIP_SYNC: true
    - DTEST_REPO: https://github.com/apache/cassandra-dtest.git
    - DTEST_BRANCH: trunk
    - CCM_MAX_HEAP_SIZE: 1024M
    - CCM_HEAP_NEWSIZE: 256M
    - REPEATED_TESTS_STOP_ON_FAILURE: false
    - REPEATED_UTESTS: null
    - REPEATED_UTESTS_COUNT: 500
    - REPEATED_UTESTS_FQLTOOL: null
    - REPEATED_UTESTS_FQLTOOL_COUNT: 500
    - REPEATED_UTESTS_LONG: null
    - REPEATED_UTESTS_LONG_COUNT: 100
    - REPEATED_UTESTS_STRESS: null
    - REPEATED_UTESTS_STRESS_COUNT: 500
    - REPEATED_JVM_DTESTS: null
    - REPEATED_JVM_DTESTS_COUNT: 500
    - REPEATED_JVM_UPGRADE_DTESTS: null
    - REPEATED_JVM_UPGRADE_DTESTS_COUNT: 500
    - REPEATED_DTESTS: null
    - REPEATED_DTESTS_COUNT: 500
    - REPEATED_LARGE_DTESTS: null
    - REPEATED_LARGE_DTESTS_COUNT: 100
    - REPEATED_UPGRADE_DTESTS: null
    - REPEATED_UPGRADE_DTESTS_COUNT: 25
    - REPEATED_ANT_TEST_TARGET: testsome
    - REPEATED_ANT_TEST_CLASS: null
    - REPEATED_ANT_TEST_METHODS: null
    - REPEATED_ANT_TEST_COUNT: 500
    - JAVA_HOME: /usr/lib/jvm/java-8-openjdk-amd64
    - JDK_HOME: /usr/lib/jvm/java-8-openjdk-amd64
  j8_build:
    docker:
    - image: apache/cassandra-testing-ubuntu2004-java11-w-dependencies:latest
    resource_class: medium
    working_directory: ~/
    shell: /bin/bash -eo pipefail -l
    parallelism: 1
    steps:
    - run:
        name: Log Environment Information
        command: |
          echo '*** id ***'
          id
          echo '*** cat /proc/cpuinfo ***'
          cat /proc/cpuinfo
          echo '*** free -m ***'
          free -m
          echo '*** df -m ***'
          df -m
          echo '*** ifconfig -a ***'
          ifconfig -a
          echo '*** uname -a ***'
          uname -a
          echo '*** mount ***'
          mount
          echo '*** env ***'
          env
          echo '*** java ***'
          which java
          java -version
    - run:
        name: Clone Cassandra Repository (via git)
        command: |
          git clone --single-branch --depth 1 --branch $CIRCLE_BRANCH https://github.com/$CIRCLE_PROJECT_USERNAME/$CIRCLE_PROJECT_REPONAME.git ~/cassandra
    - run:
        name: Build Cassandra
        command: |
          export PATH=$JAVA_HOME/bin:$PATH
          cd ~/cassandra
          # Loop to prevent failure due to maven-ant-tasks not downloading a jar..
          for x in $(seq 1 3); do
              ${ANT_HOME}/bin/ant clean realclean jar
              RETURN="$?"
              if [ "${RETURN}" -eq "0" ]; then
                  break
              fi
          done
          # Exit, if we didn't build successfully
          if [ "${RETURN}" -ne "0" ]; then
              echo "Build failed with exit code: ${RETURN}"
              exit ${RETURN}
          fi
        no_output_timeout: 15m
    - run:
        name: Run eclipse-warnings
        command: |
          export PATH=$JAVA_HOME/bin:$PATH
          cd ~/cassandra
          ant eclipse-warnings
    - persist_to_workspace:
        root: /home/cassandra
        paths:
        - cassandra
        - .m2
    environment:
    - ANT_HOME: /usr/share/ant
    - JAVA11_HOME: /usr/lib/jvm/java-11-openjdk-amd64
    - JAVA8_HOME: /usr/lib/jvm/java-8-openjdk-amd64
    - LANG: en_US.UTF-8
    - KEEP_TEST_DIR: true
    - DEFAULT_DIR: /home/cassandra/cassandra-dtest
    - PYTHONIOENCODING: utf-8
    - PYTHONUNBUFFERED: true
    - CASS_DRIVER_NO_EXTENSIONS: true
    - CASS_DRIVER_NO_CYTHON: true
    - CASSANDRA_SKIP_SYNC: true
    - DTEST_REPO: https://github.com/apache/cassandra-dtest.git
    - DTEST_BRANCH: trunk
    - CCM_MAX_HEAP_SIZE: 1024M
    - CCM_HEAP_NEWSIZE: 256M
    - REPEATED_TESTS_STOP_ON_FAILURE: false
    - REPEATED_UTESTS: null
    - REPEATED_UTESTS_COUNT: 500
    - REPEATED_UTESTS_FQLTOOL: null
    - REPEATED_UTESTS_FQLTOOL_COUNT: 500
    - REPEATED_UTESTS_LONG: null
    - REPEATED_UTESTS_LONG_COUNT: 100
    - REPEATED_UTESTS_STRESS: null
    - REPEATED_UTESTS_STRESS_COUNT: 500
    - REPEATED_JVM_DTESTS: null
    - REPEATED_JVM_DTESTS_COUNT: 500
    - REPEATED_JVM_UPGRADE_DTESTS: null
    - REPEATED_JVM_UPGRADE_DTESTS_COUNT: 500
    - REPEATED_DTESTS: null
    - REPEATED_DTESTS_COUNT: 500
    - REPEATED_LARGE_DTESTS: null
    - REPEATED_LARGE_DTESTS_COUNT: 100
    - REPEATED_UPGRADE_DTESTS: null
    - REPEATED_UPGRADE_DTESTS_COUNT: 25
    - REPEATED_ANT_TEST_TARGET: testsome
    - REPEATED_ANT_TEST_CLASS: null
    - REPEATED_ANT_TEST_METHODS: null
    - REPEATED_ANT_TEST_COUNT: 500
    - JAVA_HOME: /usr/lib/jvm/java-8-openjdk-amd64
    - JDK_HOME: /usr/lib/jvm/java-8-openjdk-amd64
  j8_cqlsh_dtests_py38_vnode:
    docker:
    - image: apache/cassandra-testing-ubuntu2004-java11-w-dependencies:latest
    resource_class: large
    working_directory: ~/
    shell: /bin/bash -eo pipefail -l
    parallelism: 50
    steps:
    - attach_workspace:
        at: /home/cassandra
    - run:
        name: Clone Cassandra dtest Repository (via git)
        command: |
          git clone --single-branch --branch $DTEST_BRANCH --depth 1 $DTEST_REPO ~/cassandra-dtest
    - run:
        name: Configure virtualenv and python Dependencies
        command: |
          # note, this should be super quick as all dependencies should be pre-installed in the docker image
          # if additional dependencies were added to requirmeents.txt and the docker image hasn't been updated
          # we'd have to install it here at runtime -- which will make things slow, so do yourself a favor and
          # rebuild the docker image! (it automatically pulls the latest requirements.txt on build)
          source ~/env3.8/bin/activate
          export PATH=$JAVA_HOME/bin:$PATH
          pip3 install --exists-action w --upgrade -r ~/cassandra-dtest/requirements.txt
          pip3 uninstall -y cqlsh
          pip3 freeze
    - run:
        name: Determine Tests to Run (j8_with_vnodes)
        no_output_timeout: 5m
        command: "# reminder: this code (along with all the steps) is independently executed on every circle container\n# so the goal here is to get the circleci script to return the tests *this* container will run\n# which we do via the `circleci` cli tool.\n\ncd cassandra-dtest\nsource ~/env3.8/bin/activate\nexport PATH=$JAVA_HOME/bin:$PATH\n\nif [ -n '' ]; then\n  export \nfi\n\necho \"***Collected DTests (j8_with_vnodes)***\"\nset -eo pipefail && ./run_dtests.py --use-vnodes --skip-resource-intensive-tests --pytest-options '-k cql' --dtest-print-tests-only --dtest-print-tests-output=/tmp/all_dtest_tests_j8_with_vnodes_raw --cassandra-dir=../cassandra\nif [ -z '' ]; then\n  mv /tmp/all_dtest_tests_j8_with_vnodes_raw /tmp/all_dtest_tests_j8_with_vnodes\nelse\n  grep -e '' /tmp/all_dtest_tests_j8_with_vnodes_raw > /tmp/all_dtest_tests_j8_with_vnodes || { echo \"Filter did not match any tests! Exiting build.\"; exit 0; }\nfi\nset -eo pipefail && circleci tests split --split-by=timings --timings-type=classname /tmp/all_dtest_tests_j8_with_vnodes > /tmp/split_dtest_tests_j8_with_vnodes.txt\ncat /tmp/split_dtest_tests_j8_with_vnodes.txt | tr '\\n' ' ' > /tmp/split_dtest_tests_j8_with_vnodes_final.txt\ncat /tmp/split_dtest_tests_j8_with_vnodes_final.txt\n"
    - run:
        name: Run dtests (j8_with_vnodes)
        no_output_timeout: 15m
        command: |
          echo "cat /tmp/split_dtest_tests_j8_with_vnodes_final.txt"
          cat /tmp/split_dtest_tests_j8_with_vnodes_final.txt

          source ~/env3.8/bin/activate
          export PATH=$JAVA_HOME/bin:$PATH
          if [ -n 'CQLSH_PYTHON=/usr/bin/python3.8' ]; then
            export CQLSH_PYTHON=/usr/bin/python3.8
          fi

          java -version
          cd ~/cassandra-dtest
          mkdir -p /tmp/dtest

          echo "env: $(env)"
          echo "** done env"
          mkdir -p /tmp/results/dtests
          # we need the "set -o pipefail" here so that the exit code that circleci will actually use is from pytest and not the exit code from tee
          export SPLIT_TESTS=`cat /tmp/split_dtest_tests_j8_with_vnodes_final.txt`
          if [ ! -z "$SPLIT_TESTS" ]; then
            set -o pipefail && cd ~/cassandra-dtest && pytest --use-vnodes --num-tokens=16 --skip-resource-intensive-tests --log-cli-level=DEBUG --junit-xml=/tmp/results/dtests/pytest_result_j8_with_vnodes.xml -s --cassandra-dir=/home/cassandra/cassandra --keep-test-dir $SPLIT_TESTS 2>&1 | tee /tmp/dtest/stdout.txt
          else
            echo "Tune your parallelism, there are more containers than test classes. Nothing to do in this container"
            (exit 1)
          fi
    - store_test_results:
        path: /tmp/results
    - store_artifacts:
        path: /tmp/dtest
        destination: dtest_j8_with_vnodes
    - store_artifacts:
        path: ~/cassandra-dtest/logs
        destination: dtest_j8_with_vnodes_logs
    environment:
    - ANT_HOME: /usr/share/ant
    - JAVA11_HOME: /usr/lib/jvm/java-11-openjdk-amd64
    - JAVA8_HOME: /usr/lib/jvm/java-8-openjdk-amd64
    - LANG: en_US.UTF-8
    - KEEP_TEST_DIR: true
    - DEFAULT_DIR: /home/cassandra/cassandra-dtest
    - PYTHONIOENCODING: utf-8
    - PYTHONUNBUFFERED: true
    - CASS_DRIVER_NO_EXTENSIONS: true
    - CASS_DRIVER_NO_CYTHON: true
    - CASSANDRA_SKIP_SYNC: true
    - DTEST_REPO: https://github.com/apache/cassandra-dtest.git
    - DTEST_BRANCH: trunk
    - CCM_MAX_HEAP_SIZE: 1024M
    - CCM_HEAP_NEWSIZE: 256M
    - REPEATED_TESTS_STOP_ON_FAILURE: false
    - REPEATED_UTESTS: null
    - REPEATED_UTESTS_COUNT: 500
    - REPEATED_UTESTS_FQLTOOL: null
    - REPEATED_UTESTS_FQLTOOL_COUNT: 500
    - REPEATED_UTESTS_LONG: null
    - REPEATED_UTESTS_LONG_COUNT: 100
    - REPEATED_UTESTS_STRESS: null
    - REPEATED_UTESTS_STRESS_COUNT: 500
    - REPEATED_JVM_DTESTS: null
    - REPEATED_JVM_DTESTS_COUNT: 500
    - REPEATED_JVM_UPGRADE_DTESTS: null
    - REPEATED_JVM_UPGRADE_DTESTS_COUNT: 500
    - REPEATED_DTESTS: null
    - REPEATED_DTESTS_COUNT: 500
    - REPEATED_LARGE_DTESTS: null
    - REPEATED_LARGE_DTESTS_COUNT: 100
    - REPEATED_UPGRADE_DTESTS: null
    - REPEATED_UPGRADE_DTESTS_COUNT: 25
    - REPEATED_ANT_TEST_TARGET: testsome
    - REPEATED_ANT_TEST_CLASS: null
    - REPEATED_ANT_TEST_METHODS: null
    - REPEATED_ANT_TEST_COUNT: 500
    - JAVA_HOME: /usr/lib/jvm/java-8-openjdk-amd64
    - JDK_HOME: /usr/lib/jvm/java-8-openjdk-amd64
  j11_cqlsh-dtests-py2-offheap:
    docker:
    - image: apache/cassandra-testing-ubuntu2004-java11:latest
    resource_class: large
    working_directory: ~/
    shell: /bin/bash -eo pipefail -l
    parallelism: 50
    steps:
    - attach_workspace:
        at: /home/cassandra
    - run:
        name: Clone Cassandra dtest Repository (via git)
        command: |
          git clone --single-branch --branch $DTEST_BRANCH --depth 1 $DTEST_REPO ~/cassandra-dtest
    - run:
        name: Configure virtualenv and python Dependencies
        command: |
          # note, this should be super quick as all dependencies should be pre-installed in the docker image
          # if additional dependencies were added to requirmeents.txt and the docker image hasn't been updated
          # we'd have to install it here at runtime -- which will make things slow, so do yourself a favor and
          # rebuild the docker image! (it automatically pulls the latest requirements.txt on build)
          source ~/env3.6/bin/activate
          export PATH=$JAVA_HOME/bin:$PATH
          pip3 install --exists-action w --upgrade -r ~/cassandra-dtest/requirements.txt
          pip3 uninstall -y cqlsh
          pip3 freeze
    - run:
        name: Determine Tests to Run (j11_dtests_offheap)
        no_output_timeout: 5m
        command: "# reminder: this code (along with all the steps) is independently executed on every circle container\n# so the goal here is to get the circleci script to return the tests *this* container will run\n# which we do via the `circleci` cli tool.\n\ncd cassandra-dtest\nsource ~/env3.6/bin/activate\nexport PATH=$JAVA_HOME/bin:$PATH\n\nif [ -n '' ]; then\n  export \nfi\n\necho \"***Collected DTests (j11_dtests_offheap)***\"\nset -eo pipefail && ./run_dtests.py --use-vnodes --use-off-heap-memtables --skip-resource-intensive-tests --pytest-options '-k cql' --dtest-print-tests-only --dtest-print-tests-output=/tmp/all_dtest_tests_j11_dtests_offheap_raw --cassandra-dir=../cassandra\nif [ -z '' ]; then\n  mv /tmp/all_dtest_tests_j11_dtests_offheap_raw /tmp/all_dtest_tests_j11_dtests_offheap\nelse\n  grep -e '' /tmp/all_dtest_tests_j11_dtests_offheap_raw > /tmp/all_dtest_tests_j11_dtests_offheap || { echo \"Filter did not match any tests! Exiting build.\"; exit 0; }\nfi\nset -eo pipefail && circleci tests split --split-by=timings --timings-type=classname /tmp/all_dtest_tests_j11_dtests_offheap > /tmp/split_dtest_tests_j11_dtests_offheap.txt\ncat /tmp/split_dtest_tests_j11_dtests_offheap.txt | tr '\\n' ' ' > /tmp/split_dtest_tests_j11_dtests_offheap_final.txt\ncat /tmp/split_dtest_tests_j11_dtests_offheap_final.txt\n"
    - run:
        name: Run dtests (j11_dtests_offheap)
        no_output_timeout: 15m
        command: |
          echo "cat /tmp/split_dtest_tests_j11_dtests_offheap_final.txt"
          cat /tmp/split_dtest_tests_j11_dtests_offheap_final.txt

          source ~/env3.6/bin/activate
          export PATH=$JAVA_HOME/bin:$PATH
          if [ -n 'CQLSH_PYTHON=/usr/bin/python2.7' ]; then
            export CQLSH_PYTHON=/usr/bin/python2.7
          fi

          java -version
          cd ~/cassandra-dtest
          mkdir -p /tmp/dtest

          echo "env: $(env)"
          echo "** done env"
          mkdir -p /tmp/results/dtests
          # we need the "set -o pipefail" here so that the exit code that circleci will actually use is from pytest and not the exit code from tee
          export SPLIT_TESTS=`cat /tmp/split_dtest_tests_j11_dtests_offheap_final.txt`
          if [ ! -z "$SPLIT_TESTS" ]; then
            set -o pipefail && cd ~/cassandra-dtest && pytest --use-vnodes --num-tokens=16 --use-off-heap-memtables --skip-resource-intensive-tests --log-cli-level=DEBUG --junit-xml=/tmp/results/dtests/pytest_result_j11_dtests_offheap.xml -s --cassandra-dir=/home/cassandra/cassandra --keep-test-dir $SPLIT_TESTS 2>&1 | tee /tmp/dtest/stdout.txt
          else
            echo "Tune your parallelism, there are more containers than test classes. Nothing to do in this container"
            (exit 1)
          fi
    - store_test_results:
        path: /tmp/results
    - store_artifacts:
        path: /tmp/dtest
        destination: dtest_j11_dtests_offheap
    - store_artifacts:
        path: ~/cassandra-dtest/logs
        destination: dtest_j11_dtests_offheap_logs
    environment:
    - ANT_HOME: /usr/share/ant
    - JAVA11_HOME: /usr/lib/jvm/java-11-openjdk-amd64
    - JAVA8_HOME: /usr/lib/jvm/java-8-openjdk-amd64
    - LANG: en_US.UTF-8
    - KEEP_TEST_DIR: true
    - DEFAULT_DIR: /home/cassandra/cassandra-dtest
    - PYTHONIOENCODING: utf-8
    - PYTHONUNBUFFERED: true
    - CASS_DRIVER_NO_EXTENSIONS: true
    - CASS_DRIVER_NO_CYTHON: true
    - CASSANDRA_SKIP_SYNC: true
    - DTEST_REPO: https://github.com/apache/cassandra-dtest.git
    - DTEST_BRANCH: trunk
    - CCM_MAX_HEAP_SIZE: 1024M
    - CCM_HEAP_NEWSIZE: 256M
    - REPEATED_TESTS_STOP_ON_FAILURE: false
    - REPEATED_UTESTS: null
    - REPEATED_UTESTS_COUNT: 500
    - REPEATED_UTESTS_FQLTOOL: null
    - REPEATED_UTESTS_FQLTOOL_COUNT: 500
    - REPEATED_UTESTS_LONG: null
    - REPEATED_UTESTS_LONG_COUNT: 100
    - REPEATED_UTESTS_STRESS: null
    - REPEATED_UTESTS_STRESS_COUNT: 500
    - REPEATED_JVM_DTESTS: null
    - REPEATED_JVM_DTESTS_COUNT: 500
    - REPEATED_JVM_UPGRADE_DTESTS: null
    - REPEATED_JVM_UPGRADE_DTESTS_COUNT: 500
    - REPEATED_DTESTS: null
    - REPEATED_DTESTS_COUNT: 500
    - REPEATED_LARGE_DTESTS: null
    - REPEATED_LARGE_DTESTS_COUNT: 100
    - REPEATED_UPGRADE_DTESTS: null
    - REPEATED_UPGRADE_DTESTS_COUNT: 25
    - REPEATED_ANT_TEST_TARGET: testsome
    - REPEATED_ANT_TEST_CLASS: null
    - REPEATED_ANT_TEST_METHODS: null
    - REPEATED_ANT_TEST_COUNT: 500
    - JAVA_HOME: /usr/lib/jvm/java-11-openjdk-amd64
    - JDK_HOME: /usr/lib/jvm/java-11-openjdk-amd64
    - CASSANDRA_USE_JDK11: true
  j11_unit_tests_repeat:
    docker:
    - image: apache/cassandra-testing-ubuntu2004-java11:latest
    resource_class: medium
    working_directory: ~/
    shell: /bin/bash -eo pipefail -l
    parallelism: 25
    steps:
    - attach_workspace:
        at: /home/cassandra
    - run:
        name: Log Environment Information
        command: |
          echo '*** id ***'
          id
          echo '*** cat /proc/cpuinfo ***'
          cat /proc/cpuinfo
          echo '*** free -m ***'
          free -m
          echo '*** df -m ***'
          df -m
          echo '*** ifconfig -a ***'
          ifconfig -a
          echo '*** uname -a ***'
          uname -a
          echo '*** mount ***'
          mount
          echo '*** env ***'
          env
          echo '*** java ***'
          which java
          java -version
    - run:
        name: Repeatedly run new or modifed JUnit tests
        no_output_timeout: 15m
        command: |
          set -x
          export PATH=$JAVA_HOME/bin:$PATH
          time mv ~/cassandra /tmp
          cd /tmp/cassandra
          if [ -d ~/dtest_jars ]; then
            cp ~/dtest_jars/dtest* /tmp/cassandra/build/
          fi

          # Calculate the number of test iterations to be run by the current parallel runner.
          count=$((${REPEATED_UTESTS_COUNT} / CIRCLE_NODE_TOTAL))
          if (($CIRCLE_NODE_INDEX < (${REPEATED_UTESTS_COUNT} % CIRCLE_NODE_TOTAL))); then
            count=$((count+1))
          fi

          # Put manually specified tests and automatically detected tests together, removing duplicates
          tests=$(echo ${REPEATED_UTESTS} | sed -e "s/<nil>//" | sed -e "s/ //" | tr "," "\n" | tr " " "\n" | sort -n | uniq -u)
          echo "Tests to be repeated: ${tests}"

          # Prepare the testtag for the target, used by the test macro in build.xml to group the output files
          target=testsome
          testtag=""
          if [[ $target == "test-cdc" ]]; then
            testtag="cdc"
          elif [[ $target == "test-compression" ]]; then
            testtag="compression"
          elif [[ $target == "test-system-keyspace-directory" ]]; then
            testtag="system_keyspace_directory"
          fi

          # Run each test class as many times as requested.
          exit_code="$?"
          for test in $tests; do

              # Split class and method names from the test name
              if [[ $test =~ "#" ]]; then
                class=${test%"#"*}
                method=${test#*"#"}
              else
                class=$test
                method=""
              fi

              # Prepare the -Dtest.name argument.
              # It can be the fully qualified class name or the short class name, depending on the target.
              if [[ $target == "test" || \
                    $target == "test-cdc" || \
                    $target == "test-compression" || \
                    $target == "test-system-keyspace-directory" || \
                    $target == "fqltool-test" || \
                    $target == "long-test" || \
                    $target == "stress-test" ]]; then
                name_arg="-Dtest.name=${class##*.}"
              else
                name_arg="-Dtest.name=$class"
              fi

              # Prepare the -Dtest.methods argument, which is optional
              if [[ $method == "" ]]; then
                methods_arg=""
              else
                methods_arg="-Dtest.methods=$method"
              fi

              for i in $(seq -w 1 $count); do
                echo "Running test $test, iteration $i of $count"

                # run the test
                status="passes"
                if !( set -o pipefail && \
                      ant testsome $name_arg $methods_arg -Dno-build-test=true | \
                      tee stdout.txt \
                    ); then
                  status="fails"
                  exit_code=1
                fi

                # move the stdout output file
                dest=/tmp/results/repeated_utests/stdout/${status}/${i}
                mkdir -p $dest
                mv stdout.txt $dest/${test}.txt

                # move the XML output files
                source=build/test/output/${testtag}
                dest=/tmp/results/repeated_utests/output/${status}/${i}
                mkdir -p $dest
                if [[ -d $source && -n "$(ls $source)" ]]; then
                  mv $source/* $dest/
                fi

                # move the log files
                source=build/test/logs/${testtag}
                dest=/tmp/results/repeated_utests/logs/${status}/${i}
                mkdir -p $dest
                if [[ -d $source && -n "$(ls $source)" ]]; then
                  mv $source/* $dest/
                fi

                # maybe stop iterations on test failure
                if [[ ${REPEATED_TESTS_STOP_ON_FAILURE} = true ]] && (( $exit_code > 0 )); then
                  break
                fi
              done
          done
          (exit ${exit_code})
    - store_test_results:
        path: /tmp/results/repeated_utests/output
    - store_artifacts:
        path: /tmp/results/repeated_utests/stdout
        destination: stdout
    - store_artifacts:
        path: /tmp/results/repeated_utests/output
        destination: junitxml
    - store_artifacts:
        path: /tmp/results/repeated_utests/logs
        destination: logs
    environment:
    - ANT_HOME: /usr/share/ant
    - JAVA11_HOME: /usr/lib/jvm/java-11-openjdk-amd64
    - JAVA8_HOME: /usr/lib/jvm/java-8-openjdk-amd64
    - LANG: en_US.UTF-8
    - KEEP_TEST_DIR: true
    - DEFAULT_DIR: /home/cassandra/cassandra-dtest
    - PYTHONIOENCODING: utf-8
    - PYTHONUNBUFFERED: true
    - CASS_DRIVER_NO_EXTENSIONS: true
    - CASS_DRIVER_NO_CYTHON: true
    - CASSANDRA_SKIP_SYNC: true
    - DTEST_REPO: https://github.com/apache/cassandra-dtest.git
    - DTEST_BRANCH: trunk
    - CCM_MAX_HEAP_SIZE: 1024M
    - CCM_HEAP_NEWSIZE: 256M
    - REPEATED_TESTS_STOP_ON_FAILURE: false
    - REPEATED_UTESTS: null
    - REPEATED_UTESTS_COUNT: 500
    - REPEATED_UTESTS_FQLTOOL: null
    - REPEATED_UTESTS_FQLTOOL_COUNT: 500
    - REPEATED_UTESTS_LONG: null
    - REPEATED_UTESTS_LONG_COUNT: 100
    - REPEATED_UTESTS_STRESS: null
    - REPEATED_UTESTS_STRESS_COUNT: 500
    - REPEATED_JVM_DTESTS: null
    - REPEATED_JVM_DTESTS_COUNT: 500
    - REPEATED_JVM_UPGRADE_DTESTS: null
    - REPEATED_JVM_UPGRADE_DTESTS_COUNT: 500
    - REPEATED_DTESTS: null
    - REPEATED_DTESTS_COUNT: 500
    - REPEATED_LARGE_DTESTS: null
    - REPEATED_LARGE_DTESTS_COUNT: 100
    - REPEATED_UPGRADE_DTESTS: null
    - REPEATED_UPGRADE_DTESTS_COUNT: 25
    - REPEATED_ANT_TEST_TARGET: testsome
    - REPEATED_ANT_TEST_CLASS: null
    - REPEATED_ANT_TEST_METHODS: null
    - REPEATED_ANT_TEST_COUNT: 500
    - JAVA_HOME: /usr/lib/jvm/java-11-openjdk-amd64
    - JDK_HOME: /usr/lib/jvm/java-11-openjdk-amd64
    - CASSANDRA_USE_JDK11: true
  j8_utests_fqltool:
    docker:
    - image: apache/cassandra-testing-ubuntu2004-java11-w-dependencies:latest
    resource_class: medium
    working_directory: ~/
    shell: /bin/bash -eo pipefail -l
    parallelism: 1
    steps:
    - attach_workspace:
        at: /home/cassandra
    - run:
        name: Run Unit Tests (fqltool-test)
        command: |
          export PATH=$JAVA_HOME/bin:$PATH
          time mv ~/cassandra /tmp
          cd /tmp/cassandra
          if [ -d ~/dtest_jars ]; then
            cp ~/dtest_jars/dtest* /tmp/cassandra/build/
          fi
          ant fqltool-test -Dno-build-test=true
        no_output_timeout: 15m
    - store_test_results:
        path: /tmp/cassandra/build/test/output/
    - store_artifacts:
        path: /tmp/cassandra/build/test/output
        destination: junitxml
    - store_artifacts:
        path: /tmp/cassandra/build/test/logs
        destination: logs
    environment:
    - ANT_HOME: /usr/share/ant
    - JAVA11_HOME: /usr/lib/jvm/java-11-openjdk-amd64
    - JAVA8_HOME: /usr/lib/jvm/java-8-openjdk-amd64
    - LANG: en_US.UTF-8
    - KEEP_TEST_DIR: true
    - DEFAULT_DIR: /home/cassandra/cassandra-dtest
    - PYTHONIOENCODING: utf-8
    - PYTHONUNBUFFERED: true
    - CASS_DRIVER_NO_EXTENSIONS: true
    - CASS_DRIVER_NO_CYTHON: true
    - CASSANDRA_SKIP_SYNC: true
    - DTEST_REPO: https://github.com/apache/cassandra-dtest.git
    - DTEST_BRANCH: trunk
    - CCM_MAX_HEAP_SIZE: 1024M
    - CCM_HEAP_NEWSIZE: 256M
    - REPEATED_TESTS_STOP_ON_FAILURE: false
    - REPEATED_UTESTS: null
    - REPEATED_UTESTS_COUNT: 500
    - REPEATED_UTESTS_FQLTOOL: null
    - REPEATED_UTESTS_FQLTOOL_COUNT: 500
    - REPEATED_UTESTS_LONG: null
    - REPEATED_UTESTS_LONG_COUNT: 100
    - REPEATED_UTESTS_STRESS: null
    - REPEATED_UTESTS_STRESS_COUNT: 500
    - REPEATED_JVM_DTESTS: null
    - REPEATED_JVM_DTESTS_COUNT: 500
    - REPEATED_JVM_UPGRADE_DTESTS: null
    - REPEATED_JVM_UPGRADE_DTESTS_COUNT: 500
    - REPEATED_DTESTS: null
    - REPEATED_DTESTS_COUNT: 500
    - REPEATED_LARGE_DTESTS: null
    - REPEATED_LARGE_DTESTS_COUNT: 100
    - REPEATED_UPGRADE_DTESTS: null
    - REPEATED_UPGRADE_DTESTS_COUNT: 25
    - REPEATED_ANT_TEST_TARGET: testsome
    - REPEATED_ANT_TEST_CLASS: null
    - REPEATED_ANT_TEST_METHODS: null
    - REPEATED_ANT_TEST_COUNT: 500
    - JAVA_HOME: /usr/lib/jvm/java-8-openjdk-amd64
    - JDK_HOME: /usr/lib/jvm/java-8-openjdk-amd64
  j8_cqlshlib_tests:
    docker:
    - image: apache/cassandra-testing-ubuntu2004-java11-w-dependencies:latest
    resource_class: medium
    working_directory: ~/
    shell: /bin/bash -eo pipefail -l
    parallelism: 1
    steps:
    - attach_workspace:
        at: /home/cassandra
    - run:
        name: Run cqlshlib Unit Tests
        command: |
          export PATH=$JAVA_HOME/bin:$PATH
          time mv ~/cassandra /tmp
          cd /tmp/cassandra/pylib
          ./cassandra-cqlsh-tests.sh ..
        no_output_timeout: 15m
    - store_test_results:
        path: /tmp/cassandra/pylib
    environment:
    - ANT_HOME: /usr/share/ant
    - JAVA11_HOME: /usr/lib/jvm/java-11-openjdk-amd64
    - JAVA8_HOME: /usr/lib/jvm/java-8-openjdk-amd64
    - LANG: en_US.UTF-8
    - KEEP_TEST_DIR: true
    - DEFAULT_DIR: /home/cassandra/cassandra-dtest
    - PYTHONIOENCODING: utf-8
    - PYTHONUNBUFFERED: true
    - CASS_DRIVER_NO_EXTENSIONS: true
    - CASS_DRIVER_NO_CYTHON: true
    - CASSANDRA_SKIP_SYNC: true
    - DTEST_REPO: https://github.com/apache/cassandra-dtest.git
    - DTEST_BRANCH: trunk
    - CCM_MAX_HEAP_SIZE: 1024M
    - CCM_HEAP_NEWSIZE: 256M
    - REPEATED_TESTS_STOP_ON_FAILURE: false
    - REPEATED_UTESTS: null
    - REPEATED_UTESTS_COUNT: 500
    - REPEATED_UTESTS_FQLTOOL: null
    - REPEATED_UTESTS_FQLTOOL_COUNT: 500
    - REPEATED_UTESTS_LONG: null
    - REPEATED_UTESTS_LONG_COUNT: 100
    - REPEATED_UTESTS_STRESS: null
    - REPEATED_UTESTS_STRESS_COUNT: 500
    - REPEATED_JVM_DTESTS: null
    - REPEATED_JVM_DTESTS_COUNT: 500
    - REPEATED_JVM_UPGRADE_DTESTS: null
    - REPEATED_JVM_UPGRADE_DTESTS_COUNT: 500
    - REPEATED_DTESTS: null
    - REPEATED_DTESTS_COUNT: 500
    - REPEATED_LARGE_DTESTS: null
    - REPEATED_LARGE_DTESTS_COUNT: 100
    - REPEATED_UPGRADE_DTESTS: null
    - REPEATED_UPGRADE_DTESTS_COUNT: 25
    - REPEATED_ANT_TEST_TARGET: testsome
    - REPEATED_ANT_TEST_CLASS: null
    - REPEATED_ANT_TEST_METHODS: null
    - REPEATED_ANT_TEST_COUNT: 500
    - JAVA_HOME: /usr/lib/jvm/java-8-openjdk-amd64
    - JDK_HOME: /usr/lib/jvm/java-8-openjdk-amd64
  j11_dtests_vnode:
    docker:
    - image: apache/cassandra-testing-ubuntu2004-java11:latest
    resource_class: large
    working_directory: ~/
    shell: /bin/bash -eo pipefail -l
    parallelism: 50
    steps:
    - attach_workspace:
        at: /home/cassandra
    - run:
        name: Log Environment Information
        command: |
          echo '*** id ***'
          id
          echo '*** cat /proc/cpuinfo ***'
          cat /proc/cpuinfo
          echo '*** free -m ***'
          free -m
          echo '*** df -m ***'
          df -m
          echo '*** ifconfig -a ***'
          ifconfig -a
          echo '*** uname -a ***'
          uname -a
          echo '*** mount ***'
          mount
          echo '*** env ***'
          env
          echo '*** java ***'
          which java
          java -version
    - run:
        name: Clone Cassandra dtest Repository (via git)
        command: |
          git clone --single-branch --branch $DTEST_BRANCH --depth 1 $DTEST_REPO ~/cassandra-dtest
    - run:
        name: Configure virtualenv and python Dependencies
        command: |
          # note, this should be super quick as all dependencies should be pre-installed in the docker image
          # if additional dependencies were added to requirmeents.txt and the docker image hasn't been updated
          # we'd have to install it here at runtime -- which will make things slow, so do yourself a favor and
          # rebuild the docker image! (it automatically pulls the latest requirements.txt on build)
          source ~/env3.6/bin/activate
          export PATH=$JAVA_HOME/bin:$PATH
          pip3 install --exists-action w --upgrade -r ~/cassandra-dtest/requirements.txt
          pip3 uninstall -y cqlsh
          pip3 freeze
    - run:
        name: Determine Tests to Run (j11_with_vnodes)
        no_output_timeout: 5m
        command: "# reminder: this code (along with all the steps) is independently executed on every circle container\n# so the goal here is to get the circleci script to return the tests *this* container will run\n# which we do via the `circleci` cli tool.\n\ncd cassandra-dtest\nsource ~/env3.6/bin/activate\nexport PATH=$JAVA_HOME/bin:$PATH\n\nif [ -n '' ]; then\n  export \nfi\n\necho \"***Collected DTests (j11_with_vnodes)***\"\nset -eo pipefail && ./run_dtests.py --use-vnodes --skip-resource-intensive-tests --pytest-options '-k not cql' --dtest-print-tests-only --dtest-print-tests-output=/tmp/all_dtest_tests_j11_with_vnodes_raw --cassandra-dir=../cassandra\nif [ -z '' ]; then\n  mv /tmp/all_dtest_tests_j11_with_vnodes_raw /tmp/all_dtest_tests_j11_with_vnodes\nelse\n  grep -e '' /tmp/all_dtest_tests_j11_with_vnodes_raw > /tmp/all_dtest_tests_j11_with_vnodes || { echo \"Filter did not match any tests! Exiting build.\"; exit 0; }\nfi\nset -eo pipefail && circleci tests split --split-by=timings --timings-type=classname /tmp/all_dtest_tests_j11_with_vnodes > /tmp/split_dtest_tests_j11_with_vnodes.txt\ncat /tmp/split_dtest_tests_j11_with_vnodes.txt | tr '\\n' ' ' > /tmp/split_dtest_tests_j11_with_vnodes_final.txt\ncat /tmp/split_dtest_tests_j11_with_vnodes_final.txt\n"
    - run:
        name: Run dtests (j11_with_vnodes)
        no_output_timeout: 15m
        command: "echo \"cat /tmp/split_dtest_tests_j11_with_vnodes_final.txt\"\ncat /tmp/split_dtest_tests_j11_with_vnodes_final.txt\n\nsource ~/env3.6/bin/activate\nexport PATH=$JAVA_HOME/bin:$PATH\nif [ -n '' ]; then\n  export \nfi\n\njava -version\ncd ~/cassandra-dtest\nmkdir -p /tmp/dtest\n\necho \"env: $(env)\"\necho \"** done env\"\nmkdir -p /tmp/results/dtests\n# we need the \"set -o pipefail\" here so that the exit code that circleci will actually use is from pytest and not the exit code from tee\nexport SPLIT_TESTS=`cat /tmp/split_dtest_tests_j11_with_vnodes_final.txt`\nif [ ! -z \"$SPLIT_TESTS\" ]; then\n  set -o pipefail && cd ~/cassandra-dtest && pytest --use-vnodes --num-tokens=16 --skip-resource-intensive-tests --log-cli-level=DEBUG --junit-xml=/tmp/results/dtests/pytest_result_j11_with_vnodes.xml -s --cassandra-dir=/home/cassandra/cassandra --keep-test-dir $SPLIT_TESTS 2>&1 | tee /tmp/dtest/stdout.txt\nelse\n  echo \"Tune your parallelism, there are more containers than test classes. Nothing to do in this container\"\n  (exit 1)\nfi\n"
    - store_test_results:
        path: /tmp/results
    - store_artifacts:
        path: /tmp/dtest
        destination: dtest_j11_with_vnodes
    - store_artifacts:
        path: ~/cassandra-dtest/logs
        destination: dtest_j11_with_vnodes_logs
    environment:
    - ANT_HOME: /usr/share/ant
    - JAVA11_HOME: /usr/lib/jvm/java-11-openjdk-amd64
    - JAVA8_HOME: /usr/lib/jvm/java-8-openjdk-amd64
    - LANG: en_US.UTF-8
    - KEEP_TEST_DIR: true
    - DEFAULT_DIR: /home/cassandra/cassandra-dtest
    - PYTHONIOENCODING: utf-8
    - PYTHONUNBUFFERED: true
    - CASS_DRIVER_NO_EXTENSIONS: true
    - CASS_DRIVER_NO_CYTHON: true
    - CASSANDRA_SKIP_SYNC: true
    - DTEST_REPO: https://github.com/apache/cassandra-dtest.git
    - DTEST_BRANCH: trunk
    - CCM_MAX_HEAP_SIZE: 1024M
    - CCM_HEAP_NEWSIZE: 256M
    - REPEATED_TESTS_STOP_ON_FAILURE: false
    - REPEATED_UTESTS: null
    - REPEATED_UTESTS_COUNT: 500
    - REPEATED_UTESTS_FQLTOOL: null
    - REPEATED_UTESTS_FQLTOOL_COUNT: 500
    - REPEATED_UTESTS_LONG: null
    - REPEATED_UTESTS_LONG_COUNT: 100
    - REPEATED_UTESTS_STRESS: null
    - REPEATED_UTESTS_STRESS_COUNT: 500
    - REPEATED_JVM_DTESTS: null
    - REPEATED_JVM_DTESTS_COUNT: 500
    - REPEATED_JVM_UPGRADE_DTESTS: null
    - REPEATED_JVM_UPGRADE_DTESTS_COUNT: 500
    - REPEATED_DTESTS: null
    - REPEATED_DTESTS_COUNT: 500
    - REPEATED_LARGE_DTESTS: null
    - REPEATED_LARGE_DTESTS_COUNT: 100
    - REPEATED_UPGRADE_DTESTS: null
    - REPEATED_UPGRADE_DTESTS_COUNT: 25
    - REPEATED_ANT_TEST_TARGET: testsome
    - REPEATED_ANT_TEST_CLASS: null
    - REPEATED_ANT_TEST_METHODS: null
    - REPEATED_ANT_TEST_COUNT: 500
    - JAVA_HOME: /usr/lib/jvm/java-11-openjdk-amd64
    - JDK_HOME: /usr/lib/jvm/java-11-openjdk-amd64
    - CASSANDRA_USE_JDK11: true
  j8_utests_cdc_repeat:
    docker:
    - image: apache/cassandra-testing-ubuntu2004-java11-w-dependencies:latest
    resource_class: medium
    working_directory: ~/
    shell: /bin/bash -eo pipefail -l
    parallelism: 25
    steps:
    - attach_workspace:
        at: /home/cassandra
    - run:
        name: Log Environment Information
        command: |
          echo '*** id ***'
          id
          echo '*** cat /proc/cpuinfo ***'
          cat /proc/cpuinfo
          echo '*** free -m ***'
          free -m
          echo '*** df -m ***'
          df -m
          echo '*** ifconfig -a ***'
          ifconfig -a
          echo '*** uname -a ***'
          uname -a
          echo '*** mount ***'
          mount
          echo '*** env ***'
          env
          echo '*** java ***'
          which java
          java -version
    - run:
        name: Repeatedly run new or modifed JUnit tests
        no_output_timeout: 15m
        command: |
          set -x
          export PATH=$JAVA_HOME/bin:$PATH
          time mv ~/cassandra /tmp
          cd /tmp/cassandra
          if [ -d ~/dtest_jars ]; then
            cp ~/dtest_jars/dtest* /tmp/cassandra/build/
          fi

          # Calculate the number of test iterations to be run by the current parallel runner.
          count=$((${REPEATED_UTESTS_COUNT} / CIRCLE_NODE_TOTAL))
          if (($CIRCLE_NODE_INDEX < (${REPEATED_UTESTS_COUNT} % CIRCLE_NODE_TOTAL))); then
            count=$((count+1))
          fi

          # Put manually specified tests and automatically detected tests together, removing duplicates
          tests=$(echo ${REPEATED_UTESTS} | sed -e "s/<nil>//" | sed -e "s/ //" | tr "," "\n" | tr " " "\n" | sort -n | uniq -u)
          echo "Tests to be repeated: ${tests}"

          # Prepare the testtag for the target, used by the test macro in build.xml to group the output files
          target=test-cdc
          testtag=""
          if [[ $target == "test-cdc" ]]; then
            testtag="cdc"
          elif [[ $target == "test-compression" ]]; then
            testtag="compression"
          elif [[ $target == "test-system-keyspace-directory" ]]; then
            testtag="system_keyspace_directory"
          fi

          # Run each test class as many times as requested.
          exit_code="$?"
          for test in $tests; do

              # Split class and method names from the test name
              if [[ $test =~ "#" ]]; then
                class=${test%"#"*}
                method=${test#*"#"}
              else
                class=$test
                method=""
              fi

              # Prepare the -Dtest.name argument.
              # It can be the fully qualified class name or the short class name, depending on the target.
              if [[ $target == "test" || \
                    $target == "test-cdc" || \
                    $target == "test-compression" || \
                    $target == "test-system-keyspace-directory" || \
                    $target == "fqltool-test" || \
                    $target == "long-test" || \
                    $target == "stress-test" ]]; then
                name_arg="-Dtest.name=${class##*.}"
              else
                name_arg="-Dtest.name=$class"
              fi

              # Prepare the -Dtest.methods argument, which is optional
              if [[ $method == "" ]]; then
                methods_arg=""
              else
                methods_arg="-Dtest.methods=$method"
              fi

              for i in $(seq -w 1 $count); do
                echo "Running test $test, iteration $i of $count"

                # run the test
                status="passes"
                if !( set -o pipefail && \
                      ant test-cdc $name_arg $methods_arg -Dno-build-test=true | \
                      tee stdout.txt \
                    ); then
                  status="fails"
                  exit_code=1
                fi

                # move the stdout output file
                dest=/tmp/results/repeated_utests/stdout/${status}/${i}
                mkdir -p $dest
                mv stdout.txt $dest/${test}.txt

                # move the XML output files
                source=build/test/output/${testtag}
                dest=/tmp/results/repeated_utests/output/${status}/${i}
                mkdir -p $dest
                if [[ -d $source && -n "$(ls $source)" ]]; then
                  mv $source/* $dest/
                fi

                # move the log files
                source=build/test/logs/${testtag}
                dest=/tmp/results/repeated_utests/logs/${status}/${i}
                mkdir -p $dest
                if [[ -d $source && -n "$(ls $source)" ]]; then
                  mv $source/* $dest/
                fi

                # maybe stop iterations on test failure
                if [[ ${REPEATED_TESTS_STOP_ON_FAILURE} = true ]] && (( $exit_code > 0 )); then
                  break
                fi
              done
          done
          (exit ${exit_code})
    - store_test_results:
        path: /tmp/results/repeated_utests/output
    - store_artifacts:
        path: /tmp/results/repeated_utests/stdout
        destination: stdout
    - store_artifacts:
        path: /tmp/results/repeated_utests/output
        destination: junitxml
    - store_artifacts:
        path: /tmp/results/repeated_utests/logs
        destination: logs
    environment:
    - ANT_HOME: /usr/share/ant
    - JAVA11_HOME: /usr/lib/jvm/java-11-openjdk-amd64
    - JAVA8_HOME: /usr/lib/jvm/java-8-openjdk-amd64
    - LANG: en_US.UTF-8
    - KEEP_TEST_DIR: true
    - DEFAULT_DIR: /home/cassandra/cassandra-dtest
    - PYTHONIOENCODING: utf-8
    - PYTHONUNBUFFERED: true
    - CASS_DRIVER_NO_EXTENSIONS: true
    - CASS_DRIVER_NO_CYTHON: true
    - CASSANDRA_SKIP_SYNC: true
    - DTEST_REPO: https://github.com/apache/cassandra-dtest.git
    - DTEST_BRANCH: trunk
    - CCM_MAX_HEAP_SIZE: 1024M
    - CCM_HEAP_NEWSIZE: 256M
    - REPEATED_TESTS_STOP_ON_FAILURE: false
    - REPEATED_UTESTS: null
    - REPEATED_UTESTS_COUNT: 500
    - REPEATED_UTESTS_FQLTOOL: null
    - REPEATED_UTESTS_FQLTOOL_COUNT: 500
    - REPEATED_UTESTS_LONG: null
    - REPEATED_UTESTS_LONG_COUNT: 100
    - REPEATED_UTESTS_STRESS: null
    - REPEATED_UTESTS_STRESS_COUNT: 500
    - REPEATED_JVM_DTESTS: null
    - REPEATED_JVM_DTESTS_COUNT: 500
    - REPEATED_JVM_UPGRADE_DTESTS: null
    - REPEATED_JVM_UPGRADE_DTESTS_COUNT: 500
    - REPEATED_DTESTS: null
    - REPEATED_DTESTS_COUNT: 500
    - REPEATED_LARGE_DTESTS: null
    - REPEATED_LARGE_DTESTS_COUNT: 100
    - REPEATED_UPGRADE_DTESTS: null
    - REPEATED_UPGRADE_DTESTS_COUNT: 25
    - REPEATED_ANT_TEST_TARGET: testsome
    - REPEATED_ANT_TEST_CLASS: null
    - REPEATED_ANT_TEST_METHODS: null
    - REPEATED_ANT_TEST_COUNT: 500
    - JAVA_HOME: /usr/lib/jvm/java-8-openjdk-amd64
    - JDK_HOME: /usr/lib/jvm/java-8-openjdk-amd64
  j8_dtests_large_vnode_repeat:
    docker:
    - image: apache/cassandra-testing-ubuntu2004-java11-w-dependencies:latest
    resource_class: large
    working_directory: ~/
    shell: /bin/bash -eo pipefail -l
    parallelism: 25
    steps:
    - attach_workspace:
        at: /home/cassandra
    - run:
        name: Clone Cassandra dtest Repository (via git)
        command: |
          git clone --single-branch --branch $DTEST_BRANCH --depth 1 $DTEST_REPO ~/cassandra-dtest
    - run:
        name: Configure virtualenv and python Dependencies
        command: |
          # note, this should be super quick as all dependencies should be pre-installed in the docker image
          # if additional dependencies were added to requirmeents.txt and the docker image hasn't been updated
          # we'd have to install it here at runtime -- which will make things slow, so do yourself a favor and
          # rebuild the docker image! (it automatically pulls the latest requirements.txt on build)
          source ~/env3.6/bin/activate
          export PATH=$JAVA_HOME/bin:$PATH
          pip3 install --exists-action w --upgrade -r ~/cassandra-dtest/requirements.txt
          pip3 uninstall -y cqlsh
          pip3 freeze
    - run:
        name: Run repeated Python dtest
        no_output_timeout: 15m
        command: |
          if [ "${REPEATED_LARGE_DTESTS}" == "<nil>" ]; then
            echo "Repeated dtest name hasn't been defined, exiting without running any test"
          elif [ "${REPEATED_LARGE_DTESTS_COUNT}" == "<nil>" ]; then
            echo "Repeated dtest count hasn't been defined, exiting without running any test"
          elif [ "${REPEATED_LARGE_DTESTS_COUNT}" -le 0 ]; then
            echo "Repeated dtest count is lesser or equals than zero, exiting without running any test"
          else

            # Calculate the number of test iterations to be run by the current parallel runner.
            # Since we are running the same test multiple times there is no need to use `circleci tests split`.
            count=$((${REPEATED_LARGE_DTESTS_COUNT} / CIRCLE_NODE_TOTAL))
            if (($CIRCLE_NODE_INDEX < (${REPEATED_LARGE_DTESTS_COUNT} % CIRCLE_NODE_TOTAL))); then
              count=$((count+1))
            fi

            if (($count <= 0)); then
              echo "No tests to run in this runner"
            else
              echo "Running ${REPEATED_LARGE_DTESTS} $count times"

              source ~/env3.6/bin/activate
              export PATH=$JAVA_HOME/bin:$PATH

              java -version
              cd ~/cassandra-dtest
              mkdir -p /tmp/dtest

              echo "env: $(env)"
              echo "** done env"
              mkdir -p /tmp/results/dtests

              tests_arg=$(echo ${REPEATED_LARGE_DTESTS} | sed -e "s/,/ /g")

              stop_on_failure_arg=""
              if ${REPEATED_TESTS_STOP_ON_FAILURE}; then
                stop_on_failure_arg="-x"
              fi

              vnodes_args=""
              if true; then
                vnodes_args="--use-vnodes --num-tokens=16"
              fi

              upgrade_arg=""
              if false; then
                upgrade_arg="--execute-upgrade-tests --upgrade-target-version-only --upgrade-version-selection all"
              fi

              # we need the "set -o pipefail" here so that the exit code that circleci will actually use is from pytest and not the exit code from tee
              set -o pipefail && cd ~/cassandra-dtest && pytest $vnodes_args --count=$count $stop_on_failure_arg $upgrade_arg --log-cli-level=DEBUG --junit-xml=/tmp/results/dtests/pytest_result.xml -s --cassandra-dir=/home/cassandra/cassandra --keep-test-dir --only-resource-intensive-tests --force-resource-intensive-tests $tests_arg | tee /tmp/dtest/stdout.txt
            fi
          fi
    - store_test_results:
        path: /tmp/results
    - store_artifacts:
        path: /tmp/dtest
        destination: dtest
    - store_artifacts:
        path: ~/cassandra-dtest/logs
        destination: dtest_logs
    environment:
    - ANT_HOME: /usr/share/ant
    - JAVA11_HOME: /usr/lib/jvm/java-11-openjdk-amd64
    - JAVA8_HOME: /usr/lib/jvm/java-8-openjdk-amd64
    - LANG: en_US.UTF-8
    - KEEP_TEST_DIR: true
    - DEFAULT_DIR: /home/cassandra/cassandra-dtest
    - PYTHONIOENCODING: utf-8
    - PYTHONUNBUFFERED: true
    - CASS_DRIVER_NO_EXTENSIONS: true
    - CASS_DRIVER_NO_CYTHON: true
    - CASSANDRA_SKIP_SYNC: true
    - DTEST_REPO: https://github.com/apache/cassandra-dtest.git
    - DTEST_BRANCH: trunk
    - CCM_MAX_HEAP_SIZE: 1024M
    - CCM_HEAP_NEWSIZE: 256M
    - REPEATED_TESTS_STOP_ON_FAILURE: false
    - REPEATED_UTESTS: null
    - REPEATED_UTESTS_COUNT: 500
    - REPEATED_UTESTS_FQLTOOL: null
    - REPEATED_UTESTS_FQLTOOL_COUNT: 500
    - REPEATED_UTESTS_LONG: null
    - REPEATED_UTESTS_LONG_COUNT: 100
    - REPEATED_UTESTS_STRESS: null
    - REPEATED_UTESTS_STRESS_COUNT: 500
    - REPEATED_JVM_DTESTS: null
    - REPEATED_JVM_DTESTS_COUNT: 500
    - REPEATED_JVM_UPGRADE_DTESTS: null
    - REPEATED_JVM_UPGRADE_DTESTS_COUNT: 500
    - REPEATED_DTESTS: null
    - REPEATED_DTESTS_COUNT: 500
    - REPEATED_LARGE_DTESTS: null
    - REPEATED_LARGE_DTESTS_COUNT: 100
    - REPEATED_UPGRADE_DTESTS: null
    - REPEATED_UPGRADE_DTESTS_COUNT: 25
    - REPEATED_ANT_TEST_TARGET: testsome
    - REPEATED_ANT_TEST_CLASS: null
    - REPEATED_ANT_TEST_METHODS: null
    - REPEATED_ANT_TEST_COUNT: 500
    - JAVA_HOME: /usr/lib/jvm/java-8-openjdk-amd64
    - JDK_HOME: /usr/lib/jvm/java-8-openjdk-amd64
  j11_utests_long_repeat:
    docker:
    - image: apache/cassandra-testing-ubuntu2004-java11:latest
    resource_class: medium
    working_directory: ~/
    shell: /bin/bash -eo pipefail -l
    parallelism: 25
    steps:
    - attach_workspace:
        at: /home/cassandra
    - run:
        name: Log Environment Information
        command: |
          echo '*** id ***'
          id
          echo '*** cat /proc/cpuinfo ***'
          cat /proc/cpuinfo
          echo '*** free -m ***'
          free -m
          echo '*** df -m ***'
          df -m
          echo '*** ifconfig -a ***'
          ifconfig -a
          echo '*** uname -a ***'
          uname -a
          echo '*** mount ***'
          mount
          echo '*** env ***'
          env
          echo '*** java ***'
          which java
          java -version
    - run:
        name: Repeatedly run new or modifed JUnit tests
        no_output_timeout: 15m
        command: |
          set -x
          export PATH=$JAVA_HOME/bin:$PATH
          time mv ~/cassandra /tmp
          cd /tmp/cassandra
          if [ -d ~/dtest_jars ]; then
            cp ~/dtest_jars/dtest* /tmp/cassandra/build/
          fi

          # Calculate the number of test iterations to be run by the current parallel runner.
          count=$((${REPEATED_UTESTS_LONG_COUNT} / CIRCLE_NODE_TOTAL))
          if (($CIRCLE_NODE_INDEX < (${REPEATED_UTESTS_LONG_COUNT} % CIRCLE_NODE_TOTAL))); then
            count=$((count+1))
          fi

          # Put manually specified tests and automatically detected tests together, removing duplicates
          tests=$(echo ${REPEATED_UTESTS_LONG} | sed -e "s/<nil>//" | sed -e "s/ //" | tr "," "\n" | tr " " "\n" | sort -n | uniq -u)
          echo "Tests to be repeated: ${tests}"

          # Prepare the testtag for the target, used by the test macro in build.xml to group the output files
          target=long-testsome
          testtag=""
          if [[ $target == "test-cdc" ]]; then
            testtag="cdc"
          elif [[ $target == "test-compression" ]]; then
            testtag="compression"
          elif [[ $target == "test-system-keyspace-directory" ]]; then
            testtag="system_keyspace_directory"
          fi

          # Run each test class as many times as requested.
          exit_code="$?"
          for test in $tests; do

              # Split class and method names from the test name
              if [[ $test =~ "#" ]]; then
                class=${test%"#"*}
                method=${test#*"#"}
              else
                class=$test
                method=""
              fi

              # Prepare the -Dtest.name argument.
              # It can be the fully qualified class name or the short class name, depending on the target.
              if [[ $target == "test" || \
                    $target == "test-cdc" || \
                    $target == "test-compression" || \
                    $target == "test-system-keyspace-directory" || \
                    $target == "fqltool-test" || \
                    $target == "long-test" || \
                    $target == "stress-test" ]]; then
                name_arg="-Dtest.name=${class##*.}"
              else
                name_arg="-Dtest.name=$class"
              fi

              # Prepare the -Dtest.methods argument, which is optional
              if [[ $method == "" ]]; then
                methods_arg=""
              else
                methods_arg="-Dtest.methods=$method"
              fi

              for i in $(seq -w 1 $count); do
                echo "Running test $test, iteration $i of $count"

                # run the test
                status="passes"
                if !( set -o pipefail && \
                      ant long-testsome $name_arg $methods_arg -Dno-build-test=true | \
                      tee stdout.txt \
                    ); then
                  status="fails"
                  exit_code=1
                fi

                # move the stdout output file
                dest=/tmp/results/repeated_utests/stdout/${status}/${i}
                mkdir -p $dest
                mv stdout.txt $dest/${test}.txt

                # move the XML output files
                source=build/test/output/${testtag}
                dest=/tmp/results/repeated_utests/output/${status}/${i}
                mkdir -p $dest
                if [[ -d $source && -n "$(ls $source)" ]]; then
                  mv $source/* $dest/
                fi

                # move the log files
                source=build/test/logs/${testtag}
                dest=/tmp/results/repeated_utests/logs/${status}/${i}
                mkdir -p $dest
                if [[ -d $source && -n "$(ls $source)" ]]; then
                  mv $source/* $dest/
                fi

                # maybe stop iterations on test failure
                if [[ ${REPEATED_TESTS_STOP_ON_FAILURE} = true ]] && (( $exit_code > 0 )); then
                  break
                fi
              done
          done
          (exit ${exit_code})
    - store_test_results:
        path: /tmp/results/repeated_utests/output
    - store_artifacts:
        path: /tmp/results/repeated_utests/stdout
        destination: stdout
    - store_artifacts:
        path: /tmp/results/repeated_utests/output
        destination: junitxml
    - store_artifacts:
        path: /tmp/results/repeated_utests/logs
        destination: logs
    environment:
    - ANT_HOME: /usr/share/ant
    - JAVA11_HOME: /usr/lib/jvm/java-11-openjdk-amd64
    - JAVA8_HOME: /usr/lib/jvm/java-8-openjdk-amd64
    - LANG: en_US.UTF-8
    - KEEP_TEST_DIR: true
    - DEFAULT_DIR: /home/cassandra/cassandra-dtest
    - PYTHONIOENCODING: utf-8
    - PYTHONUNBUFFERED: true
    - CASS_DRIVER_NO_EXTENSIONS: true
    - CASS_DRIVER_NO_CYTHON: true
    - CASSANDRA_SKIP_SYNC: true
    - DTEST_REPO: https://github.com/apache/cassandra-dtest.git
    - DTEST_BRANCH: trunk
    - CCM_MAX_HEAP_SIZE: 1024M
    - CCM_HEAP_NEWSIZE: 256M
    - REPEATED_TESTS_STOP_ON_FAILURE: false
    - REPEATED_UTESTS: null
    - REPEATED_UTESTS_COUNT: 500
    - REPEATED_UTESTS_FQLTOOL: null
    - REPEATED_UTESTS_FQLTOOL_COUNT: 500
    - REPEATED_UTESTS_LONG: null
    - REPEATED_UTESTS_LONG_COUNT: 100
    - REPEATED_UTESTS_STRESS: null
    - REPEATED_UTESTS_STRESS_COUNT: 500
    - REPEATED_JVM_DTESTS: null
    - REPEATED_JVM_DTESTS_COUNT: 500
    - REPEATED_JVM_UPGRADE_DTESTS: null
    - REPEATED_JVM_UPGRADE_DTESTS_COUNT: 500
    - REPEATED_DTESTS: null
    - REPEATED_DTESTS_COUNT: 500
    - REPEATED_LARGE_DTESTS: null
    - REPEATED_LARGE_DTESTS_COUNT: 100
    - REPEATED_UPGRADE_DTESTS: null
    - REPEATED_UPGRADE_DTESTS_COUNT: 25
    - REPEATED_ANT_TEST_TARGET: testsome
    - REPEATED_ANT_TEST_CLASS: null
    - REPEATED_ANT_TEST_METHODS: null
    - REPEATED_ANT_TEST_COUNT: 500
    - JAVA_HOME: /usr/lib/jvm/java-11-openjdk-amd64
    - JDK_HOME: /usr/lib/jvm/java-11-openjdk-amd64
    - CASSANDRA_USE_JDK11: true
  j8_dtest_jars_build:
    docker:
    - image: apache/cassandra-testing-ubuntu2004-java11-w-dependencies:latest
    resource_class: medium
    working_directory: ~/
    shell: /bin/bash -eo pipefail -l
    parallelism: 1
    steps:
    - attach_workspace:
        at: /home/cassandra
    - run:
        name: Build Cassandra DTest jars
        command: |
          export PATH=$JAVA_HOME/bin:$PATH
          cd ~/cassandra
          mkdir ~/dtest_jars
          git remote add apache https://github.com/apache/cassandra.git
          for branch in cassandra-2.2 cassandra-3.0 cassandra-3.11 cassandra-4.0 cassandra-4.1; do
            # check out the correct cassandra version:
            git remote set-branches --add apache '$branch'
            git fetch --depth 1 apache $branch
            git checkout $branch
            git clean -fd
            # Loop to prevent failure due to maven-ant-tasks not downloading a jar..
            for x in $(seq 1 3); do
                ${ANT_HOME}/bin/ant realclean; ${ANT_HOME}/bin/ant jar dtest-jar
                RETURN="$?"
                if [ "${RETURN}" -eq "0" ]; then
                    cp build/dtest*.jar ~/dtest_jars
                    break
                fi
            done
            # Exit, if we didn't build successfully
            if [ "${RETURN}" -ne "0" ]; then
                echo "Build failed with exit code: ${RETURN}"
                exit ${RETURN}
            fi
          done
          # and build the dtest-jar for the branch under test
          ${ANT_HOME}/bin/ant realclean
          git checkout origin/$CIRCLE_BRANCH
          git clean -fd
          for x in $(seq 1 3); do
              ${ANT_HOME}/bin/ant realclean; ${ANT_HOME}/bin/ant jar dtest-jar
              RETURN="$?"
              if [ "${RETURN}" -eq "0" ]; then
                  cp build/dtest*.jar ~/dtest_jars
                  break
              fi
          done
          # Exit, if we didn't build successfully
          if [ "${RETURN}" -ne "0" ]; then
              echo "Build failed with exit code: ${RETURN}"
              exit ${RETURN}
          fi
          ls -l ~/dtest_jars
        no_output_timeout: 15m
    - persist_to_workspace:
        root: /home/cassandra
        paths:
        - dtest_jars
    environment:
    - ANT_HOME: /usr/share/ant
    - JAVA11_HOME: /usr/lib/jvm/java-11-openjdk-amd64
    - JAVA8_HOME: /usr/lib/jvm/java-8-openjdk-amd64
    - LANG: en_US.UTF-8
    - KEEP_TEST_DIR: true
    - DEFAULT_DIR: /home/cassandra/cassandra-dtest
    - PYTHONIOENCODING: utf-8
    - PYTHONUNBUFFERED: true
    - CASS_DRIVER_NO_EXTENSIONS: true
    - CASS_DRIVER_NO_CYTHON: true
    - CASSANDRA_SKIP_SYNC: true
    - DTEST_REPO: https://github.com/apache/cassandra-dtest.git
    - DTEST_BRANCH: trunk
    - CCM_MAX_HEAP_SIZE: 1024M
    - CCM_HEAP_NEWSIZE: 256M
    - REPEATED_TESTS_STOP_ON_FAILURE: false
    - REPEATED_UTESTS: null
    - REPEATED_UTESTS_COUNT: 500
    - REPEATED_UTESTS_FQLTOOL: null
    - REPEATED_UTESTS_FQLTOOL_COUNT: 500
    - REPEATED_UTESTS_LONG: null
    - REPEATED_UTESTS_LONG_COUNT: 100
    - REPEATED_UTESTS_STRESS: null
    - REPEATED_UTESTS_STRESS_COUNT: 500
    - REPEATED_JVM_DTESTS: null
    - REPEATED_JVM_DTESTS_COUNT: 500
    - REPEATED_JVM_UPGRADE_DTESTS: null
    - REPEATED_JVM_UPGRADE_DTESTS_COUNT: 500
    - REPEATED_DTESTS: null
    - REPEATED_DTESTS_COUNT: 500
    - REPEATED_LARGE_DTESTS: null
    - REPEATED_LARGE_DTESTS_COUNT: 100
    - REPEATED_UPGRADE_DTESTS: null
    - REPEATED_UPGRADE_DTESTS_COUNT: 25
    - REPEATED_ANT_TEST_TARGET: testsome
    - REPEATED_ANT_TEST_CLASS: null
    - REPEATED_ANT_TEST_METHODS: null
    - REPEATED_ANT_TEST_COUNT: 500
    - JAVA_HOME: /usr/lib/jvm/java-8-openjdk-amd64
    - JDK_HOME: /usr/lib/jvm/java-8-openjdk-amd64
workflows:
  version: 2
  java8_separate_tests:
    jobs:
    - start_j8_build:
        type: approval
    - j8_build:
        requires:
        - start_j8_build
    - start_j8_unit_tests:
        type: approval
    - j8_unit_tests:
        requires:
        - start_j8_unit_tests
        - j8_build
    - start_j8_jvm_dtests:
        type: approval
    - j8_jvm_dtests:
        requires:
        - start_j8_jvm_dtests
        - j8_build
    - start_j8_cqlshlib_tests:
        type: approval
    - j8_cqlshlib_tests:
        requires:
        - start_j8_cqlshlib_tests
        - j8_build
    - start_j11_unit_tests:
        type: approval
    - j11_unit_tests:
        requires:
        - start_j11_unit_tests
        - j8_build
    - start_j8_utests_long:
        type: approval
    - j8_utests_long:
        requires:
        - start_j8_utests_long
        - j8_build
    - start_j11_utests_long:
        type: approval
    - j11_utests_long:
        requires:
        - start_j11_utests_long
        - j8_build
    - start_j8_utests_cdc:
        type: approval
    - j8_utests_cdc:
        requires:
        - start_j8_utests_cdc
        - j8_build
    - start_j11_utests_cdc:
        type: approval
    - j11_utests_cdc:
        requires:
        - start_j11_utests_cdc
        - j8_build
    - start_j8_utests_compression:
        type: approval
    - j8_utests_compression:
        requires:
        - start_j8_utests_compression
        - j8_build
    - start_j11_utests_compression:
        type: approval
    - j11_utests_compression:
        requires:
        - start_j11_utests_compression
        - j8_build
    - start_j8_utests_stress:
        type: approval
    - j8_utests_stress:
        requires:
        - start_j8_utests_stress
        - j8_build
    - start_j11_utests_stress:
        type: approval
    - j11_utests_stress:
        requires:
        - start_j11_utests_stress
        - j8_build
    - start_j8_utests_fqltool:
        type: approval
    - j8_utests_fqltool:
        requires:
        - start_j8_utests_fqltool
        - j8_build
    - start_j11_utests_fqltool:
        type: approval
    - j11_utests_fqltool:
        requires:
        - start_j11_utests_fqltool
        - j8_build
    - start_j8_utests_system_keyspace_directory:
        type: approval
    - j8_utests_system_keyspace_directory:
        requires:
        - start_j8_utests_system_keyspace_directory
        - j8_build
    - start_j11_utests_system_keyspace_directory:
        type: approval
    - j11_utests_system_keyspace_directory:
        requires:
        - start_j11_utests_system_keyspace_directory
        - j8_build
    - start_j8_dtest_jars_build:
        type: approval
    - j8_dtest_jars_build:
        requires:
        - j8_build
        - start_j8_dtest_jars_build
    - start_jvm_upgrade_dtests:
        type: approval
    - j8_jvm_upgrade_dtests:
        requires:
        - start_jvm_upgrade_dtests
        - j8_dtest_jars_build
    - start_j8_dtests:
        type: approval
    - j8_dtests:
        requires:
        - start_j8_dtests
        - j8_build
    - start_j8_dtests_vnode:
        type: approval
    - j8_dtests_vnode:
        requires:
        - start_j8_dtests_vnode
        - j8_build
    - start_j8_dtests_offheap:
        type: approval
    - j8_dtests_offheap:
        requires:
        - start_j8_dtests_offheap
        - j8_build
    - start_j8_dtests_large:
        type: approval
    - j8_dtests_large:
        requires:
        - start_j8_dtests_large
        - j8_build
    - start_j8_dtests_large_vnode:
        type: approval
    - j8_dtests_large_vnode:
        requires:
        - start_j8_dtests_large_vnode
        - j8_build
    - start_j11_dtests:
        type: approval
    - j11_dtests:
        requires:
        - start_j11_dtests
        - j8_build
    - start_j11_dtests_vnode:
        type: approval
    - j11_dtests_vnode:
        requires:
        - start_j11_dtests_vnode
        - j8_build
    - start_j11_dtests_offheap:
        type: approval
    - j11_dtests_offheap:
        requires:
        - start_j11_dtests_offheap
        - j8_build
    - start_j11_dtests_large:
        type: approval
    - j11_dtests_large:
        requires:
        - start_j11_dtests_large
        - j8_build
    - start_j11_dtests_large_vnode:
        type: approval
    - j11_dtests_large_vnode:
        requires:
        - start_j11_dtests_large_vnode
        - j8_build
    - start_upgrade_tests:
        type: approval
    - j8_upgrade_dtests:
        requires:
        - start_upgrade_tests
        - j8_build
    - start_j8_cqlsh_tests:
        type: approval
    - j8_cqlsh-dtests-py2-with-vnodes:
        requires:
        - start_j8_cqlsh_tests
        - j8_build
    - j8_cqlsh_dtests_py3_vnode:
        requires:
        - start_j8_cqlsh_tests
        - j8_build
    - j8_cqlsh_dtests_py38_vnode:
        requires:
        - start_j8_cqlsh_tests
        - j8_build
    - j8_cqlsh_dtests_py311_vnode:
        requires:
        - start_j8_cqlsh_tests
        - j8_build
    - j8_cqlsh-dtests-py2-no-vnodes:
        requires:
        - start_j8_cqlsh_tests
        - j8_build
    - j8_cqlsh_dtests_py3:
        requires:
        - start_j8_cqlsh_tests
        - j8_build
    - j8_cqlsh_dtests_py38:
        requires:
        - start_j8_cqlsh_tests
        - j8_build
    - j8_cqlsh_dtests_py311:
        requires:
        - start_j8_cqlsh_tests
        - j8_build
    - start_j8_cqlsh_tests_offheap:
        type: approval
    - j8_cqlsh-dtests-py2-offheap:
        requires:
        - start_j8_cqlsh_tests_offheap
        - j8_build
    - j8_cqlsh_dtests_py3_offheap:
        requires:
        - start_j8_cqlsh_tests_offheap
        - j8_build
    - j8_cqlsh_dtests_py38_offheap:
        requires:
        - start_j8_cqlsh_tests_offheap
        - j8_build
    - j8_cqlsh_dtests_py311_offheap:
        requires:
        - start_j8_cqlsh_tests_offheap
        - j8_build
    - start_j11_cqlsh_tests:
        type: approval
    - j11_cqlsh-dtests-py2-with-vnodes:
        requires:
        - start_j11_cqlsh_tests
        - j8_build
    - j11_cqlsh_dtests_py3_vnode:
        requires:
        - start_j11_cqlsh_tests
        - j8_build
    - j11_cqlsh_dtests_py38_vnode:
        requires:
        - start_j11_cqlsh_tests
        - j8_build
    - j11_cqlsh_dtests_py311_vnode:
        requires:
        - start_j11_cqlsh_tests
        - j8_build
    - j11_cqlsh-dtests-py2-no-vnodes:
        requires:
        - start_j11_cqlsh_tests
        - j8_build
    - j11_cqlsh_dtests_py3:
        requires:
        - start_j11_cqlsh_tests
        - j8_build
    - j11_cqlsh_dtests_py38:
        requires:
        - start_j11_cqlsh_tests
        - j8_build
    - j11_cqlsh_dtests_py311:
        requires:
        - start_j11_cqlsh_tests
        - j8_build
    - start_j11_cqlsh_tests_offheap:
        type: approval
    - j11_cqlsh-dtests-py2-offheap:
        requires:
        - start_j11_cqlsh_tests_offheap
        - j8_build
    - j11_cqlsh_dtests_py3_offheap:
        requires:
        - start_j11_cqlsh_tests_offheap
        - j8_build
    - j11_cqlsh_dtests_py38_offheap:
        requires:
        - start_j11_cqlsh_tests_offheap
        - j8_build
    - j11_cqlsh_dtests_py311_offheap:
        requires:
        - start_j11_cqlsh_tests_offheap
        - j8_build
  java8_pre-commit_tests:
    jobs:
    - start_pre-commit_tests:
        type: approval
    - j8_build:
        requires:
        - start_pre-commit_tests
    - j8_unit_tests:
        requires:
        - j8_build
    - j8_jvm_dtests:
        requires:
        - j8_build
    - j8_cqlshlib_tests:
        requires:
        - j8_build
    - j11_unit_tests:
        requires:
        - j8_build
    - start_utests_long:
        type: approval
    - j8_utests_long:
        requires:
        - start_utests_long
        - j8_build
    - j11_utests_long:
        requires:
        - start_utests_long
        - j8_build
    - start_utests_cdc:
        type: approval
    - j8_utests_cdc:
        requires:
        - start_utests_cdc
        - j8_build
    - j11_utests_cdc:
        requires:
        - start_utests_cdc
        - j8_build
    - start_utests_compression:
        type: approval
    - j8_utests_compression:
        requires:
        - start_utests_compression
        - j8_build
    - j11_utests_compression:
        requires:
        - start_utests_compression
        - j8_build
    - start_utests_stress:
        type: approval
    - j8_utests_stress:
        requires:
        - start_utests_stress
        - j8_build
    - j11_utests_stress:
        requires:
        - start_utests_stress
        - j8_build
    - start_utests_fqltool:
        type: approval
    - j8_utests_fqltool:
        requires:
        - start_utests_fqltool
        - j8_build
    - j11_utests_fqltool:
        requires:
        - start_utests_fqltool
        - j8_build
    - start_utests_system_keyspace_directory:
        type: approval
    - j8_utests_system_keyspace_directory:
        requires:
        - j8_build
    - j11_utests_system_keyspace_directory:
        requires:
        - start_utests_system_keyspace_directory
        - j8_build
    - start_jvm_upgrade_dtests:
        type: approval
    - j8_dtest_jars_build:
        requires:
        - j8_build
        - start_jvm_upgrade_dtests
    - j8_jvm_upgrade_dtests:
        requires:
        - j8_dtest_jars_build
    - j8_dtests:
        requires:
        - j8_build
    - j8_dtests_vnode:
        requires:
        - j8_build
    - start_j8_dtests_offheap:
        type: approval
    - j8_dtests_offheap:
        requires:
        - start_j8_dtests_offheap
        - j8_build
    - j11_dtests:
        requires:
        - j8_build
    - j11_dtests_vnode:
        requires:
        - j8_build
    - start_j11_dtests_offheap:
        type: approval
    - j11_dtests_offheap:
        requires:
        - start_j11_dtests_offheap
        - j8_build
    - start_j8_dtests_large:
        type: approval
    - j8_dtests_large:
        requires:
        - start_j8_dtests_large
        - j8_build
    - j8_dtests_large_vnode:
        requires:
        - start_j8_dtests_large
        - j8_build
    - start_j11_dtests_large:
        type: approval
    - j11_dtests_large:
        requires:
        - start_j11_dtests_large
        - j8_build
    - j11_dtests_large_vnode:
        requires:
        - start_j11_dtests_large
        - j8_build
    - start_upgrade_tests:
        type: approval
    - j8_upgrade_dtests:
        requires:
        - j8_build
        - start_upgrade_tests
    - j8_cqlsh-dtests-py2-with-vnodes:
        requires:
        - j8_build
    - j8_cqlsh_dtests_py3_vnode:
        requires:
        - j8_build
    - j8_cqlsh_dtests_py38_vnode:
        requires:
        - j8_build
    - j8_cqlsh_dtests_py311_vnode:
        requires:
        - j8_build
    - j8_cqlsh-dtests-py2-no-vnodes:
        requires:
        - j8_build
    - j8_cqlsh_dtests_py3:
        requires:
        - j8_build
    - j8_cqlsh_dtests_py38:
        requires:
        - j8_build
    - j8_cqlsh_dtests_py311:
        requires:
        - j8_build
    - start_j8_cqlsh_dtests_offheap:
        type: approval
    - j8_cqlsh-dtests-py2-offheap:
        requires:
        - start_j8_cqlsh_dtests_offheap
        - j8_build
    - j8_cqlsh_dtests_py3_offheap:
        requires:
        - start_j8_cqlsh_dtests_offheap
        - j8_build
    - j8_cqlsh_dtests_py38_offheap:
        requires:
        - start_j8_cqlsh_dtests_offheap
        - j8_build
    - j8_cqlsh_dtests_py311_offheap:
        requires:
        - start_j8_cqlsh_dtests_offheap
        - j8_build
    - j11_cqlsh-dtests-py2-with-vnodes:
        requires:
        - j8_build
    - j11_cqlsh_dtests_py3_vnode:
        requires:
        - j8_build
    - j11_cqlsh_dtests_py38_vnode:
        requires:
        - j8_build
    - j11_cqlsh_dtests_py311_vnode:
        requires:
        - j8_build
    - j11_cqlsh-dtests-py2-no-vnodes:
        requires:
        - j8_build
    - j11_cqlsh_dtests_py3:
        requires:
        - j8_build
    - j11_cqlsh_dtests_py38:
        requires:
        - j8_build
    - j11_cqlsh_dtests_py311:
        requires:
        - j8_build
    - start_j11_cqlsh-dtests-offheap:
        type: approval
    - j11_cqlsh-dtests-py2-offheap:
        requires:
        - start_j11_cqlsh-dtests-offheap
        - j8_build
    - j11_cqlsh_dtests_py3_offheap:
        requires:
        - start_j11_cqlsh-dtests-offheap
        - j8_build
    - j11_cqlsh_dtests_py38_offheap:
        requires:
        - start_j11_cqlsh-dtests-offheap
        - j8_build
    - j11_cqlsh_dtests_py311_offheap:
        requires:
        - start_j11_cqlsh-dtests-offheap
        - j8_build
  java11_separate_tests:
    jobs:
    - start_j11_build:
        type: approval
    - j11_build:
        requires:
        - start_j11_build
    - start_j11_unit_tests:
        type: approval
    - j11_unit_tests:
        requires:
        - start_j11_unit_tests
        - j11_build
    - start_j11_jvm_dtests:
        type: approval
    - j11_jvm_dtests:
        requires:
        - start_j11_jvm_dtests
        - j11_build
    - start_j11_cqlshlib_tests:
        type: approval
    - j11_cqlshlib_tests:
        requires:
        - start_j11_cqlshlib_tests
        - j11_build
    - start_j11_dtests:
        type: approval
    - j11_dtests:
        requires:
        - start_j11_dtests
        - j11_build
    - start_j11_dtests_vnode:
        type: approval
    - j11_dtests_vnode:
        requires:
        - start_j11_dtests_vnode
        - j11_build
    - start_j11_dtests_offheap:
        type: approval
    - j11_dtests_offheap:
        requires:
        - start_j11_dtests_offheap
        - j11_build
    - start_j11_cqlsh_tests:
        type: approval
    - j11_cqlsh-dtests-py2-with-vnodes:
        requires:
        - start_j11_cqlsh_tests
        - j11_build
    - j11_cqlsh_dtests_py3_vnode:
        requires:
        - start_j11_cqlsh_tests
        - j11_build
    - j11_cqlsh_dtests_py38_vnode:
        requires:
        - start_j11_cqlsh_tests
        - j11_build
    - j11_cqlsh_dtests_py311_vnode:
        requires:
        - start_j11_cqlsh_tests
        - j11_build
    - j11_cqlsh-dtests-py2-no-vnodes:
        requires:
        - start_j11_cqlsh_tests
        - j11_build
    - j11_cqlsh_dtests_py3:
        requires:
        - start_j11_cqlsh_tests
        - j11_build
    - j11_cqlsh_dtests_py38:
        requires:
        - start_j11_cqlsh_tests
        - j11_build
    - j11_cqlsh_dtests_py311:
        requires:
        - start_j11_cqlsh_tests
        - j11_build
    - start_j11_cqlsh-dtests-offheap:
        type: approval
    - j11_cqlsh-dtests-py2-offheap:
        requires:
        - start_j11_cqlsh-dtests-offheap
        - j11_build
    - j11_cqlsh_dtests_py3_offheap:
        requires:
        - start_j11_cqlsh-dtests-offheap
        - j11_build
    - j11_cqlsh_dtests_py38_offheap:
        requires:
        - start_j11_cqlsh-dtests-offheap
        - j11_build
    - j11_cqlsh_dtests_py311_offheap:
        requires:
        - start_j11_cqlsh-dtests-offheap
        - j11_build
    - start_j11_dtests_large:
        type: approval
    - j11_dtests_large:
        requires:
        - start_j11_dtests_large
        - j11_build
    - start_j11_dtests_large_vnode:
        type: approval
    - j11_dtests_large_vnode:
        requires:
        - start_j11_dtests_large_vnode
        - j11_build
    - start_j11_utests_long:
        type: approval
    - j11_utests_long:
        requires:
        - start_j11_utests_long
        - j11_build
    - start_j11_utests_cdc:
        type: approval
    - j11_utests_cdc:
        requires:
        - start_j11_utests_cdc
        - j11_build
    - start_j11_utests_compression:
        type: approval
    - j11_utests_compression:
        requires:
        - start_j11_utests_compression
        - j11_build
    - start_j11_utests_stress:
        type: approval
    - j11_utests_stress:
        requires:
        - start_j11_utests_stress
        - j11_build
    - start_j11_utests_fqltool:
        type: approval
    - j11_utests_fqltool:
        requires:
        - start_j11_utests_fqltool
        - j11_build
    - start_j11_utests_system_keyspace_directory:
        type: approval
    - j11_utests_system_keyspace_directory:
        requires:
        - start_j11_utests_system_keyspace_directory
        - j11_build
  java11_pre-commit_tests:
    jobs:
    - start_pre-commit_tests:
        type: approval
    - j11_build:
        requires:
        - start_pre-commit_tests
    - j11_unit_tests:
        requires:
        - j11_build
    - j11_jvm_dtests:
        requires:
        - j11_build
    - j11_cqlshlib_tests:
        requires:
        - j11_build
    - j11_jvm_dtests:
        requires:
        - j11_build
    - j11_cqlshlib_tests:
        requires:
        - j11_build
    - j11_dtests:
        requires:
        - j11_build
    - j11_dtests_vnode:
        requires:
        - j11_build
    - start_j11_dtests_offheap:
        type: approval
    - j11_dtests_offheap:
        requires:
        - start_j11_dtests_offheap
        - j11_build
    - j11_cqlsh-dtests-py2-with-vnodes:
        requires:
        - j11_build
    - j11_cqlsh_dtests_py3_vnode:
        requires:
        - j11_build
    - j11_cqlsh_dtests_py38_vnode:
        requires:
        - j11_build
    - j11_cqlsh_dtests_py311_vnode:
        requires:
        - j11_build
    - j11_cqlsh-dtests-py2-no-vnodes:
        requires:
        - j11_build
    - j11_cqlsh_dtests_py3:
        requires:
        - j11_build
    - j11_cqlsh_dtests_py38:
        requires:
        - j11_build
    - j11_cqlsh_dtests_py311:
        requires:
        - j11_build
    - start_j11_cqlsh-dtests-offheap:
        type: approval
    - j11_cqlsh-dtests-py2-offheap:
        requires:
        - start_j11_cqlsh-dtests-offheap
        - j11_build
    - j11_cqlsh_dtests_py3_offheap:
        requires:
        - start_j11_cqlsh-dtests-offheap
        - j11_build
    - j11_cqlsh_dtests_py38_offheap:
        requires:
        - start_j11_cqlsh-dtests-offheap
        - j11_build
    - j11_cqlsh_dtests_py311_offheap:
        requires:
        - start_j11_cqlsh-dtests-offheap
        - j11_build
    - start_j11_dtests_large:
        type: approval
    - j11_dtests_large:
        requires:
        - start_j11_dtests_large
        - j11_build
    - j11_dtests_large_vnode:
        requires:
        - start_j11_dtests_large
        - j11_build
    - start_utests_long:
        type: approval
    - j11_utests_long:
        requires:
        - start_utests_long
        - j11_build
    - start_utests_cdc:
        type: approval
    - j11_utests_cdc:
        requires:
        - start_utests_cdc
        - j11_build
    - start_utests_compression:
        type: approval
    - j11_utests_compression:
        requires:
        - start_utests_compression
        - j11_build
    - start_utests_stress:
        type: approval
    - j11_utests_stress:
        requires:
        - start_utests_stress
        - j11_build
    - start_utests_fqltool:
        type: approval
    - j11_utests_fqltool:
        requires:
        - start_utests_fqltool
        - j11_build
    - start_utests_system_keyspace_directory:
        type: approval
    - j11_utests_system_keyspace_directory:
        requires:
        - start_utests_system_keyspace_directory
        - j11_build<|MERGE_RESOLUTION|>--- conflicted
+++ resolved
@@ -1684,13 +1684,8 @@
     - JDK_HOME: /usr/lib/jvm/java-8-openjdk-amd64
   j11_cqlsh_dtests_py38:
     docker:
-<<<<<<< HEAD
     - image: apache/cassandra-testing-ubuntu2004-java11:latest
     resource_class: large
-=======
-    - image: apache/cassandra-testing-ubuntu2004-java11-w-dependencies:latest
-    resource_class: medium
->>>>>>> 430be9d9
     working_directory: ~/
     shell: /bin/bash -eo pipefail -l
     parallelism: 50
@@ -6921,7 +6916,7 @@
   j8_jvm_upgrade_dtests_repeat:
     docker:
     - image: apache/cassandra-testing-ubuntu2004-java11-w-dependencies:latest
-    resource_class: large
+    resource_class: medium
     working_directory: ~/
     shell: /bin/bash -eo pipefail -l
     parallelism: 25
@@ -9379,7 +9374,7 @@
   j8_jvm_dtests:
     docker:
     - image: apache/cassandra-testing-ubuntu2004-java11-w-dependencies:latest
-    resource_class: large
+    resource_class: medium
     working_directory: ~/
     shell: /bin/bash -eo pipefail -l
     parallelism: 10
