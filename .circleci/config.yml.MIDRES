#
# Licensed to the Apache Software Foundation (ASF) under one
# or more contributor license agreements.  See the NOTICE file
# distributed with this work for additional information
# regarding copyright ownership.  The ASF licenses this file
# to you under the Apache License, Version 2.0 (the
# "License"); you may not use this file except in compliance
# with the License.  You may obtain a copy of the License at
#
#     http://www.apache.org/licenses/LICENSE-2.0
#
# Unless required by applicable law or agreed to in writing, software
# distributed under the License is distributed on an "AS IS" BASIS,
# WITHOUT WARRANTIES OR CONDITIONS OF ANY KIND, either express or implied.
# See the License for the specific language governing permissions and
# limitations under the License.
#

version: 2
jobs:
  j8_jvm_upgrade_dtests:
    docker:
    - image: apache/cassandra-testing-ubuntu2004-java11-w-dependencies:latest
    resource_class: large
    working_directory: ~/
    shell: /bin/bash -eo pipefail -l
    parallelism: 4
    steps:
    - attach_workspace:
        at: /home/cassandra
    - run:
        name: Determine distributed Tests to Run
        command: |
          # reminder: this code (along with all the steps) is independently executed on every circle container
          # so the goal here is to get the circleci script to return the tests *this* container will run
          # which we do via the `circleci` cli tool.

          rm -fr ~/cassandra-dtest/upgrade_tests
          echo "***java tests***"

          # get all of our unit test filenames
          set -eo pipefail && circleci tests glob "$HOME/cassandra/test/distributed/**/*.java" > /tmp/all_java_unit_tests.txt

          # split up the unit tests into groups based on the number of containers we have
          set -eo pipefail && circleci tests split --split-by=timings --timings-type=filename --index=${CIRCLE_NODE_INDEX} --total=${CIRCLE_NODE_TOTAL} /tmp/all_java_unit_tests.txt > /tmp/java_tests_${CIRCLE_NODE_INDEX}.txt
          set -eo pipefail && cat /tmp/java_tests_${CIRCLE_NODE_INDEX}.txt | sed "s;^/home/cassandra/cassandra/test/distributed/;;g" | grep "Test\.java$" | grep upgrade > /tmp/java_tests_${CIRCLE_NODE_INDEX}_final.txt
          echo "** /tmp/java_tests_${CIRCLE_NODE_INDEX}_final.txt"
          cat /tmp/java_tests_${CIRCLE_NODE_INDEX}_final.txt
        no_output_timeout: 15m
    - run:
        name: Log Environment Information
        command: |
          echo '*** id ***'
          id
          echo '*** cat /proc/cpuinfo ***'
          cat /proc/cpuinfo
          echo '*** free -m ***'
          free -m
          echo '*** df -m ***'
          df -m
          echo '*** ifconfig -a ***'
          ifconfig -a
          echo '*** uname -a ***'
          uname -a
          echo '*** mount ***'
          mount
          echo '*** env ***'
          env
          echo '*** java ***'
          which java
          java -version
    - run:
        name: Run Unit Tests (testclasslist)
        command: |
          set -x
          export PATH=$JAVA_HOME/bin:$PATH
          time mv ~/cassandra /tmp
          cd /tmp/cassandra
          if [ -d ~/dtest_jars ]; then
            cp ~/dtest_jars/dtest* /tmp/cassandra/build/
          fi
          test_timeout=$(grep 'name="test.distributed.timeout"' build.xml | awk -F'"' '{print $4}' || true)
          if [ -z "$test_timeout" ]; then
            test_timeout=$(grep 'name="test.timeout"' build.xml | awk -F'"' '{print $4}')
          fi
          ant testclasslist   -Dtest.timeout="$test_timeout" -Dtest.classlistfile=/tmp/java_tests_${CIRCLE_NODE_INDEX}_final.txt -Dtest.classlistprefix=distributed -Dno-build-test=true
        no_output_timeout: 15m
    - store_test_results:
        path: /tmp/cassandra/build/test/output/
    - store_artifacts:
        path: /tmp/cassandra/build/test/output
        destination: junitxml
    - store_artifacts:
        path: /tmp/cassandra/build/test/logs
        destination: logs
    environment:
    - ANT_HOME: /usr/share/ant
    - JAVA11_HOME: /usr/lib/jvm/java-11-openjdk-amd64
    - JAVA8_HOME: /usr/lib/jvm/java-8-openjdk-amd64
    - LANG: en_US.UTF-8
    - KEEP_TEST_DIR: true
    - DEFAULT_DIR: /home/cassandra/cassandra-dtest
    - PYTHONIOENCODING: utf-8
    - PYTHONUNBUFFERED: true
    - CASS_DRIVER_NO_EXTENSIONS: true
    - CASS_DRIVER_NO_CYTHON: true
    - CASSANDRA_SKIP_SYNC: true
    - DTEST_REPO: https://github.com/apache/cassandra-dtest.git
    - DTEST_BRANCH: trunk
    - CCM_MAX_HEAP_SIZE: 1024M
    - CCM_HEAP_NEWSIZE: 256M
    - REPEATED_TESTS_STOP_ON_FAILURE: false
    - REPEATED_UTESTS: null
    - REPEATED_UTESTS_COUNT: 500
    - REPEATED_UTESTS_FQLTOOL: null
    - REPEATED_UTESTS_FQLTOOL_COUNT: 500
    - REPEATED_UTESTS_LONG: null
    - REPEATED_UTESTS_LONG_COUNT: 100
    - REPEATED_UTESTS_STRESS: null
    - REPEATED_UTESTS_STRESS_COUNT: 500
    - REPEATED_SIMULATOR_DTESTS: null
    - REPEATED_SIMULATOR_DTESTS_COUNT: 500
    - REPEATED_JVM_DTESTS: null
    - REPEATED_JVM_DTESTS_COUNT: 500
    - REPEATED_JVM_UPGRADE_DTESTS: null
    - REPEATED_JVM_UPGRADE_DTESTS_COUNT: 500
    - REPEATED_DTESTS: null
    - REPEATED_DTESTS_COUNT: 500
    - REPEATED_UPGRADE_DTESTS: null
    - REPEATED_UPGRADE_DTESTS_COUNT: 25
    - REPEATED_ANT_TEST_TARGET: testsome
    - REPEATED_ANT_TEST_CLASS: null
    - REPEATED_ANT_TEST_METHODS: null
    - REPEATED_ANT_TEST_VNODES: false
    - REPEATED_ANT_TEST_COUNT: 500
    - JAVA_HOME: /usr/lib/jvm/java-8-openjdk-amd64
    - JDK_HOME: /usr/lib/jvm/java-8-openjdk-amd64
  j11_utests_fqltool_repeat:
    docker:
    - image: apache/cassandra-testing-ubuntu2004-java11:latest
    resource_class: medium
    working_directory: ~/
    shell: /bin/bash -eo pipefail -l
    parallelism: 25
    steps:
    - attach_workspace:
        at: /home/cassandra
    - run:
        name: Log Environment Information
        command: |
          echo '*** id ***'
          id
          echo '*** cat /proc/cpuinfo ***'
          cat /proc/cpuinfo
          echo '*** free -m ***'
          free -m
          echo '*** df -m ***'
          df -m
          echo '*** ifconfig -a ***'
          ifconfig -a
          echo '*** uname -a ***'
          uname -a
          echo '*** mount ***'
          mount
          echo '*** env ***'
          env
          echo '*** java ***'
          which java
          java -version
    - run:
        name: Repeatedly run new or modifed JUnit tests
        no_output_timeout: 15m
        command: "set -x\nexport PATH=$JAVA_HOME/bin:$PATH\ntime mv ~/cassandra /tmp\ncd /tmp/cassandra\nif [ -d ~/dtest_jars ]; then\n  cp ~/dtest_jars/dtest* /tmp/cassandra/build/\nfi\n\n# Calculate the number of test iterations to be run by the current parallel runner.\ncount=$((${REPEATED_UTESTS_FQLTOOL_COUNT} / CIRCLE_NODE_TOTAL))\nif (($CIRCLE_NODE_INDEX < (${REPEATED_UTESTS_FQLTOOL_COUNT} % CIRCLE_NODE_TOTAL))); then\n  count=$((count+1))\nfi\n\n# Put manually specified tests and automatically detected tests together, removing duplicates\ntests=$(echo ${REPEATED_UTESTS_FQLTOOL} | sed -e \"s/<nil>//\" | sed -e \"s/ //\" | tr \",\" \"\\n\" | tr \" \" \"\\n\" | sort -n | uniq -u)\necho \"Tests to be repeated: ${tests}\"\n\n# Prepare the JVM dtests vnodes argument, which is optional.\nvnodes=false\nvnodes_args=\"\"\nif [ \"$vnodes\" = true ] ; then\n  vnodes_args=\"-Dtest.jvm.args='-Dcassandra.dtest.num_tokens=16'\"\nfi\n\n# Prepare the testtag for the target, used by the test macro in build.xml to group the output files\ntarget=fqltool-test\ntesttag=\"\"\nif [[ $target == \"test-cdc\" ]]; then\n  testtag=\"cdc\"\nelif [[ $target == \"test-compression\" ]]; then\n  testtag=\"compression\"\nelif [[ $target == \"test-system-keyspace-directory\" ]]; then\n  testtag=\"system_keyspace_directory\"\nfi\n\n# Run each test class as many times as requested.\nexit_code=\"$?\"\nfor test in $tests; do\n\n    # Split class and method names from the test name\n    if [[ $test =~ \"#\" ]]; then\n      class=${test%\"#\"*}\n      method=${test#*\"#\"}\n    else\n      class=$test\n      method=\"\"\n    fi\n\n    # Prepare the -Dtest.name argument.\n    # It can be the fully qualified class name or the short class name, depending on the target.\n    if [[ $target == \"test\" || \\\n          $target == \"test-cdc\" || \\\n          $target == \"test-compression\" || \\\n          $target == \"test-system-keyspace-directory\" || \\\n          $target == \"fqltool-test\" || \\\n          $target == \"long-test\" || \\\n          $target == \"stress-test\" || \\\n          $target == \"test-simulator-dtest\" ]]; then\n      name_arg=\"-Dtest.name=${class##*.}\"\n    else\n      name_arg=\"-Dtest.name=$class\"\n    fi\n\n    # Prepare the -Dtest.methods argument, which is optional\n    if [[ $method == \"\" ]]; then\n      methods_arg=\"\"\n    else\n      methods_arg=\"-Dtest.methods=$method\"\n    fi\n\n    for i in $(seq -w 1 $count); do\n      echo \"Running test $test, iteration $i of $count\"\n\n      # run the test\n      status=\"passes\"\n      if !( set -o pipefail && \\\n            ant fqltool-test $name_arg $methods_arg $vnodes_args -Dno-build-test=true | \\\n            tee stdout.txt \\\n          ); then\n        status=\"fails\"\n        exit_code=1\n      fi\n\n      # move the stdout output file\n      dest=/tmp/results/repeated_utests/stdout/${status}/${i}\n      mkdir -p $dest\n      mv stdout.txt $dest/${test}.txt\n\n      # move the XML output files\n      source=build/test/output/${testtag}\n      dest=/tmp/results/repeated_utests/output/${status}/${i}\n      mkdir -p $dest\n      if [[ -d $source && -n \"$(ls $source)\" ]]; then\n        mv $source/* $dest/\n      fi\n\n      # move the log files\n      source=build/test/logs/${testtag}\n      dest=/tmp/results/repeated_utests/logs/${status}/${i}\n      mkdir -p $dest\n      if [[ -d $source && -n \"$(ls $source)\" ]]; then\n        mv $source/* $dest/\n      fi\n      \n      # maybe stop iterations on test failure\n      if [[ ${REPEATED_TESTS_STOP_ON_FAILURE} = true ]] && (( $exit_code > 0 )); then\n        break\n      fi\n    done\ndone\n(exit ${exit_code})\n"
    - store_test_results:
        path: /tmp/results/repeated_utests/output
    - store_artifacts:
        path: /tmp/results/repeated_utests/stdout
        destination: stdout
    - store_artifacts:
        path: /tmp/results/repeated_utests/output
        destination: junitxml
    - store_artifacts:
        path: /tmp/results/repeated_utests/logs
        destination: logs
    environment:
    - ANT_HOME: /usr/share/ant
    - JAVA11_HOME: /usr/lib/jvm/java-11-openjdk-amd64
    - JAVA8_HOME: /usr/lib/jvm/java-8-openjdk-amd64
    - LANG: en_US.UTF-8
    - KEEP_TEST_DIR: true
    - DEFAULT_DIR: /home/cassandra/cassandra-dtest
    - PYTHONIOENCODING: utf-8
    - PYTHONUNBUFFERED: true
    - CASS_DRIVER_NO_EXTENSIONS: true
    - CASS_DRIVER_NO_CYTHON: true
    - CASSANDRA_SKIP_SYNC: true
    - DTEST_REPO: https://github.com/apache/cassandra-dtest.git
    - DTEST_BRANCH: trunk
    - CCM_MAX_HEAP_SIZE: 1024M
    - CCM_HEAP_NEWSIZE: 256M
    - REPEATED_TESTS_STOP_ON_FAILURE: false
    - REPEATED_UTESTS: null
    - REPEATED_UTESTS_COUNT: 500
    - REPEATED_UTESTS_FQLTOOL: null
    - REPEATED_UTESTS_FQLTOOL_COUNT: 500
    - REPEATED_UTESTS_LONG: null
    - REPEATED_UTESTS_LONG_COUNT: 100
    - REPEATED_UTESTS_STRESS: null
    - REPEATED_UTESTS_STRESS_COUNT: 500
    - REPEATED_SIMULATOR_DTESTS: null
    - REPEATED_SIMULATOR_DTESTS_COUNT: 500
    - REPEATED_JVM_DTESTS: null
    - REPEATED_JVM_DTESTS_COUNT: 500
    - REPEATED_JVM_UPGRADE_DTESTS: null
    - REPEATED_JVM_UPGRADE_DTESTS_COUNT: 500
    - REPEATED_DTESTS: null
    - REPEATED_DTESTS_COUNT: 500
    - REPEATED_UPGRADE_DTESTS: null
    - REPEATED_UPGRADE_DTESTS_COUNT: 25
    - REPEATED_ANT_TEST_TARGET: testsome
    - REPEATED_ANT_TEST_CLASS: null
    - REPEATED_ANT_TEST_METHODS: null
    - REPEATED_ANT_TEST_VNODES: false
    - REPEATED_ANT_TEST_COUNT: 500
    - JAVA_HOME: /usr/lib/jvm/java-11-openjdk-amd64
    - JDK_HOME: /usr/lib/jvm/java-11-openjdk-amd64
    - CASSANDRA_USE_JDK11: true
  j11_dtests_vnode_repeat:
    docker:
    - image: apache/cassandra-testing-ubuntu2004-java11:latest
    resource_class: large
    working_directory: ~/
    shell: /bin/bash -eo pipefail -l
    parallelism: 25
    steps:
    - attach_workspace:
        at: /home/cassandra
    - run:
        name: Log Environment Information
        command: |
          echo '*** id ***'
          id
          echo '*** cat /proc/cpuinfo ***'
          cat /proc/cpuinfo
          echo '*** free -m ***'
          free -m
          echo '*** df -m ***'
          df -m
          echo '*** ifconfig -a ***'
          ifconfig -a
          echo '*** uname -a ***'
          uname -a
          echo '*** mount ***'
          mount
          echo '*** env ***'
          env
          echo '*** java ***'
          which java
          java -version
    - run:
        name: Clone Cassandra dtest Repository (via git)
        command: |
          git clone --single-branch --branch $DTEST_BRANCH --depth 1 $DTEST_REPO ~/cassandra-dtest
    - run:
        name: Configure virtualenv and python Dependencies
        command: |
          # note, this should be super quick as all dependencies should be pre-installed in the docker image
          # if additional dependencies were added to requirmeents.txt and the docker image hasn't been updated
          # we'd have to install it here at runtime -- which will make things slow, so do yourself a favor and
          # rebuild the docker image! (it automatically pulls the latest requirements.txt on build)
          source ~/env3.6/bin/activate
          export PATH=$JAVA_HOME/bin:$PATH
          pip3 install --exists-action w --upgrade -r ~/cassandra-dtest/requirements.txt
          pip3 uninstall -y cqlsh
          pip3 freeze
    - run:
        name: Run repeated Python dtest
        no_output_timeout: 15m
        command: |
          if [ "${REPEATED_DTESTS}" == "<nil>" ]; then
            echo "Repeated dtest name hasn't been defined, exiting without running any test"
          elif [ "${REPEATED_DTESTS_COUNT}" == "<nil>" ]; then
            echo "Repeated dtest count hasn't been defined, exiting without running any test"
          elif [ "${REPEATED_DTESTS_COUNT}" -le 0 ]; then
            echo "Repeated dtest count is lesser or equals than zero, exiting without running any test"
          else

            # Calculate the number of test iterations to be run by the current parallel runner.
            # Since we are running the same test multiple times there is no need to use `circleci tests split`.
            count=$((${REPEATED_DTESTS_COUNT} / CIRCLE_NODE_TOTAL))
            if (($CIRCLE_NODE_INDEX < (${REPEATED_DTESTS_COUNT} % CIRCLE_NODE_TOTAL))); then
              count=$((count+1))
            fi

            if (($count <= 0)); then
              echo "No tests to run in this runner"
            else
              echo "Running ${REPEATED_DTESTS} $count times"

              source ~/env3.6/bin/activate
              export PATH=$JAVA_HOME/bin:$PATH

              java -version
              cd ~/cassandra-dtest
              mkdir -p /tmp/dtest

              echo "env: $(env)"
              echo "** done env"
              mkdir -p /tmp/results/dtests

              tests_arg=$(echo ${REPEATED_DTESTS} | sed -e "s/,/ /g")

              stop_on_failure_arg=""
              if ${REPEATED_TESTS_STOP_ON_FAILURE}; then
                stop_on_failure_arg="-x"
              fi

              vnodes_args=""
              if true; then
                vnodes_args="--use-vnodes --num-tokens=16"
              fi

              upgrade_arg=""
              if false; then
                upgrade_arg="--execute-upgrade-tests --upgrade-target-version-only --upgrade-version-selection all"
              fi

              # we need the "set -o pipefail" here so that the exit code that circleci will actually use is from pytest and not the exit code from tee
              set -o pipefail && cd ~/cassandra-dtest && pytest $vnodes_args --count=$count $stop_on_failure_arg $upgrade_arg --log-cli-level=DEBUG --junit-xml=/tmp/results/dtests/pytest_result.xml -s --cassandra-dir=/home/cassandra/cassandra --keep-test-dir  $tests_arg | tee /tmp/dtest/stdout.txt
            fi
          fi
    - store_test_results:
        path: /tmp/results
    - store_artifacts:
        path: /tmp/dtest
        destination: dtest
    - store_artifacts:
        path: ~/cassandra-dtest/logs
        destination: dtest_logs
    environment:
    - ANT_HOME: /usr/share/ant
    - JAVA11_HOME: /usr/lib/jvm/java-11-openjdk-amd64
    - JAVA8_HOME: /usr/lib/jvm/java-8-openjdk-amd64
    - LANG: en_US.UTF-8
    - KEEP_TEST_DIR: true
    - DEFAULT_DIR: /home/cassandra/cassandra-dtest
    - PYTHONIOENCODING: utf-8
    - PYTHONUNBUFFERED: true
    - CASS_DRIVER_NO_EXTENSIONS: true
    - CASS_DRIVER_NO_CYTHON: true
    - CASSANDRA_SKIP_SYNC: true
    - DTEST_REPO: https://github.com/apache/cassandra-dtest.git
    - DTEST_BRANCH: trunk
    - CCM_MAX_HEAP_SIZE: 1024M
    - CCM_HEAP_NEWSIZE: 256M
    - REPEATED_TESTS_STOP_ON_FAILURE: false
    - REPEATED_UTESTS: null
    - REPEATED_UTESTS_COUNT: 500
    - REPEATED_UTESTS_FQLTOOL: null
    - REPEATED_UTESTS_FQLTOOL_COUNT: 500
    - REPEATED_UTESTS_LONG: null
    - REPEATED_UTESTS_LONG_COUNT: 100
    - REPEATED_UTESTS_STRESS: null
    - REPEATED_UTESTS_STRESS_COUNT: 500
    - REPEATED_SIMULATOR_DTESTS: null
    - REPEATED_SIMULATOR_DTESTS_COUNT: 500
    - REPEATED_JVM_DTESTS: null
    - REPEATED_JVM_DTESTS_COUNT: 500
    - REPEATED_JVM_UPGRADE_DTESTS: null
    - REPEATED_JVM_UPGRADE_DTESTS_COUNT: 500
    - REPEATED_DTESTS: null
    - REPEATED_DTESTS_COUNT: 500
    - REPEATED_UPGRADE_DTESTS: null
    - REPEATED_UPGRADE_DTESTS_COUNT: 25
    - REPEATED_ANT_TEST_TARGET: testsome
    - REPEATED_ANT_TEST_CLASS: null
    - REPEATED_ANT_TEST_METHODS: null
    - REPEATED_ANT_TEST_VNODES: false
    - REPEATED_ANT_TEST_COUNT: 500
    - JAVA_HOME: /usr/lib/jvm/java-11-openjdk-amd64
    - JDK_HOME: /usr/lib/jvm/java-11-openjdk-amd64
    - CASSANDRA_USE_JDK11: true
  j11_utests_system_keyspace_directory:
    docker:
    - image: apache/cassandra-testing-ubuntu2004-java11:latest
    resource_class: medium
    working_directory: ~/
    shell: /bin/bash -eo pipefail -l
    parallelism: 25
    steps:
    - attach_workspace:
        at: /home/cassandra
    - run:
        name: Determine unit Tests to Run
        command: |
          # reminder: this code (along with all the steps) is independently executed on every circle container
          # so the goal here is to get the circleci script to return the tests *this* container will run
          # which we do via the `circleci` cli tool.

          rm -fr ~/cassandra-dtest/upgrade_tests
          echo "***java tests***"

          # get all of our unit test filenames
          set -eo pipefail && circleci tests glob "$HOME/cassandra/test/unit/**/*.java" > /tmp/all_java_unit_tests.txt

          # split up the unit tests into groups based on the number of containers we have
          set -eo pipefail && circleci tests split --split-by=timings --timings-type=filename --index=${CIRCLE_NODE_INDEX} --total=${CIRCLE_NODE_TOTAL} /tmp/all_java_unit_tests.txt > /tmp/java_tests_${CIRCLE_NODE_INDEX}.txt
          set -eo pipefail && cat /tmp/java_tests_${CIRCLE_NODE_INDEX}.txt | sed "s;^/home/cassandra/cassandra/test/unit/;;g" | grep "Test\.java$"  > /tmp/java_tests_${CIRCLE_NODE_INDEX}_final.txt
          echo "** /tmp/java_tests_${CIRCLE_NODE_INDEX}_final.txt"
          cat /tmp/java_tests_${CIRCLE_NODE_INDEX}_final.txt
        no_output_timeout: 15m
    - run:
        name: Log Environment Information
        command: |
          echo '*** id ***'
          id
          echo '*** cat /proc/cpuinfo ***'
          cat /proc/cpuinfo
          echo '*** free -m ***'
          free -m
          echo '*** df -m ***'
          df -m
          echo '*** ifconfig -a ***'
          ifconfig -a
          echo '*** uname -a ***'
          uname -a
          echo '*** mount ***'
          mount
          echo '*** env ***'
          env
          echo '*** java ***'
          which java
          java -version
    - run:
        name: Run Unit Tests (testclasslist-system-keyspace-directory)
        command: |
          set -x
          export PATH=$JAVA_HOME/bin:$PATH
          time mv ~/cassandra /tmp
          cd /tmp/cassandra
          if [ -d ~/dtest_jars ]; then
            cp ~/dtest_jars/dtest* /tmp/cassandra/build/
          fi
          test_timeout=$(grep 'name="test.unit.timeout"' build.xml | awk -F'"' '{print $4}' || true)
          if [ -z "$test_timeout" ]; then
            test_timeout=$(grep 'name="test.timeout"' build.xml | awk -F'"' '{print $4}')
          fi
          ant testclasslist-system-keyspace-directory   -Dtest.timeout="$test_timeout" -Dtest.classlistfile=/tmp/java_tests_${CIRCLE_NODE_INDEX}_final.txt -Dtest.classlistprefix=unit -Dno-build-test=true
        no_output_timeout: 15m
    - store_test_results:
        path: /tmp/cassandra/build/test/output/
    - store_artifacts:
        path: /tmp/cassandra/build/test/output
        destination: junitxml
    - store_artifacts:
        path: /tmp/cassandra/build/test/logs
        destination: logs
    environment:
    - ANT_HOME: /usr/share/ant
    - JAVA11_HOME: /usr/lib/jvm/java-11-openjdk-amd64
    - JAVA8_HOME: /usr/lib/jvm/java-8-openjdk-amd64
    - LANG: en_US.UTF-8
    - KEEP_TEST_DIR: true
    - DEFAULT_DIR: /home/cassandra/cassandra-dtest
    - PYTHONIOENCODING: utf-8
    - PYTHONUNBUFFERED: true
    - CASS_DRIVER_NO_EXTENSIONS: true
    - CASS_DRIVER_NO_CYTHON: true
    - CASSANDRA_SKIP_SYNC: true
    - DTEST_REPO: https://github.com/apache/cassandra-dtest.git
    - DTEST_BRANCH: trunk
    - CCM_MAX_HEAP_SIZE: 1024M
    - CCM_HEAP_NEWSIZE: 256M
    - REPEATED_TESTS_STOP_ON_FAILURE: false
    - REPEATED_UTESTS: null
    - REPEATED_UTESTS_COUNT: 500
    - REPEATED_UTESTS_FQLTOOL: null
    - REPEATED_UTESTS_FQLTOOL_COUNT: 500
    - REPEATED_UTESTS_LONG: null
    - REPEATED_UTESTS_LONG_COUNT: 100
    - REPEATED_UTESTS_STRESS: null
    - REPEATED_UTESTS_STRESS_COUNT: 500
    - REPEATED_SIMULATOR_DTESTS: null
    - REPEATED_SIMULATOR_DTESTS_COUNT: 500
    - REPEATED_JVM_DTESTS: null
    - REPEATED_JVM_DTESTS_COUNT: 500
    - REPEATED_JVM_UPGRADE_DTESTS: null
    - REPEATED_JVM_UPGRADE_DTESTS_COUNT: 500
    - REPEATED_DTESTS: null
    - REPEATED_DTESTS_COUNT: 500
    - REPEATED_UPGRADE_DTESTS: null
    - REPEATED_UPGRADE_DTESTS_COUNT: 25
    - REPEATED_ANT_TEST_TARGET: testsome
    - REPEATED_ANT_TEST_CLASS: null
    - REPEATED_ANT_TEST_METHODS: null
    - REPEATED_ANT_TEST_VNODES: false
    - REPEATED_ANT_TEST_COUNT: 500
    - JAVA_HOME: /usr/lib/jvm/java-11-openjdk-amd64
    - JDK_HOME: /usr/lib/jvm/java-11-openjdk-amd64
    - CASSANDRA_USE_JDK11: true
  j8_utests_stress:
    docker:
    - image: apache/cassandra-testing-ubuntu2004-java11-w-dependencies:latest
    resource_class: medium
    working_directory: ~/
    shell: /bin/bash -eo pipefail -l
    parallelism: 1
    steps:
    - attach_workspace:
        at: /home/cassandra
    - run:
        name: Run Unit Tests (stress-test)
        command: |
          export PATH=$JAVA_HOME/bin:$PATH
          time mv ~/cassandra /tmp
          cd /tmp/cassandra
          if [ -d ~/dtest_jars ]; then
            cp ~/dtest_jars/dtest* /tmp/cassandra/build/
          fi
          ant stress-test -Dno-build-test=true
        no_output_timeout: 15m
    - store_test_results:
        path: /tmp/cassandra/build/test/output/
    - store_artifacts:
        path: /tmp/cassandra/build/test/output
        destination: junitxml
    - store_artifacts:
        path: /tmp/cassandra/build/test/logs
        destination: logs
    environment:
    - ANT_HOME: /usr/share/ant
    - JAVA11_HOME: /usr/lib/jvm/java-11-openjdk-amd64
    - JAVA8_HOME: /usr/lib/jvm/java-8-openjdk-amd64
    - LANG: en_US.UTF-8
    - KEEP_TEST_DIR: true
    - DEFAULT_DIR: /home/cassandra/cassandra-dtest
    - PYTHONIOENCODING: utf-8
    - PYTHONUNBUFFERED: true
    - CASS_DRIVER_NO_EXTENSIONS: true
    - CASS_DRIVER_NO_CYTHON: true
    - CASSANDRA_SKIP_SYNC: true
    - DTEST_REPO: https://github.com/apache/cassandra-dtest.git
    - DTEST_BRANCH: trunk
    - CCM_MAX_HEAP_SIZE: 1024M
    - CCM_HEAP_NEWSIZE: 256M
    - REPEATED_TESTS_STOP_ON_FAILURE: false
    - REPEATED_UTESTS: null
    - REPEATED_UTESTS_COUNT: 500
    - REPEATED_UTESTS_FQLTOOL: null
    - REPEATED_UTESTS_FQLTOOL_COUNT: 500
    - REPEATED_UTESTS_LONG: null
    - REPEATED_UTESTS_LONG_COUNT: 100
    - REPEATED_UTESTS_STRESS: null
    - REPEATED_UTESTS_STRESS_COUNT: 500
    - REPEATED_SIMULATOR_DTESTS: null
    - REPEATED_SIMULATOR_DTESTS_COUNT: 500
    - REPEATED_JVM_DTESTS: null
    - REPEATED_JVM_DTESTS_COUNT: 500
    - REPEATED_JVM_UPGRADE_DTESTS: null
    - REPEATED_JVM_UPGRADE_DTESTS_COUNT: 500
    - REPEATED_DTESTS: null
    - REPEATED_DTESTS_COUNT: 500
    - REPEATED_UPGRADE_DTESTS: null
    - REPEATED_UPGRADE_DTESTS_COUNT: 25
    - REPEATED_ANT_TEST_TARGET: testsome
    - REPEATED_ANT_TEST_CLASS: null
    - REPEATED_ANT_TEST_METHODS: null
    - REPEATED_ANT_TEST_VNODES: false
    - REPEATED_ANT_TEST_COUNT: 500
    - JAVA_HOME: /usr/lib/jvm/java-8-openjdk-amd64
    - JDK_HOME: /usr/lib/jvm/java-8-openjdk-amd64
  j11_utests_stress_repeat:
    docker:
    - image: apache/cassandra-testing-ubuntu2004-java11:latest
    resource_class: medium
    working_directory: ~/
    shell: /bin/bash -eo pipefail -l
    parallelism: 25
    steps:
    - attach_workspace:
        at: /home/cassandra
    - run:
        name: Log Environment Information
        command: |
          echo '*** id ***'
          id
          echo '*** cat /proc/cpuinfo ***'
          cat /proc/cpuinfo
          echo '*** free -m ***'
          free -m
          echo '*** df -m ***'
          df -m
          echo '*** ifconfig -a ***'
          ifconfig -a
          echo '*** uname -a ***'
          uname -a
          echo '*** mount ***'
          mount
          echo '*** env ***'
          env
          echo '*** java ***'
          which java
          java -version
    - run:
        name: Repeatedly run new or modifed JUnit tests
        no_output_timeout: 15m
        command: "set -x\nexport PATH=$JAVA_HOME/bin:$PATH\ntime mv ~/cassandra /tmp\ncd /tmp/cassandra\nif [ -d ~/dtest_jars ]; then\n  cp ~/dtest_jars/dtest* /tmp/cassandra/build/\nfi\n\n# Calculate the number of test iterations to be run by the current parallel runner.\ncount=$((${REPEATED_UTESTS_STRESS_COUNT} / CIRCLE_NODE_TOTAL))\nif (($CIRCLE_NODE_INDEX < (${REPEATED_UTESTS_STRESS_COUNT} % CIRCLE_NODE_TOTAL))); then\n  count=$((count+1))\nfi\n\n# Put manually specified tests and automatically detected tests together, removing duplicates\ntests=$(echo ${REPEATED_UTESTS_STRESS} | sed -e \"s/<nil>//\" | sed -e \"s/ //\" | tr \",\" \"\\n\" | tr \" \" \"\\n\" | sort -n | uniq -u)\necho \"Tests to be repeated: ${tests}\"\n\n# Prepare the JVM dtests vnodes argument, which is optional.\nvnodes=false\nvnodes_args=\"\"\nif [ \"$vnodes\" = true ] ; then\n  vnodes_args=\"-Dtest.jvm.args='-Dcassandra.dtest.num_tokens=16'\"\nfi\n\n# Prepare the testtag for the target, used by the test macro in build.xml to group the output files\ntarget=stress-test-some\ntesttag=\"\"\nif [[ $target == \"test-cdc\" ]]; then\n  testtag=\"cdc\"\nelif [[ $target == \"test-compression\" ]]; then\n  testtag=\"compression\"\nelif [[ $target == \"test-system-keyspace-directory\" ]]; then\n  testtag=\"system_keyspace_directory\"\nfi\n\n# Run each test class as many times as requested.\nexit_code=\"$?\"\nfor test in $tests; do\n\n    # Split class and method names from the test name\n    if [[ $test =~ \"#\" ]]; then\n      class=${test%\"#\"*}\n      method=${test#*\"#\"}\n    else\n      class=$test\n      method=\"\"\n    fi\n\n    # Prepare the -Dtest.name argument.\n    # It can be the fully qualified class name or the short class name, depending on the target.\n    if [[ $target == \"test\" || \\\n          $target == \"test-cdc\" || \\\n          $target == \"test-compression\" || \\\n          $target == \"test-system-keyspace-directory\" || \\\n          $target == \"fqltool-test\" || \\\n          $target == \"long-test\" || \\\n          $target == \"stress-test\" || \\\n          $target == \"test-simulator-dtest\" ]]; then\n      name_arg=\"-Dtest.name=${class##*.}\"\n    else\n      name_arg=\"-Dtest.name=$class\"\n    fi\n\n    # Prepare the -Dtest.methods argument, which is optional\n    if [[ $method == \"\" ]]; then\n      methods_arg=\"\"\n    else\n      methods_arg=\"-Dtest.methods=$method\"\n    fi\n\n    for i in $(seq -w 1 $count); do\n      echo \"Running test $test, iteration $i of $count\"\n\n      # run the test\n      status=\"passes\"\n      if !( set -o pipefail && \\\n            ant stress-test-some $name_arg $methods_arg $vnodes_args -Dno-build-test=true | \\\n            tee stdout.txt \\\n          ); then\n        status=\"fails\"\n        exit_code=1\n      fi\n\n      # move the stdout output file\n      dest=/tmp/results/repeated_utests/stdout/${status}/${i}\n      mkdir -p $dest\n      mv stdout.txt $dest/${test}.txt\n\n      # move the XML output files\n      source=build/test/output/${testtag}\n      dest=/tmp/results/repeated_utests/output/${status}/${i}\n      mkdir -p $dest\n      if [[ -d $source && -n \"$(ls $source)\" ]]; then\n        mv $source/* $dest/\n      fi\n\n      # move the log files\n      source=build/test/logs/${testtag}\n      dest=/tmp/results/repeated_utests/logs/${status}/${i}\n      mkdir -p $dest\n      if [[ -d $source && -n \"$(ls $source)\" ]]; then\n        mv $source/* $dest/\n      fi\n      \n      # maybe stop iterations on test failure\n      if [[ ${REPEATED_TESTS_STOP_ON_FAILURE} = true ]] && (( $exit_code > 0 )); then\n        break\n      fi\n    done\ndone\n(exit ${exit_code})\n"
    - store_test_results:
        path: /tmp/results/repeated_utests/output
    - store_artifacts:
        path: /tmp/results/repeated_utests/stdout
        destination: stdout
    - store_artifacts:
        path: /tmp/results/repeated_utests/output
        destination: junitxml
    - store_artifacts:
        path: /tmp/results/repeated_utests/logs
        destination: logs
    environment:
    - ANT_HOME: /usr/share/ant
    - JAVA11_HOME: /usr/lib/jvm/java-11-openjdk-amd64
    - JAVA8_HOME: /usr/lib/jvm/java-8-openjdk-amd64
    - LANG: en_US.UTF-8
    - KEEP_TEST_DIR: true
    - DEFAULT_DIR: /home/cassandra/cassandra-dtest
    - PYTHONIOENCODING: utf-8
    - PYTHONUNBUFFERED: true
    - CASS_DRIVER_NO_EXTENSIONS: true
    - CASS_DRIVER_NO_CYTHON: true
    - CASSANDRA_SKIP_SYNC: true
    - DTEST_REPO: https://github.com/apache/cassandra-dtest.git
    - DTEST_BRANCH: trunk
    - CCM_MAX_HEAP_SIZE: 1024M
    - CCM_HEAP_NEWSIZE: 256M
    - REPEATED_TESTS_STOP_ON_FAILURE: false
    - REPEATED_UTESTS: null
    - REPEATED_UTESTS_COUNT: 500
    - REPEATED_UTESTS_FQLTOOL: null
    - REPEATED_UTESTS_FQLTOOL_COUNT: 500
    - REPEATED_UTESTS_LONG: null
    - REPEATED_UTESTS_LONG_COUNT: 100
    - REPEATED_UTESTS_STRESS: null
    - REPEATED_UTESTS_STRESS_COUNT: 500
    - REPEATED_SIMULATOR_DTESTS: null
    - REPEATED_SIMULATOR_DTESTS_COUNT: 500
    - REPEATED_JVM_DTESTS: null
    - REPEATED_JVM_DTESTS_COUNT: 500
    - REPEATED_JVM_UPGRADE_DTESTS: null
    - REPEATED_JVM_UPGRADE_DTESTS_COUNT: 500
    - REPEATED_DTESTS: null
    - REPEATED_DTESTS_COUNT: 500
    - REPEATED_UPGRADE_DTESTS: null
    - REPEATED_UPGRADE_DTESTS_COUNT: 25
    - REPEATED_ANT_TEST_TARGET: testsome
    - REPEATED_ANT_TEST_CLASS: null
    - REPEATED_ANT_TEST_METHODS: null
    - REPEATED_ANT_TEST_VNODES: false
    - REPEATED_ANT_TEST_COUNT: 500
    - JAVA_HOME: /usr/lib/jvm/java-11-openjdk-amd64
    - JDK_HOME: /usr/lib/jvm/java-11-openjdk-amd64
    - CASSANDRA_USE_JDK11: true
  j8_jvm_dtests_vnode:
    docker:
    - image: apache/cassandra-testing-ubuntu2004-java11-w-dependencies:latest
    resource_class: large
    working_directory: ~/
    shell: /bin/bash -eo pipefail -l
    parallelism: 10
    steps:
    - attach_workspace:
        at: /home/cassandra
    - run:
        name: Determine distributed Tests to Run
        command: |
          # reminder: this code (along with all the steps) is independently executed on every circle container
          # so the goal here is to get the circleci script to return the tests *this* container will run
          # which we do via the `circleci` cli tool.

          rm -fr ~/cassandra-dtest/upgrade_tests
          echo "***java tests***"

          # get all of our unit test filenames
          set -eo pipefail && circleci tests glob "$HOME/cassandra/test/distributed/**/*.java" > /tmp/all_java_unit_tests.txt

          # split up the unit tests into groups based on the number of containers we have
          set -eo pipefail && circleci tests split --split-by=timings --timings-type=filename --index=${CIRCLE_NODE_INDEX} --total=${CIRCLE_NODE_TOTAL} /tmp/all_java_unit_tests.txt > /tmp/java_tests_${CIRCLE_NODE_INDEX}.txt
          set -eo pipefail && cat /tmp/java_tests_${CIRCLE_NODE_INDEX}.txt | sed "s;^/home/cassandra/cassandra/test/distributed/;;g" | grep "Test\.java$" | grep -v upgrade > /tmp/java_tests_${CIRCLE_NODE_INDEX}_final.txt
          echo "** /tmp/java_tests_${CIRCLE_NODE_INDEX}_final.txt"
          cat /tmp/java_tests_${CIRCLE_NODE_INDEX}_final.txt
        no_output_timeout: 15m
    - run:
        name: Log Environment Information
        command: |
          echo '*** id ***'
          id
          echo '*** cat /proc/cpuinfo ***'
          cat /proc/cpuinfo
          echo '*** free -m ***'
          free -m
          echo '*** df -m ***'
          df -m
          echo '*** ifconfig -a ***'
          ifconfig -a
          echo '*** uname -a ***'
          uname -a
          echo '*** mount ***'
          mount
          echo '*** env ***'
          env
          echo '*** java ***'
          which java
          java -version
    - run:
        name: Run Unit Tests (testclasslist)
        command: |
          set -x
          export PATH=$JAVA_HOME/bin:$PATH
          time mv ~/cassandra /tmp
          cd /tmp/cassandra
          if [ -d ~/dtest_jars ]; then
            cp ~/dtest_jars/dtest* /tmp/cassandra/build/
          fi
          test_timeout=$(grep 'name="test.distributed.timeout"' build.xml | awk -F'"' '{print $4}' || true)
          if [ -z "$test_timeout" ]; then
            test_timeout=$(grep 'name="test.timeout"' build.xml | awk -F'"' '{print $4}')
          fi
          ant testclasslist -Dtest.jvm.args='-Dcassandra.dtest.num_tokens=16' -Dtest.timeout="$test_timeout" -Dtest.classlistfile=/tmp/java_tests_${CIRCLE_NODE_INDEX}_final.txt -Dtest.classlistprefix=distributed -Dno-build-test=true
        no_output_timeout: 15m
    - store_test_results:
        path: /tmp/cassandra/build/test/output/
    - store_artifacts:
        path: /tmp/cassandra/build/test/output
        destination: junitxml
    - store_artifacts:
        path: /tmp/cassandra/build/test/logs
        destination: logs
    environment:
    - ANT_HOME: /usr/share/ant
    - JAVA11_HOME: /usr/lib/jvm/java-11-openjdk-amd64
    - JAVA8_HOME: /usr/lib/jvm/java-8-openjdk-amd64
    - LANG: en_US.UTF-8
    - KEEP_TEST_DIR: true
    - DEFAULT_DIR: /home/cassandra/cassandra-dtest
    - PYTHONIOENCODING: utf-8
    - PYTHONUNBUFFERED: true
    - CASS_DRIVER_NO_EXTENSIONS: true
    - CASS_DRIVER_NO_CYTHON: true
    - CASSANDRA_SKIP_SYNC: true
    - DTEST_REPO: https://github.com/apache/cassandra-dtest.git
    - DTEST_BRANCH: trunk
    - CCM_MAX_HEAP_SIZE: 1024M
    - CCM_HEAP_NEWSIZE: 256M
    - REPEATED_TESTS_STOP_ON_FAILURE: false
    - REPEATED_UTESTS: null
    - REPEATED_UTESTS_COUNT: 500
    - REPEATED_UTESTS_FQLTOOL: null
    - REPEATED_UTESTS_FQLTOOL_COUNT: 500
    - REPEATED_UTESTS_LONG: null
    - REPEATED_UTESTS_LONG_COUNT: 100
    - REPEATED_UTESTS_STRESS: null
    - REPEATED_UTESTS_STRESS_COUNT: 500
    - REPEATED_SIMULATOR_DTESTS: null
    - REPEATED_SIMULATOR_DTESTS_COUNT: 500
    - REPEATED_JVM_DTESTS: null
    - REPEATED_JVM_DTESTS_COUNT: 500
    - REPEATED_JVM_UPGRADE_DTESTS: null
    - REPEATED_JVM_UPGRADE_DTESTS_COUNT: 500
    - REPEATED_DTESTS: null
    - REPEATED_DTESTS_COUNT: 500
    - REPEATED_UPGRADE_DTESTS: null
    - REPEATED_UPGRADE_DTESTS_COUNT: 25
    - REPEATED_ANT_TEST_TARGET: testsome
    - REPEATED_ANT_TEST_CLASS: null
    - REPEATED_ANT_TEST_METHODS: null
    - REPEATED_ANT_TEST_VNODES: false
    - REPEATED_ANT_TEST_COUNT: 500
    - JAVA_HOME: /usr/lib/jvm/java-8-openjdk-amd64
    - JDK_HOME: /usr/lib/jvm/java-8-openjdk-amd64
  j8_utests_compression_repeat:
    docker:
    - image: apache/cassandra-testing-ubuntu2004-java11-w-dependencies:latest
    resource_class: medium
    working_directory: ~/
    shell: /bin/bash -eo pipefail -l
    parallelism: 25
    steps:
    - attach_workspace:
        at: /home/cassandra
    - run:
        name: Log Environment Information
        command: |
          echo '*** id ***'
          id
          echo '*** cat /proc/cpuinfo ***'
          cat /proc/cpuinfo
          echo '*** free -m ***'
          free -m
          echo '*** df -m ***'
          df -m
          echo '*** ifconfig -a ***'
          ifconfig -a
          echo '*** uname -a ***'
          uname -a
          echo '*** mount ***'
          mount
          echo '*** env ***'
          env
          echo '*** java ***'
          which java
          java -version
    - run:
        name: Repeatedly run new or modifed JUnit tests
        no_output_timeout: 15m
        command: "set -x\nexport PATH=$JAVA_HOME/bin:$PATH\ntime mv ~/cassandra /tmp\ncd /tmp/cassandra\nif [ -d ~/dtest_jars ]; then\n  cp ~/dtest_jars/dtest* /tmp/cassandra/build/\nfi\n\n# Calculate the number of test iterations to be run by the current parallel runner.\ncount=$((${REPEATED_UTESTS_COUNT} / CIRCLE_NODE_TOTAL))\nif (($CIRCLE_NODE_INDEX < (${REPEATED_UTESTS_COUNT} % CIRCLE_NODE_TOTAL))); then\n  count=$((count+1))\nfi\n\n# Put manually specified tests and automatically detected tests together, removing duplicates\ntests=$(echo ${REPEATED_UTESTS} | sed -e \"s/<nil>//\" | sed -e \"s/ //\" | tr \",\" \"\\n\" | tr \" \" \"\\n\" | sort -n | uniq -u)\necho \"Tests to be repeated: ${tests}\"\n\n# Prepare the JVM dtests vnodes argument, which is optional.\nvnodes=false\nvnodes_args=\"\"\nif [ \"$vnodes\" = true ] ; then\n  vnodes_args=\"-Dtest.jvm.args='-Dcassandra.dtest.num_tokens=16'\"\nfi\n\n# Prepare the testtag for the target, used by the test macro in build.xml to group the output files\ntarget=test-compression\ntesttag=\"\"\nif [[ $target == \"test-cdc\" ]]; then\n  testtag=\"cdc\"\nelif [[ $target == \"test-compression\" ]]; then\n  testtag=\"compression\"\nelif [[ $target == \"test-system-keyspace-directory\" ]]; then\n  testtag=\"system_keyspace_directory\"\nfi\n\n# Run each test class as many times as requested.\nexit_code=\"$?\"\nfor test in $tests; do\n\n    # Split class and method names from the test name\n    if [[ $test =~ \"#\" ]]; then\n      class=${test%\"#\"*}\n      method=${test#*\"#\"}\n    else\n      class=$test\n      method=\"\"\n    fi\n\n    # Prepare the -Dtest.name argument.\n    # It can be the fully qualified class name or the short class name, depending on the target.\n    if [[ $target == \"test\" || \\\n          $target == \"test-cdc\" || \\\n          $target == \"test-compression\" || \\\n          $target == \"test-system-keyspace-directory\" || \\\n          $target == \"fqltool-test\" || \\\n          $target == \"long-test\" || \\\n          $target == \"stress-test\" || \\\n          $target == \"test-simulator-dtest\" ]]; then\n      name_arg=\"-Dtest.name=${class##*.}\"\n    else\n      name_arg=\"-Dtest.name=$class\"\n    fi\n\n    # Prepare the -Dtest.methods argument, which is optional\n    if [[ $method == \"\" ]]; then\n      methods_arg=\"\"\n    else\n      methods_arg=\"-Dtest.methods=$method\"\n    fi\n\n    for i in $(seq -w 1 $count); do\n      echo \"Running test $test, iteration $i of $count\"\n\n      # run the test\n      status=\"passes\"\n      if !( set -o pipefail && \\\n            ant test-compression $name_arg $methods_arg $vnodes_args -Dno-build-test=true | \\\n            tee stdout.txt \\\n          ); then\n        status=\"fails\"\n        exit_code=1\n      fi\n\n      # move the stdout output file\n      dest=/tmp/results/repeated_utests/stdout/${status}/${i}\n      mkdir -p $dest\n      mv stdout.txt $dest/${test}.txt\n\n      # move the XML output files\n      source=build/test/output/${testtag}\n      dest=/tmp/results/repeated_utests/output/${status}/${i}\n      mkdir -p $dest\n      if [[ -d $source && -n \"$(ls $source)\" ]]; then\n        mv $source/* $dest/\n      fi\n\n      # move the log files\n      source=build/test/logs/${testtag}\n      dest=/tmp/results/repeated_utests/logs/${status}/${i}\n      mkdir -p $dest\n      if [[ -d $source && -n \"$(ls $source)\" ]]; then\n        mv $source/* $dest/\n      fi\n      \n      # maybe stop iterations on test failure\n      if [[ ${REPEATED_TESTS_STOP_ON_FAILURE} = true ]] && (( $exit_code > 0 )); then\n        break\n      fi\n    done\ndone\n(exit ${exit_code})\n"
    - store_test_results:
        path: /tmp/results/repeated_utests/output
    - store_artifacts:
        path: /tmp/results/repeated_utests/stdout
        destination: stdout
    - store_artifacts:
        path: /tmp/results/repeated_utests/output
        destination: junitxml
    - store_artifacts:
        path: /tmp/results/repeated_utests/logs
        destination: logs
    environment:
    - ANT_HOME: /usr/share/ant
    - JAVA11_HOME: /usr/lib/jvm/java-11-openjdk-amd64
    - JAVA8_HOME: /usr/lib/jvm/java-8-openjdk-amd64
    - LANG: en_US.UTF-8
    - KEEP_TEST_DIR: true
    - DEFAULT_DIR: /home/cassandra/cassandra-dtest
    - PYTHONIOENCODING: utf-8
    - PYTHONUNBUFFERED: true
    - CASS_DRIVER_NO_EXTENSIONS: true
    - CASS_DRIVER_NO_CYTHON: true
    - CASSANDRA_SKIP_SYNC: true
    - DTEST_REPO: https://github.com/apache/cassandra-dtest.git
    - DTEST_BRANCH: trunk
    - CCM_MAX_HEAP_SIZE: 1024M
    - CCM_HEAP_NEWSIZE: 256M
    - REPEATED_TESTS_STOP_ON_FAILURE: false
    - REPEATED_UTESTS: null
    - REPEATED_UTESTS_COUNT: 500
    - REPEATED_UTESTS_FQLTOOL: null
    - REPEATED_UTESTS_FQLTOOL_COUNT: 500
    - REPEATED_UTESTS_LONG: null
    - REPEATED_UTESTS_LONG_COUNT: 100
    - REPEATED_UTESTS_STRESS: null
    - REPEATED_UTESTS_STRESS_COUNT: 500
    - REPEATED_SIMULATOR_DTESTS: null
    - REPEATED_SIMULATOR_DTESTS_COUNT: 500
    - REPEATED_JVM_DTESTS: null
    - REPEATED_JVM_DTESTS_COUNT: 500
    - REPEATED_JVM_UPGRADE_DTESTS: null
    - REPEATED_JVM_UPGRADE_DTESTS_COUNT: 500
    - REPEATED_DTESTS: null
    - REPEATED_DTESTS_COUNT: 500
    - REPEATED_UPGRADE_DTESTS: null
    - REPEATED_UPGRADE_DTESTS_COUNT: 25
    - REPEATED_ANT_TEST_TARGET: testsome
    - REPEATED_ANT_TEST_CLASS: null
    - REPEATED_ANT_TEST_METHODS: null
    - REPEATED_ANT_TEST_VNODES: false
    - REPEATED_ANT_TEST_COUNT: 500
    - JAVA_HOME: /usr/lib/jvm/java-8-openjdk-amd64
    - JDK_HOME: /usr/lib/jvm/java-8-openjdk-amd64
  j11_unit_tests:
    docker:
    - image: apache/cassandra-testing-ubuntu2004-java11:latest
    resource_class: medium
    working_directory: ~/
    shell: /bin/bash -eo pipefail -l
    parallelism: 25
    steps:
    - attach_workspace:
        at: /home/cassandra
    - run:
        name: Determine unit Tests to Run
        command: |
          # reminder: this code (along with all the steps) is independently executed on every circle container
          # so the goal here is to get the circleci script to return the tests *this* container will run
          # which we do via the `circleci` cli tool.

          rm -fr ~/cassandra-dtest/upgrade_tests
          echo "***java tests***"

          # get all of our unit test filenames
          set -eo pipefail && circleci tests glob "$HOME/cassandra/test/unit/**/*.java" > /tmp/all_java_unit_tests.txt

          # split up the unit tests into groups based on the number of containers we have
          set -eo pipefail && circleci tests split --split-by=timings --timings-type=filename --index=${CIRCLE_NODE_INDEX} --total=${CIRCLE_NODE_TOTAL} /tmp/all_java_unit_tests.txt > /tmp/java_tests_${CIRCLE_NODE_INDEX}.txt
          set -eo pipefail && cat /tmp/java_tests_${CIRCLE_NODE_INDEX}.txt | sed "s;^/home/cassandra/cassandra/test/unit/;;g" | grep "Test\.java$"  > /tmp/java_tests_${CIRCLE_NODE_INDEX}_final.txt
          echo "** /tmp/java_tests_${CIRCLE_NODE_INDEX}_final.txt"
          cat /tmp/java_tests_${CIRCLE_NODE_INDEX}_final.txt
        no_output_timeout: 15m
    - run:
        name: Log Environment Information
        command: |
          echo '*** id ***'
          id
          echo '*** cat /proc/cpuinfo ***'
          cat /proc/cpuinfo
          echo '*** free -m ***'
          free -m
          echo '*** df -m ***'
          df -m
          echo '*** ifconfig -a ***'
          ifconfig -a
          echo '*** uname -a ***'
          uname -a
          echo '*** mount ***'
          mount
          echo '*** env ***'
          env
          echo '*** java ***'
          which java
          java -version
    - run:
        name: Run Unit Tests (testclasslist)
        command: |
          set -x
          export PATH=$JAVA_HOME/bin:$PATH
          time mv ~/cassandra /tmp
          cd /tmp/cassandra
          if [ -d ~/dtest_jars ]; then
            cp ~/dtest_jars/dtest* /tmp/cassandra/build/
          fi
          test_timeout=$(grep 'name="test.unit.timeout"' build.xml | awk -F'"' '{print $4}' || true)
          if [ -z "$test_timeout" ]; then
            test_timeout=$(grep 'name="test.timeout"' build.xml | awk -F'"' '{print $4}')
          fi
          ant testclasslist   -Dtest.timeout="$test_timeout" -Dtest.classlistfile=/tmp/java_tests_${CIRCLE_NODE_INDEX}_final.txt -Dtest.classlistprefix=unit -Dno-build-test=true
        no_output_timeout: 15m
    - store_test_results:
        path: /tmp/cassandra/build/test/output/
    - store_artifacts:
        path: /tmp/cassandra/build/test/output
        destination: junitxml
    - store_artifacts:
        path: /tmp/cassandra/build/test/logs
        destination: logs
    environment:
    - ANT_HOME: /usr/share/ant
    - JAVA11_HOME: /usr/lib/jvm/java-11-openjdk-amd64
    - JAVA8_HOME: /usr/lib/jvm/java-8-openjdk-amd64
    - LANG: en_US.UTF-8
    - KEEP_TEST_DIR: true
    - DEFAULT_DIR: /home/cassandra/cassandra-dtest
    - PYTHONIOENCODING: utf-8
    - PYTHONUNBUFFERED: true
    - CASS_DRIVER_NO_EXTENSIONS: true
    - CASS_DRIVER_NO_CYTHON: true
    - CASSANDRA_SKIP_SYNC: true
    - DTEST_REPO: https://github.com/apache/cassandra-dtest.git
    - DTEST_BRANCH: trunk
    - CCM_MAX_HEAP_SIZE: 1024M
    - CCM_HEAP_NEWSIZE: 256M
    - REPEATED_TESTS_STOP_ON_FAILURE: false
    - REPEATED_UTESTS: null
    - REPEATED_UTESTS_COUNT: 500
    - REPEATED_UTESTS_FQLTOOL: null
    - REPEATED_UTESTS_FQLTOOL_COUNT: 500
    - REPEATED_UTESTS_LONG: null
    - REPEATED_UTESTS_LONG_COUNT: 100
    - REPEATED_UTESTS_STRESS: null
    - REPEATED_UTESTS_STRESS_COUNT: 500
    - REPEATED_SIMULATOR_DTESTS: null
    - REPEATED_SIMULATOR_DTESTS_COUNT: 500
    - REPEATED_JVM_DTESTS: null
    - REPEATED_JVM_DTESTS_COUNT: 500
    - REPEATED_JVM_UPGRADE_DTESTS: null
    - REPEATED_JVM_UPGRADE_DTESTS_COUNT: 500
    - REPEATED_DTESTS: null
    - REPEATED_DTESTS_COUNT: 500
    - REPEATED_UPGRADE_DTESTS: null
    - REPEATED_UPGRADE_DTESTS_COUNT: 25
    - REPEATED_ANT_TEST_TARGET: testsome
    - REPEATED_ANT_TEST_CLASS: null
    - REPEATED_ANT_TEST_METHODS: null
    - REPEATED_ANT_TEST_VNODES: false
    - REPEATED_ANT_TEST_COUNT: 500
    - JAVA_HOME: /usr/lib/jvm/java-11-openjdk-amd64
    - JDK_HOME: /usr/lib/jvm/java-11-openjdk-amd64
    - CASSANDRA_USE_JDK11: true
  j8_cqlsh_dtests_py3:
    docker:
    - image: apache/cassandra-testing-ubuntu2004-java11-w-dependencies:latest
    resource_class: large
    working_directory: ~/
    shell: /bin/bash -eo pipefail -l
    parallelism: 50
    steps:
    - attach_workspace:
        at: /home/cassandra
    - run:
        name: Clone Cassandra dtest Repository (via git)
        command: |
          git clone --single-branch --branch $DTEST_BRANCH --depth 1 $DTEST_REPO ~/cassandra-dtest
    - run:
        name: Configure virtualenv and python Dependencies
        command: |
          # note, this should be super quick as all dependencies should be pre-installed in the docker image
          # if additional dependencies were added to requirmeents.txt and the docker image hasn't been updated
          # we'd have to install it here at runtime -- which will make things slow, so do yourself a favor and
          # rebuild the docker image! (it automatically pulls the latest requirements.txt on build)
          source ~/env3.6/bin/activate
          export PATH=$JAVA_HOME/bin:$PATH
          pip3 install --exists-action w --upgrade -r ~/cassandra-dtest/requirements.txt
          pip3 uninstall -y cqlsh
          pip3 freeze
    - run:
        name: Determine Tests to Run (j8_without_vnodes)
        no_output_timeout: 5m
        command: "# reminder: this code (along with all the steps) is independently executed on every circle container\n# so the goal here is to get the circleci script to return the tests *this* container will run\n# which we do via the `circleci` cli tool.\n\ncd cassandra-dtest\nsource ~/env3.6/bin/activate\nexport PATH=$JAVA_HOME/bin:$PATH\n\nif [ -n '' ]; then\n  export \nfi\n\necho \"***Collected DTests (j8_without_vnodes)***\"\nset -eo pipefail && ./run_dtests.py --skip-resource-intensive-tests --pytest-options '-k cql' --dtest-print-tests-only --dtest-print-tests-output=/tmp/all_dtest_tests_j8_without_vnodes_raw --cassandra-dir=../cassandra\nif [ -z '' ]; then\n  mv /tmp/all_dtest_tests_j8_without_vnodes_raw /tmp/all_dtest_tests_j8_without_vnodes\nelse\n  grep -e '' /tmp/all_dtest_tests_j8_without_vnodes_raw > /tmp/all_dtest_tests_j8_without_vnodes || { echo \"Filter did not match any tests! Exiting build.\"; exit 0; }\nfi\nset -eo pipefail && circleci tests split --split-by=timings --timings-type=classname /tmp/all_dtest_tests_j8_without_vnodes > /tmp/split_dtest_tests_j8_without_vnodes.txt\ncat /tmp/split_dtest_tests_j8_without_vnodes.txt | tr '\\n' ' ' > /tmp/split_dtest_tests_j8_without_vnodes_final.txt\ncat /tmp/split_dtest_tests_j8_without_vnodes_final.txt\n"
    - run:
        name: Run dtests (j8_without_vnodes)
        no_output_timeout: 15m
        command: |
          echo "cat /tmp/split_dtest_tests_j8_without_vnodes_final.txt"
          cat /tmp/split_dtest_tests_j8_without_vnodes_final.txt

          source ~/env3.6/bin/activate
          export PATH=$JAVA_HOME/bin:$PATH
          if [ -n 'CQLSH_PYTHON=/usr/bin/python3.6' ]; then
            export CQLSH_PYTHON=/usr/bin/python3.6
          fi

          java -version
          cd ~/cassandra-dtest
          mkdir -p /tmp/dtest

          echo "env: $(env)"
          echo "** done env"
          mkdir -p /tmp/results/dtests
          # we need the "set -o pipefail" here so that the exit code that circleci will actually use is from pytest and not the exit code from tee
          export SPLIT_TESTS=`cat /tmp/split_dtest_tests_j8_without_vnodes_final.txt`
          set -o pipefail && cd ~/cassandra-dtest && pytest --skip-resource-intensive-tests --log-cli-level=DEBUG --junit-xml=/tmp/results/dtests/pytest_result_j8_without_vnodes.xml -s --cassandra-dir=/home/cassandra/cassandra --keep-test-dir $SPLIT_TESTS 2>&1 | tee /tmp/dtest/stdout.txt
    - store_test_results:
        path: /tmp/results
    - store_artifacts:
        path: /tmp/dtest
        destination: dtest_j8_without_vnodes
    - store_artifacts:
        path: ~/cassandra-dtest/logs
        destination: dtest_j8_without_vnodes_logs
    environment:
    - ANT_HOME: /usr/share/ant
    - JAVA11_HOME: /usr/lib/jvm/java-11-openjdk-amd64
    - JAVA8_HOME: /usr/lib/jvm/java-8-openjdk-amd64
    - LANG: en_US.UTF-8
    - KEEP_TEST_DIR: true
    - DEFAULT_DIR: /home/cassandra/cassandra-dtest
    - PYTHONIOENCODING: utf-8
    - PYTHONUNBUFFERED: true
    - CASS_DRIVER_NO_EXTENSIONS: true
    - CASS_DRIVER_NO_CYTHON: true
    - CASSANDRA_SKIP_SYNC: true
    - DTEST_REPO: https://github.com/apache/cassandra-dtest.git
    - DTEST_BRANCH: trunk
    - CCM_MAX_HEAP_SIZE: 1024M
    - CCM_HEAP_NEWSIZE: 256M
    - REPEATED_TESTS_STOP_ON_FAILURE: false
    - REPEATED_UTESTS: null
    - REPEATED_UTESTS_COUNT: 500
    - REPEATED_UTESTS_FQLTOOL: null
    - REPEATED_UTESTS_FQLTOOL_COUNT: 500
    - REPEATED_UTESTS_LONG: null
    - REPEATED_UTESTS_LONG_COUNT: 100
    - REPEATED_UTESTS_STRESS: null
    - REPEATED_UTESTS_STRESS_COUNT: 500
    - REPEATED_SIMULATOR_DTESTS: null
    - REPEATED_SIMULATOR_DTESTS_COUNT: 500
    - REPEATED_JVM_DTESTS: null
    - REPEATED_JVM_DTESTS_COUNT: 500
    - REPEATED_JVM_UPGRADE_DTESTS: null
    - REPEATED_JVM_UPGRADE_DTESTS_COUNT: 500
    - REPEATED_DTESTS: null
    - REPEATED_DTESTS_COUNT: 500
    - REPEATED_UPGRADE_DTESTS: null
    - REPEATED_UPGRADE_DTESTS_COUNT: 25
    - REPEATED_ANT_TEST_TARGET: testsome
    - REPEATED_ANT_TEST_CLASS: null
    - REPEATED_ANT_TEST_METHODS: null
    - REPEATED_ANT_TEST_VNODES: false
    - REPEATED_ANT_TEST_COUNT: 500
    - JAVA_HOME: /usr/lib/jvm/java-8-openjdk-amd64
    - JDK_HOME: /usr/lib/jvm/java-8-openjdk-amd64
  j11_cqlsh_dtests_py38:
    docker:
    - image: apache/cassandra-testing-ubuntu2004-java11:latest
    resource_class: large
    working_directory: ~/
    shell: /bin/bash -eo pipefail -l
    parallelism: 50
    steps:
    - attach_workspace:
        at: /home/cassandra
    - run:
        name: Clone Cassandra dtest Repository (via git)
        command: |
          git clone --single-branch --branch $DTEST_BRANCH --depth 1 $DTEST_REPO ~/cassandra-dtest
    - run:
        name: Configure virtualenv and python Dependencies
        command: |
          # note, this should be super quick as all dependencies should be pre-installed in the docker image
          # if additional dependencies were added to requirmeents.txt and the docker image hasn't been updated
          # we'd have to install it here at runtime -- which will make things slow, so do yourself a favor and
          # rebuild the docker image! (it automatically pulls the latest requirements.txt on build)
          source ~/env3.8/bin/activate
          export PATH=$JAVA_HOME/bin:$PATH
          pip3 install --exists-action w --upgrade -r ~/cassandra-dtest/requirements.txt
          pip3 uninstall -y cqlsh
          pip3 freeze
    - run:
        name: Determine Tests to Run (j11_without_vnodes)
        no_output_timeout: 5m
        command: "# reminder: this code (along with all the steps) is independently executed on every circle container\n# so the goal here is to get the circleci script to return the tests *this* container will run\n# which we do via the `circleci` cli tool.\n\ncd cassandra-dtest\nsource ~/env3.8/bin/activate\nexport PATH=$JAVA_HOME/bin:$PATH\n\nif [ -n '' ]; then\n  export \nfi\n\necho \"***Collected DTests (j11_without_vnodes)***\"\nset -eo pipefail && ./run_dtests.py --skip-resource-intensive-tests --pytest-options '-k cql' --dtest-print-tests-only --dtest-print-tests-output=/tmp/all_dtest_tests_j11_without_vnodes_raw --cassandra-dir=../cassandra\nif [ -z '' ]; then\n  mv /tmp/all_dtest_tests_j11_without_vnodes_raw /tmp/all_dtest_tests_j11_without_vnodes\nelse\n  grep -e '' /tmp/all_dtest_tests_j11_without_vnodes_raw > /tmp/all_dtest_tests_j11_without_vnodes || { echo \"Filter did not match any tests! Exiting build.\"; exit 0; }\nfi\nset -eo pipefail && circleci tests split --split-by=timings --timings-type=classname /tmp/all_dtest_tests_j11_without_vnodes > /tmp/split_dtest_tests_j11_without_vnodes.txt\ncat /tmp/split_dtest_tests_j11_without_vnodes.txt | tr '\\n' ' ' > /tmp/split_dtest_tests_j11_without_vnodes_final.txt\ncat /tmp/split_dtest_tests_j11_without_vnodes_final.txt\n"
    - run:
        name: Run dtests (j11_without_vnodes)
        no_output_timeout: 15m
        command: |
          echo "cat /tmp/split_dtest_tests_j11_without_vnodes_final.txt"
          cat /tmp/split_dtest_tests_j11_without_vnodes_final.txt

          source ~/env3.8/bin/activate
          export PATH=$JAVA_HOME/bin:$PATH
          if [ -n 'CQLSH_PYTHON=/usr/bin/python3.8' ]; then
            export CQLSH_PYTHON=/usr/bin/python3.8
          fi

          java -version
          cd ~/cassandra-dtest
          mkdir -p /tmp/dtest

          echo "env: $(env)"
          echo "** done env"
          mkdir -p /tmp/results/dtests
          # we need the "set -o pipefail" here so that the exit code that circleci will actually use is from pytest and not the exit code from tee
          export SPLIT_TESTS=`cat /tmp/split_dtest_tests_j11_without_vnodes_final.txt`
          set -o pipefail && cd ~/cassandra-dtest && pytest --skip-resource-intensive-tests --log-cli-level=DEBUG --junit-xml=/tmp/results/dtests/pytest_result_j11_without_vnodes.xml -s --cassandra-dir=/home/cassandra/cassandra --keep-test-dir $SPLIT_TESTS 2>&1 | tee /tmp/dtest/stdout.txt
    - store_test_results:
        path: /tmp/results
    - store_artifacts:
        path: /tmp/dtest
        destination: dtest_j11_without_vnodes
    - store_artifacts:
        path: ~/cassandra-dtest/logs
        destination: dtest_j11_without_vnodes_logs
    environment:
    - ANT_HOME: /usr/share/ant
    - JAVA11_HOME: /usr/lib/jvm/java-11-openjdk-amd64
    - JAVA8_HOME: /usr/lib/jvm/java-8-openjdk-amd64
    - LANG: en_US.UTF-8
    - KEEP_TEST_DIR: true
    - DEFAULT_DIR: /home/cassandra/cassandra-dtest
    - PYTHONIOENCODING: utf-8
    - PYTHONUNBUFFERED: true
    - CASS_DRIVER_NO_EXTENSIONS: true
    - CASS_DRIVER_NO_CYTHON: true
    - CASSANDRA_SKIP_SYNC: true
    - DTEST_REPO: https://github.com/apache/cassandra-dtest.git
    - DTEST_BRANCH: trunk
    - CCM_MAX_HEAP_SIZE: 1024M
    - CCM_HEAP_NEWSIZE: 256M
    - REPEATED_TESTS_STOP_ON_FAILURE: false
    - REPEATED_UTESTS: null
    - REPEATED_UTESTS_COUNT: 500
    - REPEATED_UTESTS_FQLTOOL: null
    - REPEATED_UTESTS_FQLTOOL_COUNT: 500
    - REPEATED_UTESTS_LONG: null
    - REPEATED_UTESTS_LONG_COUNT: 100
    - REPEATED_UTESTS_STRESS: null
    - REPEATED_UTESTS_STRESS_COUNT: 500
    - REPEATED_SIMULATOR_DTESTS: null
    - REPEATED_SIMULATOR_DTESTS_COUNT: 500
    - REPEATED_JVM_DTESTS: null
    - REPEATED_JVM_DTESTS_COUNT: 500
    - REPEATED_JVM_UPGRADE_DTESTS: null
    - REPEATED_JVM_UPGRADE_DTESTS_COUNT: 500
    - REPEATED_DTESTS: null
    - REPEATED_DTESTS_COUNT: 500
    - REPEATED_UPGRADE_DTESTS: null
    - REPEATED_UPGRADE_DTESTS_COUNT: 25
    - REPEATED_ANT_TEST_TARGET: testsome
    - REPEATED_ANT_TEST_CLASS: null
    - REPEATED_ANT_TEST_METHODS: null
    - REPEATED_ANT_TEST_VNODES: false
    - REPEATED_ANT_TEST_COUNT: 500
    - JAVA_HOME: /usr/lib/jvm/java-11-openjdk-amd64
    - JDK_HOME: /usr/lib/jvm/java-11-openjdk-amd64
    - CASSANDRA_USE_JDK11: true
  j11_utests_compression_repeat:
    docker:
    - image: apache/cassandra-testing-ubuntu2004-java11:latest
    resource_class: medium
    working_directory: ~/
    shell: /bin/bash -eo pipefail -l
    parallelism: 25
    steps:
    - attach_workspace:
        at: /home/cassandra
    - run:
        name: Log Environment Information
        command: |
          echo '*** id ***'
          id
          echo '*** cat /proc/cpuinfo ***'
          cat /proc/cpuinfo
          echo '*** free -m ***'
          free -m
          echo '*** df -m ***'
          df -m
          echo '*** ifconfig -a ***'
          ifconfig -a
          echo '*** uname -a ***'
          uname -a
          echo '*** mount ***'
          mount
          echo '*** env ***'
          env
          echo '*** java ***'
          which java
          java -version
    - run:
        name: Repeatedly run new or modifed JUnit tests
        no_output_timeout: 15m
        command: "set -x\nexport PATH=$JAVA_HOME/bin:$PATH\ntime mv ~/cassandra /tmp\ncd /tmp/cassandra\nif [ -d ~/dtest_jars ]; then\n  cp ~/dtest_jars/dtest* /tmp/cassandra/build/\nfi\n\n# Calculate the number of test iterations to be run by the current parallel runner.\ncount=$((${REPEATED_UTESTS_COUNT} / CIRCLE_NODE_TOTAL))\nif (($CIRCLE_NODE_INDEX < (${REPEATED_UTESTS_COUNT} % CIRCLE_NODE_TOTAL))); then\n  count=$((count+1))\nfi\n\n# Put manually specified tests and automatically detected tests together, removing duplicates\ntests=$(echo ${REPEATED_UTESTS} | sed -e \"s/<nil>//\" | sed -e \"s/ //\" | tr \",\" \"\\n\" | tr \" \" \"\\n\" | sort -n | uniq -u)\necho \"Tests to be repeated: ${tests}\"\n\n# Prepare the JVM dtests vnodes argument, which is optional.\nvnodes=false\nvnodes_args=\"\"\nif [ \"$vnodes\" = true ] ; then\n  vnodes_args=\"-Dtest.jvm.args='-Dcassandra.dtest.num_tokens=16'\"\nfi\n\n# Prepare the testtag for the target, used by the test macro in build.xml to group the output files\ntarget=test-compression\ntesttag=\"\"\nif [[ $target == \"test-cdc\" ]]; then\n  testtag=\"cdc\"\nelif [[ $target == \"test-compression\" ]]; then\n  testtag=\"compression\"\nelif [[ $target == \"test-system-keyspace-directory\" ]]; then\n  testtag=\"system_keyspace_directory\"\nfi\n\n# Run each test class as many times as requested.\nexit_code=\"$?\"\nfor test in $tests; do\n\n    # Split class and method names from the test name\n    if [[ $test =~ \"#\" ]]; then\n      class=${test%\"#\"*}\n      method=${test#*\"#\"}\n    else\n      class=$test\n      method=\"\"\n    fi\n\n    # Prepare the -Dtest.name argument.\n    # It can be the fully qualified class name or the short class name, depending on the target.\n    if [[ $target == \"test\" || \\\n          $target == \"test-cdc\" || \\\n          $target == \"test-compression\" || \\\n          $target == \"test-system-keyspace-directory\" || \\\n          $target == \"fqltool-test\" || \\\n          $target == \"long-test\" || \\\n          $target == \"stress-test\" || \\\n          $target == \"test-simulator-dtest\" ]]; then\n      name_arg=\"-Dtest.name=${class##*.}\"\n    else\n      name_arg=\"-Dtest.name=$class\"\n    fi\n\n    # Prepare the -Dtest.methods argument, which is optional\n    if [[ $method == \"\" ]]; then\n      methods_arg=\"\"\n    else\n      methods_arg=\"-Dtest.methods=$method\"\n    fi\n\n    for i in $(seq -w 1 $count); do\n      echo \"Running test $test, iteration $i of $count\"\n\n      # run the test\n      status=\"passes\"\n      if !( set -o pipefail && \\\n            ant test-compression $name_arg $methods_arg $vnodes_args -Dno-build-test=true | \\\n            tee stdout.txt \\\n          ); then\n        status=\"fails\"\n        exit_code=1\n      fi\n\n      # move the stdout output file\n      dest=/tmp/results/repeated_utests/stdout/${status}/${i}\n      mkdir -p $dest\n      mv stdout.txt $dest/${test}.txt\n\n      # move the XML output files\n      source=build/test/output/${testtag}\n      dest=/tmp/results/repeated_utests/output/${status}/${i}\n      mkdir -p $dest\n      if [[ -d $source && -n \"$(ls $source)\" ]]; then\n        mv $source/* $dest/\n      fi\n\n      # move the log files\n      source=build/test/logs/${testtag}\n      dest=/tmp/results/repeated_utests/logs/${status}/${i}\n      mkdir -p $dest\n      if [[ -d $source && -n \"$(ls $source)\" ]]; then\n        mv $source/* $dest/\n      fi\n      \n      # maybe stop iterations on test failure\n      if [[ ${REPEATED_TESTS_STOP_ON_FAILURE} = true ]] && (( $exit_code > 0 )); then\n        break\n      fi\n    done\ndone\n(exit ${exit_code})\n"
    - store_test_results:
        path: /tmp/results/repeated_utests/output
    - store_artifacts:
        path: /tmp/results/repeated_utests/stdout
        destination: stdout
    - store_artifacts:
        path: /tmp/results/repeated_utests/output
        destination: junitxml
    - store_artifacts:
        path: /tmp/results/repeated_utests/logs
        destination: logs
    environment:
    - ANT_HOME: /usr/share/ant
    - JAVA11_HOME: /usr/lib/jvm/java-11-openjdk-amd64
    - JAVA8_HOME: /usr/lib/jvm/java-8-openjdk-amd64
    - LANG: en_US.UTF-8
    - KEEP_TEST_DIR: true
    - DEFAULT_DIR: /home/cassandra/cassandra-dtest
    - PYTHONIOENCODING: utf-8
    - PYTHONUNBUFFERED: true
    - CASS_DRIVER_NO_EXTENSIONS: true
    - CASS_DRIVER_NO_CYTHON: true
    - CASSANDRA_SKIP_SYNC: true
    - DTEST_REPO: https://github.com/apache/cassandra-dtest.git
    - DTEST_BRANCH: trunk
    - CCM_MAX_HEAP_SIZE: 1024M
    - CCM_HEAP_NEWSIZE: 256M
    - REPEATED_TESTS_STOP_ON_FAILURE: false
    - REPEATED_UTESTS: null
    - REPEATED_UTESTS_COUNT: 500
    - REPEATED_UTESTS_FQLTOOL: null
    - REPEATED_UTESTS_FQLTOOL_COUNT: 500
    - REPEATED_UTESTS_LONG: null
    - REPEATED_UTESTS_LONG_COUNT: 100
    - REPEATED_UTESTS_STRESS: null
    - REPEATED_UTESTS_STRESS_COUNT: 500
    - REPEATED_SIMULATOR_DTESTS: null
    - REPEATED_SIMULATOR_DTESTS_COUNT: 500
    - REPEATED_JVM_DTESTS: null
    - REPEATED_JVM_DTESTS_COUNT: 500
    - REPEATED_JVM_UPGRADE_DTESTS: null
    - REPEATED_JVM_UPGRADE_DTESTS_COUNT: 500
    - REPEATED_DTESTS: null
    - REPEATED_DTESTS_COUNT: 500
    - REPEATED_UPGRADE_DTESTS: null
    - REPEATED_UPGRADE_DTESTS_COUNT: 25
    - REPEATED_ANT_TEST_TARGET: testsome
    - REPEATED_ANT_TEST_CLASS: null
    - REPEATED_ANT_TEST_METHODS: null
    - REPEATED_ANT_TEST_VNODES: false
    - REPEATED_ANT_TEST_COUNT: 500
    - JAVA_HOME: /usr/lib/jvm/java-11-openjdk-amd64
    - JDK_HOME: /usr/lib/jvm/java-11-openjdk-amd64
    - CASSANDRA_USE_JDK11: true
  j11_repeated_ant_test:
    docker:
    - image: apache/cassandra-testing-ubuntu2004-java11:latest
    resource_class: medium
    working_directory: ~/
    shell: /bin/bash -eo pipefail -l
    parallelism: 25
    steps:
    - attach_workspace:
        at: /home/cassandra
    - run:
        name: Log Environment Information
        command: |
          echo '*** id ***'
          id
          echo '*** cat /proc/cpuinfo ***'
          cat /proc/cpuinfo
          echo '*** free -m ***'
          free -m
          echo '*** df -m ***'
          df -m
          echo '*** ifconfig -a ***'
          ifconfig -a
          echo '*** uname -a ***'
          uname -a
          echo '*** mount ***'
          mount
          echo '*** env ***'
          env
          echo '*** java ***'
          which java
          java -version
    - run:
        name: Run repeated JUnit test
        no_output_timeout: 15m
        command: |
          if [ "${REPEATED_ANT_TEST_CLASS}" == "<nil>" ]; then
            echo "Repeated utest class name hasn't been defined, exiting without running any test"
          elif [ "${REPEATED_ANT_TEST_COUNT}" == "<nil>" ]; then
            echo "Repeated utest count hasn't been defined, exiting without running any test"
          elif [ "${REPEATED_ANT_TEST_COUNT}" -le 0 ]; then
            echo "Repeated utest count is lesser or equals than zero, exiting without running any test"
          else

            # Calculate the number of test iterations to be run by the current parallel runner.
            # Since we are running the same test multiple times there is no need to use `circleci tests split`.
            count=$((${REPEATED_ANT_TEST_COUNT} / CIRCLE_NODE_TOTAL))
            if (($CIRCLE_NODE_INDEX < (${REPEATED_ANT_TEST_COUNT} % CIRCLE_NODE_TOTAL))); then
              count=$((count+1))
            fi

            if (($count <= 0)); then
              echo "No tests to run in this runner"
            else
              echo "Running ${REPEATED_ANT_TEST_TARGET} ${REPEATED_ANT_TEST_CLASS} ${REPEATED_ANT_TEST_METHODS} ${REPEATED_ANT_TEST_COUNT} times"

              set -x
              export PATH=$JAVA_HOME/bin:$PATH
              time mv ~/cassandra /tmp
              cd /tmp/cassandra
              if [ -d ~/dtest_jars ]; then
                cp ~/dtest_jars/dtest* /tmp/cassandra/build/
              fi

              target=${REPEATED_ANT_TEST_TARGET}
              class_path=${REPEATED_ANT_TEST_CLASS}
              class_name="${class_path##*.}"

              # Prepare the -Dtest.name argument.
              # It can be the fully qualified class name or the short class name, depending on the target.
              if [[ $target == "test" || \
                    $target == "test-cdc" || \
                    $target == "test-compression" || \
                    $target == "test-system-keyspace-directory" || \
                    $target == "fqltool-test" || \
                    $target == "long-test" || \
                    $target == "stress-test" || \
                    $target == "test-simulator-dtest" ]]; then
                name="-Dtest.name=$class_name"
              else
                name="-Dtest.name=$class_path"
              fi

              # Prepare the -Dtest.methods argument, which is optional
              if [ "${REPEATED_ANT_TEST_METHODS}" == "<nil>" ]; then
                methods=""
              else
                methods="-Dtest.methods=${REPEATED_ANT_TEST_METHODS}"
              fi

              # Prepare the JVM dtests vnodes argument, which is optional
              vnodes_args=""
              if ${REPEATED_ANT_TEST_VNODES}; then
                vnodes_args="-Dtest.jvm.args='-Dcassandra.dtest.num_tokens=16'"
              fi

              # Run the test target as many times as requested collecting the exit code,
              # stopping the iteration only if stop_on_failure is set.
              exit_code="$?"
              for i in $(seq -w 1 $count); do

                echo "Running test iteration $i of $count"

                # run the test
                status="passes"
                if !( set -o pipefail && ant $target $name $methods $vnodes_args -Dno-build-test=true | tee stdout.txt ); then
                  status="fails"
                  exit_code=1
                fi

                # move the stdout output file
                dest=/tmp/results/repeated_utest/stdout/${status}/${i}
                mkdir -p $dest
                mv stdout.txt $dest/${REPEATED_ANT_TEST_TARGET}-${REPEATED_ANT_TEST_CLASS}.txt

                # move the XML output files
                source=build/test/output
                dest=/tmp/results/repeated_utest/output/${status}/${i}
                mkdir -p $dest
                if [[ -d $source && -n "$(ls $source)" ]]; then
                  mv $source/* $dest/
                fi

                # move the log files
                source=build/test/logs
                dest=/tmp/results/repeated_utest/logs/${status}/${i}
                mkdir -p $dest
                if [[ -d $source && -n "$(ls $source)" ]]; then
                  mv $source/* $dest/
                fi

                # maybe stop iterations on test failure
                if [[ ${REPEATED_TESTS_STOP_ON_FAILURE} = true ]] && (( $exit_code > 0 )); then
                  break
                fi
              done

              (exit ${exit_code})
            fi
          fi
    - store_test_results:
        path: /tmp/results/repeated_utest/output
    - store_artifacts:
        path: /tmp/results/repeated_utest/stdout
        destination: stdout
    - store_artifacts:
        path: /tmp/results/repeated_utest/output
        destination: junitxml
    - store_artifacts:
        path: /tmp/results/repeated_utest/logs
        destination: logs
    environment:
    - ANT_HOME: /usr/share/ant
    - JAVA11_HOME: /usr/lib/jvm/java-11-openjdk-amd64
    - JAVA8_HOME: /usr/lib/jvm/java-8-openjdk-amd64
    - LANG: en_US.UTF-8
    - KEEP_TEST_DIR: true
    - DEFAULT_DIR: /home/cassandra/cassandra-dtest
    - PYTHONIOENCODING: utf-8
    - PYTHONUNBUFFERED: true
    - CASS_DRIVER_NO_EXTENSIONS: true
    - CASS_DRIVER_NO_CYTHON: true
    - CASSANDRA_SKIP_SYNC: true
    - DTEST_REPO: https://github.com/apache/cassandra-dtest.git
    - DTEST_BRANCH: trunk
    - CCM_MAX_HEAP_SIZE: 1024M
    - CCM_HEAP_NEWSIZE: 256M
    - REPEATED_TESTS_STOP_ON_FAILURE: false
    - REPEATED_UTESTS: null
    - REPEATED_UTESTS_COUNT: 500
    - REPEATED_UTESTS_FQLTOOL: null
    - REPEATED_UTESTS_FQLTOOL_COUNT: 500
    - REPEATED_UTESTS_LONG: null
    - REPEATED_UTESTS_LONG_COUNT: 100
    - REPEATED_UTESTS_STRESS: null
    - REPEATED_UTESTS_STRESS_COUNT: 500
    - REPEATED_SIMULATOR_DTESTS: null
    - REPEATED_SIMULATOR_DTESTS_COUNT: 500
    - REPEATED_JVM_DTESTS: null
    - REPEATED_JVM_DTESTS_COUNT: 500
    - REPEATED_JVM_UPGRADE_DTESTS: null
    - REPEATED_JVM_UPGRADE_DTESTS_COUNT: 500
    - REPEATED_DTESTS: null
    - REPEATED_DTESTS_COUNT: 500
    - REPEATED_UPGRADE_DTESTS: null
    - REPEATED_UPGRADE_DTESTS_COUNT: 25
    - REPEATED_ANT_TEST_TARGET: testsome
    - REPEATED_ANT_TEST_CLASS: null
    - REPEATED_ANT_TEST_METHODS: null
    - REPEATED_ANT_TEST_VNODES: false
    - REPEATED_ANT_TEST_COUNT: 500
    - JAVA_HOME: /usr/lib/jvm/java-11-openjdk-amd64
    - JDK_HOME: /usr/lib/jvm/java-11-openjdk-amd64
    - CASSANDRA_USE_JDK11: true
  j11_cqlsh_dtests_py38_offheap:
    docker:
    - image: apache/cassandra-testing-ubuntu2004-java11:latest
    resource_class: large
    working_directory: ~/
    shell: /bin/bash -eo pipefail -l
    parallelism: 50
    steps:
    - attach_workspace:
        at: /home/cassandra
    - run:
        name: Clone Cassandra dtest Repository (via git)
        command: |
          git clone --single-branch --branch $DTEST_BRANCH --depth 1 $DTEST_REPO ~/cassandra-dtest
    - run:
        name: Configure virtualenv and python Dependencies
        command: |
          # note, this should be super quick as all dependencies should be pre-installed in the docker image
          # if additional dependencies were added to requirmeents.txt and the docker image hasn't been updated
          # we'd have to install it here at runtime -- which will make things slow, so do yourself a favor and
          # rebuild the docker image! (it automatically pulls the latest requirements.txt on build)
          source ~/env3.8/bin/activate
          export PATH=$JAVA_HOME/bin:$PATH
          pip3 install --exists-action w --upgrade -r ~/cassandra-dtest/requirements.txt
          pip3 uninstall -y cqlsh
          pip3 freeze
    - run:
        name: Determine Tests to Run (j11_dtests_offheap)
        no_output_timeout: 5m
        command: "# reminder: this code (along with all the steps) is independently executed on every circle container\n# so the goal here is to get the circleci script to return the tests *this* container will run\n# which we do via the `circleci` cli tool.\n\ncd cassandra-dtest\nsource ~/env3.8/bin/activate\nexport PATH=$JAVA_HOME/bin:$PATH\n\nif [ -n '' ]; then\n  export \nfi\n\necho \"***Collected DTests (j11_dtests_offheap)***\"\nset -eo pipefail && ./run_dtests.py --use-vnodes --use-off-heap-memtables --skip-resource-intensive-tests --pytest-options '-k cql' --dtest-print-tests-only --dtest-print-tests-output=/tmp/all_dtest_tests_j11_dtests_offheap_raw --cassandra-dir=../cassandra\nif [ -z '' ]; then\n  mv /tmp/all_dtest_tests_j11_dtests_offheap_raw /tmp/all_dtest_tests_j11_dtests_offheap\nelse\n  grep -e '' /tmp/all_dtest_tests_j11_dtests_offheap_raw > /tmp/all_dtest_tests_j11_dtests_offheap || { echo \"Filter did not match any tests! Exiting build.\"; exit 0; }\nfi\nset -eo pipefail && circleci tests split --split-by=timings --timings-type=classname /tmp/all_dtest_tests_j11_dtests_offheap > /tmp/split_dtest_tests_j11_dtests_offheap.txt\ncat /tmp/split_dtest_tests_j11_dtests_offheap.txt | tr '\\n' ' ' > /tmp/split_dtest_tests_j11_dtests_offheap_final.txt\ncat /tmp/split_dtest_tests_j11_dtests_offheap_final.txt\n"
    - run:
        name: Run dtests (j11_dtests_offheap)
        no_output_timeout: 15m
        command: |
          echo "cat /tmp/split_dtest_tests_j11_dtests_offheap_final.txt"
          cat /tmp/split_dtest_tests_j11_dtests_offheap_final.txt

          source ~/env3.8/bin/activate
          export PATH=$JAVA_HOME/bin:$PATH
          if [ -n 'CQLSH_PYTHON=/usr/bin/python3.8' ]; then
            export CQLSH_PYTHON=/usr/bin/python3.8
          fi

          java -version
          cd ~/cassandra-dtest
          mkdir -p /tmp/dtest

          echo "env: $(env)"
          echo "** done env"
          mkdir -p /tmp/results/dtests
          # we need the "set -o pipefail" here so that the exit code that circleci will actually use is from pytest and not the exit code from tee
          export SPLIT_TESTS=`cat /tmp/split_dtest_tests_j11_dtests_offheap_final.txt`
          set -o pipefail && cd ~/cassandra-dtest && pytest --use-vnodes --num-tokens=16 --use-off-heap-memtables --skip-resource-intensive-tests --log-cli-level=DEBUG --junit-xml=/tmp/results/dtests/pytest_result_j11_dtests_offheap.xml -s --cassandra-dir=/home/cassandra/cassandra --keep-test-dir $SPLIT_TESTS 2>&1 | tee /tmp/dtest/stdout.txt
    - store_test_results:
        path: /tmp/results
    - store_artifacts:
        path: /tmp/dtest
        destination: dtest_j11_dtests_offheap
    - store_artifacts:
        path: ~/cassandra-dtest/logs
        destination: dtest_j11_dtests_offheap_logs
    environment:
    - ANT_HOME: /usr/share/ant
    - JAVA11_HOME: /usr/lib/jvm/java-11-openjdk-amd64
    - JAVA8_HOME: /usr/lib/jvm/java-8-openjdk-amd64
    - LANG: en_US.UTF-8
    - KEEP_TEST_DIR: true
    - DEFAULT_DIR: /home/cassandra/cassandra-dtest
    - PYTHONIOENCODING: utf-8
    - PYTHONUNBUFFERED: true
    - CASS_DRIVER_NO_EXTENSIONS: true
    - CASS_DRIVER_NO_CYTHON: true
    - CASSANDRA_SKIP_SYNC: true
    - DTEST_REPO: https://github.com/apache/cassandra-dtest.git
    - DTEST_BRANCH: trunk
    - CCM_MAX_HEAP_SIZE: 1024M
    - CCM_HEAP_NEWSIZE: 256M
    - REPEATED_TESTS_STOP_ON_FAILURE: false
    - REPEATED_UTESTS: null
    - REPEATED_UTESTS_COUNT: 500
    - REPEATED_UTESTS_FQLTOOL: null
    - REPEATED_UTESTS_FQLTOOL_COUNT: 500
    - REPEATED_UTESTS_LONG: null
    - REPEATED_UTESTS_LONG_COUNT: 100
    - REPEATED_UTESTS_STRESS: null
    - REPEATED_UTESTS_STRESS_COUNT: 500
    - REPEATED_JVM_DTESTS: null
    - REPEATED_JVM_DTESTS_COUNT: 500
    - REPEATED_JVM_UPGRADE_DTESTS: null
    - REPEATED_JVM_UPGRADE_DTESTS_COUNT: 500
    - REPEATED_DTESTS: null
    - REPEATED_DTESTS_COUNT: 500
    - REPEATED_UPGRADE_DTESTS: null
    - REPEATED_UPGRADE_DTESTS_COUNT: 25
    - REPEATED_ANT_TEST_TARGET: testsome
    - REPEATED_ANT_TEST_CLASS: null
    - REPEATED_ANT_TEST_METHODS: null
    - REPEATED_ANT_TEST_COUNT: 500
    - JAVA_HOME: /usr/lib/jvm/java-11-openjdk-amd64
    - JDK_HOME: /usr/lib/jvm/java-11-openjdk-amd64
    - CASSANDRA_USE_JDK11: true
  j11_utests_system_keyspace_directory_repeat:
    docker:
    - image: apache/cassandra-testing-ubuntu2004-java11:latest
    resource_class: medium
    working_directory: ~/
    shell: /bin/bash -eo pipefail -l
    parallelism: 25
    steps:
    - attach_workspace:
        at: /home/cassandra
    - run:
        name: Log Environment Information
        command: |
          echo '*** id ***'
          id
          echo '*** cat /proc/cpuinfo ***'
          cat /proc/cpuinfo
          echo '*** free -m ***'
          free -m
          echo '*** df -m ***'
          df -m
          echo '*** ifconfig -a ***'
          ifconfig -a
          echo '*** uname -a ***'
          uname -a
          echo '*** mount ***'
          mount
          echo '*** env ***'
          env
          echo '*** java ***'
          which java
          java -version
    - run:
        name: Repeatedly run new or modifed JUnit tests
        no_output_timeout: 15m
        command: "set -x\nexport PATH=$JAVA_HOME/bin:$PATH\ntime mv ~/cassandra /tmp\ncd /tmp/cassandra\nif [ -d ~/dtest_jars ]; then\n  cp ~/dtest_jars/dtest* /tmp/cassandra/build/\nfi\n\n# Calculate the number of test iterations to be run by the current parallel runner.\ncount=$((${REPEATED_UTESTS_COUNT} / CIRCLE_NODE_TOTAL))\nif (($CIRCLE_NODE_INDEX < (${REPEATED_UTESTS_COUNT} % CIRCLE_NODE_TOTAL))); then\n  count=$((count+1))\nfi\n\n# Put manually specified tests and automatically detected tests together, removing duplicates\ntests=$(echo ${REPEATED_UTESTS} | sed -e \"s/<nil>//\" | sed -e \"s/ //\" | tr \",\" \"\\n\" | tr \" \" \"\\n\" | sort -n | uniq -u)\necho \"Tests to be repeated: ${tests}\"\n\n# Prepare the JVM dtests vnodes argument, which is optional.\nvnodes=false\nvnodes_args=\"\"\nif [ \"$vnodes\" = true ] ; then\n  vnodes_args=\"-Dtest.jvm.args='-Dcassandra.dtest.num_tokens=16'\"\nfi\n\n# Prepare the testtag for the target, used by the test macro in build.xml to group the output files\ntarget=test-system-keyspace-directory\ntesttag=\"\"\nif [[ $target == \"test-cdc\" ]]; then\n  testtag=\"cdc\"\nelif [[ $target == \"test-compression\" ]]; then\n  testtag=\"compression\"\nelif [[ $target == \"test-system-keyspace-directory\" ]]; then\n  testtag=\"system_keyspace_directory\"\nfi\n\n# Run each test class as many times as requested.\nexit_code=\"$?\"\nfor test in $tests; do\n\n    # Split class and method names from the test name\n    if [[ $test =~ \"#\" ]]; then\n      class=${test%\"#\"*}\n      method=${test#*\"#\"}\n    else\n      class=$test\n      method=\"\"\n    fi\n\n    # Prepare the -Dtest.name argument.\n    # It can be the fully qualified class name or the short class name, depending on the target.\n    if [[ $target == \"test\" || \\\n          $target == \"test-cdc\" || \\\n          $target == \"test-compression\" || \\\n          $target == \"test-system-keyspace-directory\" || \\\n          $target == \"fqltool-test\" || \\\n          $target == \"long-test\" || \\\n          $target == \"stress-test\" || \\\n          $target == \"test-simulator-dtest\" ]]; then\n      name_arg=\"-Dtest.name=${class##*.}\"\n    else\n      name_arg=\"-Dtest.name=$class\"\n    fi\n\n    # Prepare the -Dtest.methods argument, which is optional\n    if [[ $method == \"\" ]]; then\n      methods_arg=\"\"\n    else\n      methods_arg=\"-Dtest.methods=$method\"\n    fi\n\n    for i in $(seq -w 1 $count); do\n      echo \"Running test $test, iteration $i of $count\"\n\n      # run the test\n      status=\"passes\"\n      if !( set -o pipefail && \\\n            ant test-system-keyspace-directory $name_arg $methods_arg $vnodes_args -Dno-build-test=true | \\\n            tee stdout.txt \\\n          ); then\n        status=\"fails\"\n        exit_code=1\n      fi\n\n      # move the stdout output file\n      dest=/tmp/results/repeated_utests/stdout/${status}/${i}\n      mkdir -p $dest\n      mv stdout.txt $dest/${test}.txt\n\n      # move the XML output files\n      source=build/test/output/${testtag}\n      dest=/tmp/results/repeated_utests/output/${status}/${i}\n      mkdir -p $dest\n      if [[ -d $source && -n \"$(ls $source)\" ]]; then\n        mv $source/* $dest/\n      fi\n\n      # move the log files\n      source=build/test/logs/${testtag}\n      dest=/tmp/results/repeated_utests/logs/${status}/${i}\n      mkdir -p $dest\n      if [[ -d $source && -n \"$(ls $source)\" ]]; then\n        mv $source/* $dest/\n      fi\n      \n      # maybe stop iterations on test failure\n      if [[ ${REPEATED_TESTS_STOP_ON_FAILURE} = true ]] && (( $exit_code > 0 )); then\n        break\n      fi\n    done\ndone\n(exit ${exit_code})\n"
    - store_test_results:
        path: /tmp/results/repeated_utests/output
    - store_artifacts:
        path: /tmp/results/repeated_utests/stdout
        destination: stdout
    - store_artifacts:
        path: /tmp/results/repeated_utests/output
        destination: junitxml
    - store_artifacts:
        path: /tmp/results/repeated_utests/logs
        destination: logs
    environment:
    - ANT_HOME: /usr/share/ant
    - JAVA11_HOME: /usr/lib/jvm/java-11-openjdk-amd64
    - JAVA8_HOME: /usr/lib/jvm/java-8-openjdk-amd64
    - LANG: en_US.UTF-8
    - KEEP_TEST_DIR: true
    - DEFAULT_DIR: /home/cassandra/cassandra-dtest
    - PYTHONIOENCODING: utf-8
    - PYTHONUNBUFFERED: true
    - CASS_DRIVER_NO_EXTENSIONS: true
    - CASS_DRIVER_NO_CYTHON: true
    - CASSANDRA_SKIP_SYNC: true
    - DTEST_REPO: https://github.com/apache/cassandra-dtest.git
    - DTEST_BRANCH: trunk
    - CCM_MAX_HEAP_SIZE: 1024M
    - CCM_HEAP_NEWSIZE: 256M
    - REPEATED_TESTS_STOP_ON_FAILURE: false
    - REPEATED_UTESTS: null
    - REPEATED_UTESTS_COUNT: 500
    - REPEATED_UTESTS_FQLTOOL: null
    - REPEATED_UTESTS_FQLTOOL_COUNT: 500
    - REPEATED_UTESTS_LONG: null
    - REPEATED_UTESTS_LONG_COUNT: 100
    - REPEATED_UTESTS_STRESS: null
    - REPEATED_UTESTS_STRESS_COUNT: 500
    - REPEATED_SIMULATOR_DTESTS: null
    - REPEATED_SIMULATOR_DTESTS_COUNT: 500
    - REPEATED_JVM_DTESTS: null
    - REPEATED_JVM_DTESTS_COUNT: 500
    - REPEATED_JVM_UPGRADE_DTESTS: null
    - REPEATED_JVM_UPGRADE_DTESTS_COUNT: 500
    - REPEATED_DTESTS: null
    - REPEATED_DTESTS_COUNT: 500
    - REPEATED_UPGRADE_DTESTS: null
    - REPEATED_UPGRADE_DTESTS_COUNT: 25
    - REPEATED_ANT_TEST_TARGET: testsome
    - REPEATED_ANT_TEST_CLASS: null
    - REPEATED_ANT_TEST_METHODS: null
    - REPEATED_ANT_TEST_VNODES: false
    - REPEATED_ANT_TEST_COUNT: 500
    - JAVA_HOME: /usr/lib/jvm/java-11-openjdk-amd64
    - JDK_HOME: /usr/lib/jvm/java-11-openjdk-amd64
    - CASSANDRA_USE_JDK11: true
  j8_cqlsh_dtests_py3_vnode:
    docker:
    - image: apache/cassandra-testing-ubuntu2004-java11-w-dependencies:latest
    resource_class: large
    working_directory: ~/
    shell: /bin/bash -eo pipefail -l
    parallelism: 50
    steps:
    - attach_workspace:
        at: /home/cassandra
    - run:
        name: Clone Cassandra dtest Repository (via git)
        command: |
          git clone --single-branch --branch $DTEST_BRANCH --depth 1 $DTEST_REPO ~/cassandra-dtest
    - run:
        name: Configure virtualenv and python Dependencies
        command: |
          # note, this should be super quick as all dependencies should be pre-installed in the docker image
          # if additional dependencies were added to requirmeents.txt and the docker image hasn't been updated
          # we'd have to install it here at runtime -- which will make things slow, so do yourself a favor and
          # rebuild the docker image! (it automatically pulls the latest requirements.txt on build)
          source ~/env3.6/bin/activate
          export PATH=$JAVA_HOME/bin:$PATH
          pip3 install --exists-action w --upgrade -r ~/cassandra-dtest/requirements.txt
          pip3 uninstall -y cqlsh
          pip3 freeze
    - run:
        name: Determine Tests to Run (j8_with_vnodes)
        no_output_timeout: 5m
        command: "# reminder: this code (along with all the steps) is independently executed on every circle container\n# so the goal here is to get the circleci script to return the tests *this* container will run\n# which we do via the `circleci` cli tool.\n\ncd cassandra-dtest\nsource ~/env3.6/bin/activate\nexport PATH=$JAVA_HOME/bin:$PATH\n\nif [ -n '' ]; then\n  export \nfi\n\necho \"***Collected DTests (j8_with_vnodes)***\"\nset -eo pipefail && ./run_dtests.py --use-vnodes --skip-resource-intensive-tests --pytest-options '-k cql' --dtest-print-tests-only --dtest-print-tests-output=/tmp/all_dtest_tests_j8_with_vnodes_raw --cassandra-dir=../cassandra\nif [ -z '' ]; then\n  mv /tmp/all_dtest_tests_j8_with_vnodes_raw /tmp/all_dtest_tests_j8_with_vnodes\nelse\n  grep -e '' /tmp/all_dtest_tests_j8_with_vnodes_raw > /tmp/all_dtest_tests_j8_with_vnodes || { echo \"Filter did not match any tests! Exiting build.\"; exit 0; }\nfi\nset -eo pipefail && circleci tests split --split-by=timings --timings-type=classname /tmp/all_dtest_tests_j8_with_vnodes > /tmp/split_dtest_tests_j8_with_vnodes.txt\ncat /tmp/split_dtest_tests_j8_with_vnodes.txt | tr '\\n' ' ' > /tmp/split_dtest_tests_j8_with_vnodes_final.txt\ncat /tmp/split_dtest_tests_j8_with_vnodes_final.txt\n"
    - run:
        name: Run dtests (j8_with_vnodes)
        no_output_timeout: 15m
        command: |
          echo "cat /tmp/split_dtest_tests_j8_with_vnodes_final.txt"
          cat /tmp/split_dtest_tests_j8_with_vnodes_final.txt

          source ~/env3.6/bin/activate
          export PATH=$JAVA_HOME/bin:$PATH
          if [ -n 'CQLSH_PYTHON=/usr/bin/python3.6' ]; then
            export CQLSH_PYTHON=/usr/bin/python3.6
          fi

          java -version
          cd ~/cassandra-dtest
          mkdir -p /tmp/dtest

          echo "env: $(env)"
          echo "** done env"
          mkdir -p /tmp/results/dtests
          # we need the "set -o pipefail" here so that the exit code that circleci will actually use is from pytest and not the exit code from tee
          export SPLIT_TESTS=`cat /tmp/split_dtest_tests_j8_with_vnodes_final.txt`
          set -o pipefail && cd ~/cassandra-dtest && pytest --use-vnodes --num-tokens=16 --skip-resource-intensive-tests --log-cli-level=DEBUG --junit-xml=/tmp/results/dtests/pytest_result_j8_with_vnodes.xml -s --cassandra-dir=/home/cassandra/cassandra --keep-test-dir $SPLIT_TESTS 2>&1 | tee /tmp/dtest/stdout.txt
    - store_test_results:
        path: /tmp/results
    - store_artifacts:
        path: /tmp/dtest
        destination: dtest_j8_with_vnodes
    - store_artifacts:
        path: ~/cassandra-dtest/logs
        destination: dtest_j8_with_vnodes_logs
    environment:
    - ANT_HOME: /usr/share/ant
    - JAVA11_HOME: /usr/lib/jvm/java-11-openjdk-amd64
    - JAVA8_HOME: /usr/lib/jvm/java-8-openjdk-amd64
    - LANG: en_US.UTF-8
    - KEEP_TEST_DIR: true
    - DEFAULT_DIR: /home/cassandra/cassandra-dtest
    - PYTHONIOENCODING: utf-8
    - PYTHONUNBUFFERED: true
    - CASS_DRIVER_NO_EXTENSIONS: true
    - CASS_DRIVER_NO_CYTHON: true
    - CASSANDRA_SKIP_SYNC: true
    - DTEST_REPO: https://github.com/apache/cassandra-dtest.git
    - DTEST_BRANCH: trunk
    - CCM_MAX_HEAP_SIZE: 1024M
    - CCM_HEAP_NEWSIZE: 256M
    - REPEATED_TESTS_STOP_ON_FAILURE: false
    - REPEATED_UTESTS: null
    - REPEATED_UTESTS_COUNT: 500
    - REPEATED_UTESTS_FQLTOOL: null
    - REPEATED_UTESTS_FQLTOOL_COUNT: 500
    - REPEATED_UTESTS_LONG: null
    - REPEATED_UTESTS_LONG_COUNT: 100
    - REPEATED_UTESTS_STRESS: null
    - REPEATED_UTESTS_STRESS_COUNT: 500
    - REPEATED_SIMULATOR_DTESTS: null
    - REPEATED_SIMULATOR_DTESTS_COUNT: 500
    - REPEATED_JVM_DTESTS: null
    - REPEATED_JVM_DTESTS_COUNT: 500
    - REPEATED_JVM_UPGRADE_DTESTS: null
    - REPEATED_JVM_UPGRADE_DTESTS_COUNT: 500
    - REPEATED_DTESTS: null
    - REPEATED_DTESTS_COUNT: 500
    - REPEATED_UPGRADE_DTESTS: null
    - REPEATED_UPGRADE_DTESTS_COUNT: 25
    - REPEATED_ANT_TEST_TARGET: testsome
    - REPEATED_ANT_TEST_CLASS: null
    - REPEATED_ANT_TEST_METHODS: null
    - REPEATED_ANT_TEST_VNODES: false
    - REPEATED_ANT_TEST_COUNT: 500
    - JAVA_HOME: /usr/lib/jvm/java-8-openjdk-amd64
    - JDK_HOME: /usr/lib/jvm/java-8-openjdk-amd64
  j11_cqlsh_dtests_py3:
    docker:
    - image: apache/cassandra-testing-ubuntu2004-java11:latest
    resource_class: large
    working_directory: ~/
    shell: /bin/bash -eo pipefail -l
    parallelism: 50
    steps:
    - attach_workspace:
        at: /home/cassandra
    - run:
        name: Clone Cassandra dtest Repository (via git)
        command: |
          git clone --single-branch --branch $DTEST_BRANCH --depth 1 $DTEST_REPO ~/cassandra-dtest
    - run:
        name: Configure virtualenv and python Dependencies
        command: |
          # note, this should be super quick as all dependencies should be pre-installed in the docker image
          # if additional dependencies were added to requirmeents.txt and the docker image hasn't been updated
          # we'd have to install it here at runtime -- which will make things slow, so do yourself a favor and
          # rebuild the docker image! (it automatically pulls the latest requirements.txt on build)
          source ~/env3.6/bin/activate
          export PATH=$JAVA_HOME/bin:$PATH
          pip3 install --exists-action w --upgrade -r ~/cassandra-dtest/requirements.txt
          pip3 uninstall -y cqlsh
          pip3 freeze
    - run:
        name: Determine Tests to Run (j11_without_vnodes)
        no_output_timeout: 5m
        command: "# reminder: this code (along with all the steps) is independently executed on every circle container\n# so the goal here is to get the circleci script to return the tests *this* container will run\n# which we do via the `circleci` cli tool.\n\ncd cassandra-dtest\nsource ~/env3.6/bin/activate\nexport PATH=$JAVA_HOME/bin:$PATH\n\nif [ -n '' ]; then\n  export \nfi\n\necho \"***Collected DTests (j11_without_vnodes)***\"\nset -eo pipefail && ./run_dtests.py --skip-resource-intensive-tests --pytest-options '-k cql' --dtest-print-tests-only --dtest-print-tests-output=/tmp/all_dtest_tests_j11_without_vnodes_raw --cassandra-dir=../cassandra\nif [ -z '' ]; then\n  mv /tmp/all_dtest_tests_j11_without_vnodes_raw /tmp/all_dtest_tests_j11_without_vnodes\nelse\n  grep -e '' /tmp/all_dtest_tests_j11_without_vnodes_raw > /tmp/all_dtest_tests_j11_without_vnodes || { echo \"Filter did not match any tests! Exiting build.\"; exit 0; }\nfi\nset -eo pipefail && circleci tests split --split-by=timings --timings-type=classname /tmp/all_dtest_tests_j11_without_vnodes > /tmp/split_dtest_tests_j11_without_vnodes.txt\ncat /tmp/split_dtest_tests_j11_without_vnodes.txt | tr '\\n' ' ' > /tmp/split_dtest_tests_j11_without_vnodes_final.txt\ncat /tmp/split_dtest_tests_j11_without_vnodes_final.txt\n"
    - run:
        name: Run dtests (j11_without_vnodes)
        no_output_timeout: 15m
        command: |
          echo "cat /tmp/split_dtest_tests_j11_without_vnodes_final.txt"
          cat /tmp/split_dtest_tests_j11_without_vnodes_final.txt

          source ~/env3.6/bin/activate
          export PATH=$JAVA_HOME/bin:$PATH
          if [ -n 'CQLSH_PYTHON=/usr/bin/python3.6' ]; then
            export CQLSH_PYTHON=/usr/bin/python3.6
          fi

          java -version
          cd ~/cassandra-dtest
          mkdir -p /tmp/dtest

          echo "env: $(env)"
          echo "** done env"
          mkdir -p /tmp/results/dtests
          # we need the "set -o pipefail" here so that the exit code that circleci will actually use is from pytest and not the exit code from tee
          export SPLIT_TESTS=`cat /tmp/split_dtest_tests_j11_without_vnodes_final.txt`
          set -o pipefail && cd ~/cassandra-dtest && pytest --skip-resource-intensive-tests --log-cli-level=DEBUG --junit-xml=/tmp/results/dtests/pytest_result_j11_without_vnodes.xml -s --cassandra-dir=/home/cassandra/cassandra --keep-test-dir $SPLIT_TESTS 2>&1 | tee /tmp/dtest/stdout.txt
    - store_test_results:
        path: /tmp/results
    - store_artifacts:
        path: /tmp/dtest
        destination: dtest_j11_without_vnodes
    - store_artifacts:
        path: ~/cassandra-dtest/logs
        destination: dtest_j11_without_vnodes_logs
    environment:
    - ANT_HOME: /usr/share/ant
    - JAVA11_HOME: /usr/lib/jvm/java-11-openjdk-amd64
    - JAVA8_HOME: /usr/lib/jvm/java-8-openjdk-amd64
    - LANG: en_US.UTF-8
    - KEEP_TEST_DIR: true
    - DEFAULT_DIR: /home/cassandra/cassandra-dtest
    - PYTHONIOENCODING: utf-8
    - PYTHONUNBUFFERED: true
    - CASS_DRIVER_NO_EXTENSIONS: true
    - CASS_DRIVER_NO_CYTHON: true
    - CASSANDRA_SKIP_SYNC: true
    - DTEST_REPO: https://github.com/apache/cassandra-dtest.git
    - DTEST_BRANCH: trunk
    - CCM_MAX_HEAP_SIZE: 1024M
    - CCM_HEAP_NEWSIZE: 256M
    - REPEATED_TESTS_STOP_ON_FAILURE: false
    - REPEATED_UTESTS: null
    - REPEATED_UTESTS_COUNT: 500
    - REPEATED_UTESTS_FQLTOOL: null
    - REPEATED_UTESTS_FQLTOOL_COUNT: 500
    - REPEATED_UTESTS_LONG: null
    - REPEATED_UTESTS_LONG_COUNT: 100
    - REPEATED_UTESTS_STRESS: null
    - REPEATED_UTESTS_STRESS_COUNT: 500
    - REPEATED_SIMULATOR_DTESTS: null
    - REPEATED_SIMULATOR_DTESTS_COUNT: 500
    - REPEATED_JVM_DTESTS: null
    - REPEATED_JVM_DTESTS_COUNT: 500
    - REPEATED_JVM_UPGRADE_DTESTS: null
    - REPEATED_JVM_UPGRADE_DTESTS_COUNT: 500
    - REPEATED_DTESTS: null
    - REPEATED_DTESTS_COUNT: 500
    - REPEATED_UPGRADE_DTESTS: null
    - REPEATED_UPGRADE_DTESTS_COUNT: 25
    - REPEATED_ANT_TEST_TARGET: testsome
    - REPEATED_ANT_TEST_CLASS: null
    - REPEATED_ANT_TEST_METHODS: null
    - REPEATED_ANT_TEST_VNODES: false
    - REPEATED_ANT_TEST_COUNT: 500
    - JAVA_HOME: /usr/lib/jvm/java-11-openjdk-amd64
    - JDK_HOME: /usr/lib/jvm/java-11-openjdk-amd64
    - CASSANDRA_USE_JDK11: true
  j11_utests_cdc:
    docker:
    - image: apache/cassandra-testing-ubuntu2004-java11:latest
    resource_class: medium
    working_directory: ~/
    shell: /bin/bash -eo pipefail -l
    parallelism: 25
    steps:
    - attach_workspace:
        at: /home/cassandra
    - run:
        name: Determine unit Tests to Run
        command: |
          # reminder: this code (along with all the steps) is independently executed on every circle container
          # so the goal here is to get the circleci script to return the tests *this* container will run
          # which we do via the `circleci` cli tool.

          rm -fr ~/cassandra-dtest/upgrade_tests
          echo "***java tests***"

          # get all of our unit test filenames
          set -eo pipefail && circleci tests glob "$HOME/cassandra/test/unit/**/*.java" > /tmp/all_java_unit_tests.txt

          # split up the unit tests into groups based on the number of containers we have
          set -eo pipefail && circleci tests split --split-by=timings --timings-type=filename --index=${CIRCLE_NODE_INDEX} --total=${CIRCLE_NODE_TOTAL} /tmp/all_java_unit_tests.txt > /tmp/java_tests_${CIRCLE_NODE_INDEX}.txt
          set -eo pipefail && cat /tmp/java_tests_${CIRCLE_NODE_INDEX}.txt | sed "s;^/home/cassandra/cassandra/test/unit/;;g" | grep "Test\.java$"  > /tmp/java_tests_${CIRCLE_NODE_INDEX}_final.txt
          echo "** /tmp/java_tests_${CIRCLE_NODE_INDEX}_final.txt"
          cat /tmp/java_tests_${CIRCLE_NODE_INDEX}_final.txt
        no_output_timeout: 15m
    - run:
        name: Log Environment Information
        command: |
          echo '*** id ***'
          id
          echo '*** cat /proc/cpuinfo ***'
          cat /proc/cpuinfo
          echo '*** free -m ***'
          free -m
          echo '*** df -m ***'
          df -m
          echo '*** ifconfig -a ***'
          ifconfig -a
          echo '*** uname -a ***'
          uname -a
          echo '*** mount ***'
          mount
          echo '*** env ***'
          env
          echo '*** java ***'
          which java
          java -version
    - run:
        name: Run Unit Tests (testclasslist-cdc)
        command: |
          set -x
          export PATH=$JAVA_HOME/bin:$PATH
          time mv ~/cassandra /tmp
          cd /tmp/cassandra
          if [ -d ~/dtest_jars ]; then
            cp ~/dtest_jars/dtest* /tmp/cassandra/build/
          fi
          test_timeout=$(grep 'name="test.unit.timeout"' build.xml | awk -F'"' '{print $4}' || true)
          if [ -z "$test_timeout" ]; then
            test_timeout=$(grep 'name="test.timeout"' build.xml | awk -F'"' '{print $4}')
          fi
          ant testclasslist-cdc   -Dtest.timeout="$test_timeout" -Dtest.classlistfile=/tmp/java_tests_${CIRCLE_NODE_INDEX}_final.txt -Dtest.classlistprefix=unit -Dno-build-test=true
        no_output_timeout: 15m
    - store_test_results:
        path: /tmp/cassandra/build/test/output/
    - store_artifacts:
        path: /tmp/cassandra/build/test/output
        destination: junitxml
    - store_artifacts:
        path: /tmp/cassandra/build/test/logs
        destination: logs
    environment:
    - ANT_HOME: /usr/share/ant
    - JAVA11_HOME: /usr/lib/jvm/java-11-openjdk-amd64
    - JAVA8_HOME: /usr/lib/jvm/java-8-openjdk-amd64
    - LANG: en_US.UTF-8
    - KEEP_TEST_DIR: true
    - DEFAULT_DIR: /home/cassandra/cassandra-dtest
    - PYTHONIOENCODING: utf-8
    - PYTHONUNBUFFERED: true
    - CASS_DRIVER_NO_EXTENSIONS: true
    - CASS_DRIVER_NO_CYTHON: true
    - CASSANDRA_SKIP_SYNC: true
    - DTEST_REPO: https://github.com/apache/cassandra-dtest.git
    - DTEST_BRANCH: trunk
    - CCM_MAX_HEAP_SIZE: 1024M
    - CCM_HEAP_NEWSIZE: 256M
    - REPEATED_TESTS_STOP_ON_FAILURE: false
    - REPEATED_UTESTS: null
    - REPEATED_UTESTS_COUNT: 500
    - REPEATED_UTESTS_FQLTOOL: null
    - REPEATED_UTESTS_FQLTOOL_COUNT: 500
    - REPEATED_UTESTS_LONG: null
    - REPEATED_UTESTS_LONG_COUNT: 100
    - REPEATED_UTESTS_STRESS: null
    - REPEATED_UTESTS_STRESS_COUNT: 500
    - REPEATED_SIMULATOR_DTESTS: null
    - REPEATED_SIMULATOR_DTESTS_COUNT: 500
    - REPEATED_JVM_DTESTS: null
    - REPEATED_JVM_DTESTS_COUNT: 500
    - REPEATED_JVM_UPGRADE_DTESTS: null
    - REPEATED_JVM_UPGRADE_DTESTS_COUNT: 500
    - REPEATED_DTESTS: null
    - REPEATED_DTESTS_COUNT: 500
    - REPEATED_UPGRADE_DTESTS: null
    - REPEATED_UPGRADE_DTESTS_COUNT: 25
    - REPEATED_ANT_TEST_TARGET: testsome
    - REPEATED_ANT_TEST_CLASS: null
    - REPEATED_ANT_TEST_METHODS: null
    - REPEATED_ANT_TEST_VNODES: false
    - REPEATED_ANT_TEST_COUNT: 500
    - JAVA_HOME: /usr/lib/jvm/java-11-openjdk-amd64
    - JDK_HOME: /usr/lib/jvm/java-11-openjdk-amd64
    - CASSANDRA_USE_JDK11: true
  j11_utests_fqltool:
    docker:
    - image: apache/cassandra-testing-ubuntu2004-java11:latest
    resource_class: medium
    working_directory: ~/
    shell: /bin/bash -eo pipefail -l
    parallelism: 1
    steps:
    - attach_workspace:
        at: /home/cassandra
    - run:
        name: Run Unit Tests (fqltool-test)
        command: |
          export PATH=$JAVA_HOME/bin:$PATH
          time mv ~/cassandra /tmp
          cd /tmp/cassandra
          if [ -d ~/dtest_jars ]; then
            cp ~/dtest_jars/dtest* /tmp/cassandra/build/
          fi
          ant fqltool-test -Dno-build-test=true
        no_output_timeout: 15m
    - store_test_results:
        path: /tmp/cassandra/build/test/output/
    - store_artifacts:
        path: /tmp/cassandra/build/test/output
        destination: junitxml
    - store_artifacts:
        path: /tmp/cassandra/build/test/logs
        destination: logs
    environment:
    - ANT_HOME: /usr/share/ant
    - JAVA11_HOME: /usr/lib/jvm/java-11-openjdk-amd64
    - JAVA8_HOME: /usr/lib/jvm/java-8-openjdk-amd64
    - LANG: en_US.UTF-8
    - KEEP_TEST_DIR: true
    - DEFAULT_DIR: /home/cassandra/cassandra-dtest
    - PYTHONIOENCODING: utf-8
    - PYTHONUNBUFFERED: true
    - CASS_DRIVER_NO_EXTENSIONS: true
    - CASS_DRIVER_NO_CYTHON: true
    - CASSANDRA_SKIP_SYNC: true
    - DTEST_REPO: https://github.com/apache/cassandra-dtest.git
    - DTEST_BRANCH: trunk
    - CCM_MAX_HEAP_SIZE: 1024M
    - CCM_HEAP_NEWSIZE: 256M
    - REPEATED_TESTS_STOP_ON_FAILURE: false
    - REPEATED_UTESTS: null
    - REPEATED_UTESTS_COUNT: 500
    - REPEATED_UTESTS_FQLTOOL: null
    - REPEATED_UTESTS_FQLTOOL_COUNT: 500
    - REPEATED_UTESTS_LONG: null
    - REPEATED_UTESTS_LONG_COUNT: 100
    - REPEATED_UTESTS_STRESS: null
    - REPEATED_UTESTS_STRESS_COUNT: 500
    - REPEATED_SIMULATOR_DTESTS: null
    - REPEATED_SIMULATOR_DTESTS_COUNT: 500
    - REPEATED_JVM_DTESTS: null
    - REPEATED_JVM_DTESTS_COUNT: 500
    - REPEATED_JVM_UPGRADE_DTESTS: null
    - REPEATED_JVM_UPGRADE_DTESTS_COUNT: 500
    - REPEATED_DTESTS: null
    - REPEATED_DTESTS_COUNT: 500
    - REPEATED_UPGRADE_DTESTS: null
    - REPEATED_UPGRADE_DTESTS_COUNT: 25
    - REPEATED_ANT_TEST_TARGET: testsome
    - REPEATED_ANT_TEST_CLASS: null
    - REPEATED_ANT_TEST_METHODS: null
    - REPEATED_ANT_TEST_VNODES: false
    - REPEATED_ANT_TEST_COUNT: 500
    - JAVA_HOME: /usr/lib/jvm/java-11-openjdk-amd64
    - JDK_HOME: /usr/lib/jvm/java-11-openjdk-amd64
    - CASSANDRA_USE_JDK11: true
  j8_utests_system_keyspace_directory:
    docker:
    - image: apache/cassandra-testing-ubuntu2004-java11-w-dependencies:latest
    resource_class: medium
    working_directory: ~/
    shell: /bin/bash -eo pipefail -l
    parallelism: 25
    steps:
    - attach_workspace:
        at: /home/cassandra
    - run:
        name: Determine unit Tests to Run
        command: |
          # reminder: this code (along with all the steps) is independently executed on every circle container
          # so the goal here is to get the circleci script to return the tests *this* container will run
          # which we do via the `circleci` cli tool.

          rm -fr ~/cassandra-dtest/upgrade_tests
          echo "***java tests***"

          # get all of our unit test filenames
          set -eo pipefail && circleci tests glob "$HOME/cassandra/test/unit/**/*.java" > /tmp/all_java_unit_tests.txt

          # split up the unit tests into groups based on the number of containers we have
          set -eo pipefail && circleci tests split --split-by=timings --timings-type=filename --index=${CIRCLE_NODE_INDEX} --total=${CIRCLE_NODE_TOTAL} /tmp/all_java_unit_tests.txt > /tmp/java_tests_${CIRCLE_NODE_INDEX}.txt
          set -eo pipefail && cat /tmp/java_tests_${CIRCLE_NODE_INDEX}.txt | sed "s;^/home/cassandra/cassandra/test/unit/;;g" | grep "Test\.java$"  > /tmp/java_tests_${CIRCLE_NODE_INDEX}_final.txt
          echo "** /tmp/java_tests_${CIRCLE_NODE_INDEX}_final.txt"
          cat /tmp/java_tests_${CIRCLE_NODE_INDEX}_final.txt
        no_output_timeout: 15m
    - run:
        name: Log Environment Information
        command: |
          echo '*** id ***'
          id
          echo '*** cat /proc/cpuinfo ***'
          cat /proc/cpuinfo
          echo '*** free -m ***'
          free -m
          echo '*** df -m ***'
          df -m
          echo '*** ifconfig -a ***'
          ifconfig -a
          echo '*** uname -a ***'
          uname -a
          echo '*** mount ***'
          mount
          echo '*** env ***'
          env
          echo '*** java ***'
          which java
          java -version
    - run:
        name: Run Unit Tests (testclasslist-system-keyspace-directory)
        command: |
          set -x
          export PATH=$JAVA_HOME/bin:$PATH
          time mv ~/cassandra /tmp
          cd /tmp/cassandra
          if [ -d ~/dtest_jars ]; then
            cp ~/dtest_jars/dtest* /tmp/cassandra/build/
          fi
          test_timeout=$(grep 'name="test.unit.timeout"' build.xml | awk -F'"' '{print $4}' || true)
          if [ -z "$test_timeout" ]; then
            test_timeout=$(grep 'name="test.timeout"' build.xml | awk -F'"' '{print $4}')
          fi
          ant testclasslist-system-keyspace-directory   -Dtest.timeout="$test_timeout" -Dtest.classlistfile=/tmp/java_tests_${CIRCLE_NODE_INDEX}_final.txt -Dtest.classlistprefix=unit -Dno-build-test=true
        no_output_timeout: 15m
    - store_test_results:
        path: /tmp/cassandra/build/test/output/
    - store_artifacts:
        path: /tmp/cassandra/build/test/output
        destination: junitxml
    - store_artifacts:
        path: /tmp/cassandra/build/test/logs
        destination: logs
    environment:
    - ANT_HOME: /usr/share/ant
    - JAVA11_HOME: /usr/lib/jvm/java-11-openjdk-amd64
    - JAVA8_HOME: /usr/lib/jvm/java-8-openjdk-amd64
    - LANG: en_US.UTF-8
    - KEEP_TEST_DIR: true
    - DEFAULT_DIR: /home/cassandra/cassandra-dtest
    - PYTHONIOENCODING: utf-8
    - PYTHONUNBUFFERED: true
    - CASS_DRIVER_NO_EXTENSIONS: true
    - CASS_DRIVER_NO_CYTHON: true
    - CASSANDRA_SKIP_SYNC: true
    - DTEST_REPO: https://github.com/apache/cassandra-dtest.git
    - DTEST_BRANCH: trunk
    - CCM_MAX_HEAP_SIZE: 1024M
    - CCM_HEAP_NEWSIZE: 256M
    - REPEATED_TESTS_STOP_ON_FAILURE: false
    - REPEATED_UTESTS: null
    - REPEATED_UTESTS_COUNT: 500
    - REPEATED_UTESTS_FQLTOOL: null
    - REPEATED_UTESTS_FQLTOOL_COUNT: 500
    - REPEATED_UTESTS_LONG: null
    - REPEATED_UTESTS_LONG_COUNT: 100
    - REPEATED_UTESTS_STRESS: null
    - REPEATED_UTESTS_STRESS_COUNT: 500
    - REPEATED_SIMULATOR_DTESTS: null
    - REPEATED_SIMULATOR_DTESTS_COUNT: 500
    - REPEATED_JVM_DTESTS: null
    - REPEATED_JVM_DTESTS_COUNT: 500
    - REPEATED_JVM_UPGRADE_DTESTS: null
    - REPEATED_JVM_UPGRADE_DTESTS_COUNT: 500
    - REPEATED_DTESTS: null
    - REPEATED_DTESTS_COUNT: 500
    - REPEATED_UPGRADE_DTESTS: null
    - REPEATED_UPGRADE_DTESTS_COUNT: 25
    - REPEATED_ANT_TEST_TARGET: testsome
    - REPEATED_ANT_TEST_CLASS: null
    - REPEATED_ANT_TEST_METHODS: null
    - REPEATED_ANT_TEST_VNODES: false
    - REPEATED_ANT_TEST_COUNT: 500
    - JAVA_HOME: /usr/lib/jvm/java-8-openjdk-amd64
    - JDK_HOME: /usr/lib/jvm/java-8-openjdk-amd64
<<<<<<< HEAD
  j11_jvm_dtests_vnode:
    docker:
    - image: apache/cassandra-testing-ubuntu2004-java11:latest
=======
  j8_dtests_offheap_repeat:
    docker:
    - image: apache/cassandra-testing-ubuntu2004-java11-w-dependencies:latest
>>>>>>> 2b3d0d32
    resource_class: large
    working_directory: ~/
    shell: /bin/bash -eo pipefail -l
    parallelism: 10
    steps:
    - attach_workspace:
        at: /home/cassandra
    - run:
<<<<<<< HEAD
        name: Determine distributed Tests to Run
        command: |
          # reminder: this code (along with all the steps) is independently executed on every circle container
          # so the goal here is to get the circleci script to return the tests *this* container will run
          # which we do via the `circleci` cli tool.

          rm -fr ~/cassandra-dtest/upgrade_tests
          echo "***java tests***"

          # get all of our unit test filenames
          set -eo pipefail && circleci tests glob "$HOME/cassandra/test/distributed/**/*.java" > /tmp/all_java_unit_tests.txt

          # split up the unit tests into groups based on the number of containers we have
          set -eo pipefail && circleci tests split --split-by=timings --timings-type=filename --index=${CIRCLE_NODE_INDEX} --total=${CIRCLE_NODE_TOTAL} /tmp/all_java_unit_tests.txt > /tmp/java_tests_${CIRCLE_NODE_INDEX}.txt
          set -eo pipefail && cat /tmp/java_tests_${CIRCLE_NODE_INDEX}.txt | sed "s;^/home/cassandra/cassandra/test/distributed/;;g" | grep "Test\.java$" | grep -v upgrade > /tmp/java_tests_${CIRCLE_NODE_INDEX}_final.txt
          echo "** /tmp/java_tests_${CIRCLE_NODE_INDEX}_final.txt"
          cat /tmp/java_tests_${CIRCLE_NODE_INDEX}_final.txt
        no_output_timeout: 15m
=======
        name: Clone Cassandra dtest Repository (via git)
        command: |
          git clone --single-branch --branch $DTEST_BRANCH --depth 1 $DTEST_REPO ~/cassandra-dtest
>>>>>>> 2b3d0d32
    - run:
        name: Configure virtualenv and python Dependencies
        command: |
          # note, this should be super quick as all dependencies should be pre-installed in the docker image
          # if additional dependencies were added to requirmeents.txt and the docker image hasn't been updated
          # we'd have to install it here at runtime -- which will make things slow, so do yourself a favor and
          # rebuild the docker image! (it automatically pulls the latest requirements.txt on build)
          source ~/env3.6/bin/activate
          export PATH=$JAVA_HOME/bin:$PATH
          pip3 install --exists-action w --upgrade -r ~/cassandra-dtest/requirements.txt
          pip3 uninstall -y cqlsh
          pip3 freeze
    - run:
<<<<<<< HEAD
        name: Run Unit Tests (testclasslist)
        command: |
          set -x
          export PATH=$JAVA_HOME/bin:$PATH
          time mv ~/cassandra /tmp
          cd /tmp/cassandra
          if [ -d ~/dtest_jars ]; then
            cp ~/dtest_jars/dtest* /tmp/cassandra/build/
          fi
          test_timeout=$(grep 'name="test.distributed.timeout"' build.xml | awk -F'"' '{print $4}' || true)
          if [ -z "$test_timeout" ]; then
            test_timeout=$(grep 'name="test.timeout"' build.xml | awk -F'"' '{print $4}')
          fi
          ant testclasslist -Dtest.jvm.args='-Dcassandra.dtest.num_tokens=16' -Dtest.timeout="$test_timeout" -Dtest.classlistfile=/tmp/java_tests_${CIRCLE_NODE_INDEX}_final.txt -Dtest.classlistprefix=distributed -Dno-build-test=true
        no_output_timeout: 15m
=======
        name: Run repeated Python dtest
        no_output_timeout: 15m
        command: |
          if [ "${REPEATED_DTESTS}" == "<nil>" ]; then
            echo "Repeated dtest name hasn't been defined, exiting without running any test"
          elif [ "${REPEATED_DTESTS_COUNT}" == "<nil>" ]; then
            echo "Repeated dtest count hasn't been defined, exiting without running any test"
          elif [ "${REPEATED_DTESTS_COUNT}" -le 0 ]; then
            echo "Repeated dtest count is lesser or equals than zero, exiting without running any test"
          else

            # Calculate the number of test iterations to be run by the current parallel runner.
            # Since we are running the same test multiple times there is no need to use `circleci tests split`.
            count=$((${REPEATED_DTESTS_COUNT} / CIRCLE_NODE_TOTAL))
            if (($CIRCLE_NODE_INDEX < (${REPEATED_DTESTS_COUNT} % CIRCLE_NODE_TOTAL))); then
              count=$((count+1))
            fi

            if (($count <= 0)); then
              echo "No tests to run in this runner"
            else
              echo "Running ${REPEATED_DTESTS} $count times"

              source ~/env3.6/bin/activate
              export PATH=$JAVA_HOME/bin:$PATH

              java -version
              cd ~/cassandra-dtest
              mkdir -p /tmp/dtest

              echo "env: $(env)"
              echo "** done env"
              mkdir -p /tmp/results/dtests

              tests_arg=$(echo ${REPEATED_DTESTS} | sed -e "s/,/ /g")

              stop_on_failure_arg=""
              if ${REPEATED_TESTS_STOP_ON_FAILURE}; then
                stop_on_failure_arg="-x"
              fi

              vnodes_args=""
              if true; then
                vnodes_args="--use-vnodes --num-tokens=16"
              fi

              upgrade_arg=""
              if false; then
                upgrade_arg="--execute-upgrade-tests --upgrade-target-version-only --upgrade-version-selection all"
              fi

              # we need the "set -o pipefail" here so that the exit code that circleci will actually use is from pytest and not the exit code from tee
              set -o pipefail && cd ~/cassandra-dtest && pytest $vnodes_args --count=$count $stop_on_failure_arg $upgrade_arg --log-cli-level=DEBUG --junit-xml=/tmp/results/dtests/pytest_result.xml -s --cassandra-dir=/home/cassandra/cassandra --keep-test-dir --use-off-heap-memtables --skip-resource-intensive-tests $tests_arg | tee /tmp/dtest/stdout.txt
            fi
          fi
>>>>>>> 2b3d0d32
    - store_test_results:
        path: /tmp/results
    - store_artifacts:
        path: /tmp/dtest
        destination: dtest
    - store_artifacts:
        path: ~/cassandra-dtest/logs
        destination: dtest_logs
    environment:
    - ANT_HOME: /usr/share/ant
    - JAVA11_HOME: /usr/lib/jvm/java-11-openjdk-amd64
    - JAVA8_HOME: /usr/lib/jvm/java-8-openjdk-amd64
    - LANG: en_US.UTF-8
    - KEEP_TEST_DIR: true
    - DEFAULT_DIR: /home/cassandra/cassandra-dtest
    - PYTHONIOENCODING: utf-8
    - PYTHONUNBUFFERED: true
    - CASS_DRIVER_NO_EXTENSIONS: true
    - CASS_DRIVER_NO_CYTHON: true
    - CASSANDRA_SKIP_SYNC: true
    - DTEST_REPO: https://github.com/apache/cassandra-dtest.git
    - DTEST_BRANCH: trunk
    - CCM_MAX_HEAP_SIZE: 1024M
    - CCM_HEAP_NEWSIZE: 256M
    - REPEATED_TESTS_STOP_ON_FAILURE: false
    - REPEATED_UTESTS: null
    - REPEATED_UTESTS_COUNT: 500
    - REPEATED_UTESTS_FQLTOOL: null
    - REPEATED_UTESTS_FQLTOOL_COUNT: 500
    - REPEATED_UTESTS_LONG: null
    - REPEATED_UTESTS_LONG_COUNT: 100
    - REPEATED_UTESTS_STRESS: null
    - REPEATED_UTESTS_STRESS_COUNT: 500
    - REPEATED_SIMULATOR_DTESTS: null
    - REPEATED_SIMULATOR_DTESTS_COUNT: 500
    - REPEATED_JVM_DTESTS: null
    - REPEATED_JVM_DTESTS_COUNT: 500
    - REPEATED_JVM_UPGRADE_DTESTS: null
    - REPEATED_JVM_UPGRADE_DTESTS_COUNT: 500
    - REPEATED_DTESTS: null
    - REPEATED_DTESTS_COUNT: 500
    - REPEATED_UPGRADE_DTESTS: null
    - REPEATED_UPGRADE_DTESTS_COUNT: 25
    - REPEATED_ANT_TEST_TARGET: testsome
    - REPEATED_ANT_TEST_CLASS: null
    - REPEATED_ANT_TEST_METHODS: null
    - REPEATED_ANT_TEST_VNODES: false
    - REPEATED_ANT_TEST_COUNT: 500
<<<<<<< HEAD
    - JAVA_HOME: /usr/lib/jvm/java-11-openjdk-amd64
    - JDK_HOME: /usr/lib/jvm/java-11-openjdk-amd64
    - CASSANDRA_USE_JDK11: true
  j8_simulator_dtests:
    docker:
    - image: apache/cassandra-testing-ubuntu2004-java11-w-dependencies:latest
    resource_class: medium
=======
    - JAVA_HOME: /usr/lib/jvm/java-8-openjdk-amd64
    - JDK_HOME: /usr/lib/jvm/java-8-openjdk-amd64
  j8_cqlsh-dtests-py2-offheap:
    docker:
    - image: apache/cassandra-testing-ubuntu2004-java11-w-dependencies:latest
    resource_class: large
>>>>>>> 2b3d0d32
    working_directory: ~/
    shell: /bin/bash -eo pipefail -l
    parallelism: 50
    steps:
    - attach_workspace:
        at: /home/cassandra
    - run:
<<<<<<< HEAD
        name: Determine unit Tests to Run
        command: |
          # reminder: this code (along with all the steps) is independently executed on every circle container
          # so the goal here is to get the circleci script to return the tests *this* container will run
          # which we do via the `circleci` cli tool.

          rm -fr ~/cassandra-dtest/upgrade_tests
          echo "***java tests***"

          # get all of our unit test filenames
          set -eo pipefail && circleci tests glob "$HOME/cassandra/test/unit/**/*.java" > /tmp/all_java_unit_tests.txt

          # split up the unit tests into groups based on the number of containers we have
          set -eo pipefail && circleci tests split --split-by=timings --timings-type=filename --index=${CIRCLE_NODE_INDEX} --total=${CIRCLE_NODE_TOTAL} /tmp/all_java_unit_tests.txt > /tmp/java_tests_${CIRCLE_NODE_INDEX}.txt
          set -eo pipefail && cat /tmp/java_tests_${CIRCLE_NODE_INDEX}.txt | sed "s;^/home/cassandra/cassandra/test/unit/;;g" | grep "Test\.java$"  > /tmp/java_tests_${CIRCLE_NODE_INDEX}_final.txt
          echo "** /tmp/java_tests_${CIRCLE_NODE_INDEX}_final.txt"
          cat /tmp/java_tests_${CIRCLE_NODE_INDEX}_final.txt
        no_output_timeout: 15m
    - run:
        name: Log Environment Information
        command: |
          echo '*** id ***'
          id
          echo '*** cat /proc/cpuinfo ***'
          cat /proc/cpuinfo
          echo '*** free -m ***'
          free -m
          echo '*** df -m ***'
          df -m
          echo '*** ifconfig -a ***'
          ifconfig -a
          echo '*** uname -a ***'
          uname -a
          echo '*** mount ***'
          mount
          echo '*** env ***'
          env
          echo '*** java ***'
          which java
          java -version
    - run:
        name: Run Simulator Tests
        command: |
          set -x
          export PATH=$JAVA_HOME/bin:$PATH
=======
        name: Clone Cassandra dtest Repository (via git)
        command: |
          git clone --single-branch --branch $DTEST_BRANCH --depth 1 $DTEST_REPO ~/cassandra-dtest
    - run:
        name: Configure virtualenv and python Dependencies
        command: |
          # note, this should be super quick as all dependencies should be pre-installed in the docker image
          # if additional dependencies were added to requirmeents.txt and the docker image hasn't been updated
          # we'd have to install it here at runtime -- which will make things slow, so do yourself a favor and
          # rebuild the docker image! (it automatically pulls the latest requirements.txt on build)
          source ~/env3.6/bin/activate
          export PATH=$JAVA_HOME/bin:$PATH
          pip3 install --exists-action w --upgrade -r ~/cassandra-dtest/requirements.txt
          pip3 uninstall -y cqlsh
          pip3 freeze
    - run:
        name: Determine Tests to Run (j8_dtests_offheap)
        no_output_timeout: 5m
        command: "# reminder: this code (along with all the steps) is independently executed on every circle container\n# so the goal here is to get the circleci script to return the tests *this* container will run\n# which we do via the `circleci` cli tool.\n\ncd cassandra-dtest\nsource ~/env3.6/bin/activate\nexport PATH=$JAVA_HOME/bin:$PATH\n\nif [ -n '' ]; then\n  export \nfi\n\necho \"***Collected DTests (j8_dtests_offheap)***\"\nset -eo pipefail && ./run_dtests.py --use-vnodes --use-off-heap-memtables --skip-resource-intensive-tests --pytest-options '-k cql' --dtest-print-tests-only --dtest-print-tests-output=/tmp/all_dtest_tests_j8_dtests_offheap_raw --cassandra-dir=../cassandra\nif [ -z '' ]; then\n  mv /tmp/all_dtest_tests_j8_dtests_offheap_raw /tmp/all_dtest_tests_j8_dtests_offheap\nelse\n  grep -e '' /tmp/all_dtest_tests_j8_dtests_offheap_raw > /tmp/all_dtest_tests_j8_dtests_offheap || { echo \"Filter did not match any tests! Exiting build.\"; exit 0; }\nfi\nset -eo pipefail && circleci tests split --split-by=timings --timings-type=classname /tmp/all_dtest_tests_j8_dtests_offheap > /tmp/split_dtest_tests_j8_dtests_offheap.txt\ncat /tmp/split_dtest_tests_j8_dtests_offheap.txt | tr '\\n' ' ' > /tmp/split_dtest_tests_j8_dtests_offheap_final.txt\ncat /tmp/split_dtest_tests_j8_dtests_offheap_final.txt\n"
    - run:
        name: Run dtests (j8_dtests_offheap)
        no_output_timeout: 15m
        command: |
          echo "cat /tmp/split_dtest_tests_j8_dtests_offheap_final.txt"
          cat /tmp/split_dtest_tests_j8_dtests_offheap_final.txt

          source ~/env3.6/bin/activate
          export PATH=$JAVA_HOME/bin:$PATH
          if [ -n 'CQLSH_PYTHON=/usr/bin/python2.7' ]; then
            export CQLSH_PYTHON=/usr/bin/python2.7
          fi

          java -version
          cd ~/cassandra-dtest
          mkdir -p /tmp/dtest

          echo "env: $(env)"
          echo "** done env"
          mkdir -p /tmp/results/dtests
          # we need the "set -o pipefail" here so that the exit code that circleci will actually use is from pytest and not the exit code from tee
          export SPLIT_TESTS=`cat /tmp/split_dtest_tests_j8_dtests_offheap_final.txt`
          set -o pipefail && cd ~/cassandra-dtest && pytest --use-vnodes --num-tokens=16 --use-off-heap-memtables --skip-resource-intensive-tests --log-cli-level=DEBUG --junit-xml=/tmp/results/dtests/pytest_result_j8_dtests_offheap.xml -s --cassandra-dir=/home/cassandra/cassandra --keep-test-dir $SPLIT_TESTS 2>&1 | tee /tmp/dtest/stdout.txt
    - store_test_results:
        path: /tmp/results
    - store_artifacts:
        path: /tmp/dtest
        destination: dtest_j8_dtests_offheap
    - store_artifacts:
        path: ~/cassandra-dtest/logs
        destination: dtest_j8_dtests_offheap_logs
    environment:
    - ANT_HOME: /usr/share/ant
    - JAVA11_HOME: /usr/lib/jvm/java-11-openjdk-amd64
    - JAVA8_HOME: /usr/lib/jvm/java-8-openjdk-amd64
    - LANG: en_US.UTF-8
    - KEEP_TEST_DIR: true
    - DEFAULT_DIR: /home/cassandra/cassandra-dtest
    - PYTHONIOENCODING: utf-8
    - PYTHONUNBUFFERED: true
    - CASS_DRIVER_NO_EXTENSIONS: true
    - CASS_DRIVER_NO_CYTHON: true
    - CASSANDRA_SKIP_SYNC: true
    - DTEST_REPO: https://github.com/apache/cassandra-dtest.git
    - DTEST_BRANCH: trunk
    - CCM_MAX_HEAP_SIZE: 1024M
    - CCM_HEAP_NEWSIZE: 256M
    - REPEATED_TESTS_STOP_ON_FAILURE: false
    - REPEATED_UTESTS: null
    - REPEATED_UTESTS_COUNT: 500
    - REPEATED_UTESTS_FQLTOOL: null
    - REPEATED_UTESTS_FQLTOOL_COUNT: 500
    - REPEATED_UTESTS_LONG: null
    - REPEATED_UTESTS_LONG_COUNT: 100
    - REPEATED_UTESTS_STRESS: null
    - REPEATED_UTESTS_STRESS_COUNT: 500
    - REPEATED_JVM_DTESTS: null
    - REPEATED_JVM_DTESTS_COUNT: 500
    - REPEATED_JVM_UPGRADE_DTESTS: null
    - REPEATED_JVM_UPGRADE_DTESTS_COUNT: 500
    - REPEATED_DTESTS: null
    - REPEATED_DTESTS_COUNT: 500
    - REPEATED_UPGRADE_DTESTS: null
    - REPEATED_UPGRADE_DTESTS_COUNT: 25
    - REPEATED_ANT_TEST_TARGET: testsome
    - REPEATED_ANT_TEST_CLASS: null
    - REPEATED_ANT_TEST_METHODS: null
    - REPEATED_ANT_TEST_COUNT: 500
    - JAVA_HOME: /usr/lib/jvm/java-8-openjdk-amd64
    - JDK_HOME: /usr/lib/jvm/java-8-openjdk-amd64
  j11_dtests_offheap_repeat:
    docker:
    - image: apache/cassandra-testing-ubuntu2004-java11:latest
    resource_class: large
    working_directory: ~/
    shell: /bin/bash -eo pipefail -l
    parallelism: 25
    steps:
    - attach_workspace:
        at: /home/cassandra
    - run:
        name: Clone Cassandra dtest Repository (via git)
        command: |
          git clone --single-branch --branch $DTEST_BRANCH --depth 1 $DTEST_REPO ~/cassandra-dtest
    - run:
        name: Configure virtualenv and python Dependencies
        command: |
          # note, this should be super quick as all dependencies should be pre-installed in the docker image
          # if additional dependencies were added to requirmeents.txt and the docker image hasn't been updated
          # we'd have to install it here at runtime -- which will make things slow, so do yourself a favor and
          # rebuild the docker image! (it automatically pulls the latest requirements.txt on build)
          source ~/env3.6/bin/activate
          export PATH=$JAVA_HOME/bin:$PATH
          pip3 install --exists-action w --upgrade -r ~/cassandra-dtest/requirements.txt
          pip3 uninstall -y cqlsh
          pip3 freeze
    - run:
        name: Run repeated Python dtest
        no_output_timeout: 15m
        command: |
          if [ "${REPEATED_DTESTS}" == "<nil>" ]; then
            echo "Repeated dtest name hasn't been defined, exiting without running any test"
          elif [ "${REPEATED_DTESTS_COUNT}" == "<nil>" ]; then
            echo "Repeated dtest count hasn't been defined, exiting without running any test"
          elif [ "${REPEATED_DTESTS_COUNT}" -le 0 ]; then
            echo "Repeated dtest count is lesser or equals than zero, exiting without running any test"
          else

            # Calculate the number of test iterations to be run by the current parallel runner.
            # Since we are running the same test multiple times there is no need to use `circleci tests split`.
            count=$((${REPEATED_DTESTS_COUNT} / CIRCLE_NODE_TOTAL))
            if (($CIRCLE_NODE_INDEX < (${REPEATED_DTESTS_COUNT} % CIRCLE_NODE_TOTAL))); then
              count=$((count+1))
            fi

            if (($count <= 0)); then
              echo "No tests to run in this runner"
            else
              echo "Running ${REPEATED_DTESTS} $count times"

              source ~/env3.6/bin/activate
              export PATH=$JAVA_HOME/bin:$PATH

              java -version
              cd ~/cassandra-dtest
              mkdir -p /tmp/dtest

              echo "env: $(env)"
              echo "** done env"
              mkdir -p /tmp/results/dtests

              tests_arg=$(echo ${REPEATED_DTESTS} | sed -e "s/,/ /g")

              stop_on_failure_arg=""
              if ${REPEATED_TESTS_STOP_ON_FAILURE}; then
                stop_on_failure_arg="-x"
              fi

              vnodes_args=""
              if true; then
                vnodes_args="--use-vnodes --num-tokens=16"
              fi

              upgrade_arg=""
              if false; then
                upgrade_arg="--execute-upgrade-tests --upgrade-target-version-only --upgrade-version-selection all"
              fi

              # we need the "set -o pipefail" here so that the exit code that circleci will actually use is from pytest and not the exit code from tee
              set -o pipefail && cd ~/cassandra-dtest && pytest $vnodes_args --count=$count $stop_on_failure_arg $upgrade_arg --log-cli-level=DEBUG --junit-xml=/tmp/results/dtests/pytest_result.xml -s --cassandra-dir=/home/cassandra/cassandra --keep-test-dir --use-off-heap-memtables --skip-resource-intensive-tests $tests_arg | tee /tmp/dtest/stdout.txt
            fi
          fi
    - store_test_results:
        path: /tmp/results
    - store_artifacts:
        path: /tmp/dtest
        destination: dtest
    - store_artifacts:
        path: ~/cassandra-dtest/logs
        destination: dtest_logs
    environment:
    - ANT_HOME: /usr/share/ant
    - JAVA11_HOME: /usr/lib/jvm/java-11-openjdk-amd64
    - JAVA8_HOME: /usr/lib/jvm/java-8-openjdk-amd64
    - LANG: en_US.UTF-8
    - KEEP_TEST_DIR: true
    - DEFAULT_DIR: /home/cassandra/cassandra-dtest
    - PYTHONIOENCODING: utf-8
    - PYTHONUNBUFFERED: true
    - CASS_DRIVER_NO_EXTENSIONS: true
    - CASS_DRIVER_NO_CYTHON: true
    - CASSANDRA_SKIP_SYNC: true
    - DTEST_REPO: https://github.com/apache/cassandra-dtest.git
    - DTEST_BRANCH: trunk
    - CCM_MAX_HEAP_SIZE: 1024M
    - CCM_HEAP_NEWSIZE: 256M
    - REPEATED_TESTS_STOP_ON_FAILURE: false
    - REPEATED_UTESTS: null
    - REPEATED_UTESTS_COUNT: 500
    - REPEATED_UTESTS_FQLTOOL: null
    - REPEATED_UTESTS_FQLTOOL_COUNT: 500
    - REPEATED_UTESTS_LONG: null
    - REPEATED_UTESTS_LONG_COUNT: 100
    - REPEATED_UTESTS_STRESS: null
    - REPEATED_UTESTS_STRESS_COUNT: 500
    - REPEATED_JVM_DTESTS: null
    - REPEATED_JVM_DTESTS_COUNT: 500
    - REPEATED_JVM_UPGRADE_DTESTS: null
    - REPEATED_JVM_UPGRADE_DTESTS_COUNT: 500
    - REPEATED_DTESTS: null
    - REPEATED_DTESTS_COUNT: 500
    - REPEATED_UPGRADE_DTESTS: null
    - REPEATED_UPGRADE_DTESTS_COUNT: 25
    - REPEATED_ANT_TEST_TARGET: testsome
    - REPEATED_ANT_TEST_CLASS: null
    - REPEATED_ANT_TEST_METHODS: null
    - REPEATED_ANT_TEST_COUNT: 500
    - JAVA_HOME: /usr/lib/jvm/java-11-openjdk-amd64
    - JDK_HOME: /usr/lib/jvm/java-11-openjdk-amd64
    - CASSANDRA_USE_JDK11: true
  j8_utests_compression:
    docker:
    - image: apache/cassandra-testing-ubuntu2004-java11-w-dependencies:latest
    resource_class: medium
    working_directory: ~/
    shell: /bin/bash -eo pipefail -l
    parallelism: 25
    steps:
    - attach_workspace:
        at: /home/cassandra
    - run:
        name: Determine unit Tests to Run
        command: |
          # reminder: this code (along with all the steps) is independently executed on every circle container
          # so the goal here is to get the circleci script to return the tests *this* container will run
          # which we do via the `circleci` cli tool.

          rm -fr ~/cassandra-dtest/upgrade_tests
          echo "***java tests***"

          # get all of our unit test filenames
          set -eo pipefail && circleci tests glob "$HOME/cassandra/test/unit/**/*.java" > /tmp/all_java_unit_tests.txt

          # split up the unit tests into groups based on the number of containers we have
          set -eo pipefail && circleci tests split --split-by=timings --timings-type=filename --index=${CIRCLE_NODE_INDEX} --total=${CIRCLE_NODE_TOTAL} /tmp/all_java_unit_tests.txt > /tmp/java_tests_${CIRCLE_NODE_INDEX}.txt
          set -eo pipefail && cat /tmp/java_tests_${CIRCLE_NODE_INDEX}.txt | sed "s;^/home/cassandra/cassandra/test/unit/;;g" | grep "Test\.java$"  > /tmp/java_tests_${CIRCLE_NODE_INDEX}_final.txt
          echo "** /tmp/java_tests_${CIRCLE_NODE_INDEX}_final.txt"
          cat /tmp/java_tests_${CIRCLE_NODE_INDEX}_final.txt
        no_output_timeout: 15m
    - run:
        name: Log Environment Information
        command: |
          echo '*** id ***'
          id
          echo '*** cat /proc/cpuinfo ***'
          cat /proc/cpuinfo
          echo '*** free -m ***'
          free -m
          echo '*** df -m ***'
          df -m
          echo '*** ifconfig -a ***'
          ifconfig -a
          echo '*** uname -a ***'
          uname -a
          echo '*** mount ***'
          mount
          echo '*** env ***'
          env
          echo '*** java ***'
          which java
          java -version
    - run:
        name: Run Unit Tests (testclasslist-compression)
        command: |
          set -x
          export PATH=$JAVA_HOME/bin:$PATH
          time mv ~/cassandra /tmp
          cd /tmp/cassandra
          if [ -d ~/dtest_jars ]; then
            cp ~/dtest_jars/dtest* /tmp/cassandra/build/
          fi
          test_timeout=$(grep 'name="test.unit.timeout"' build.xml | awk -F'"' '{print $4}' || true)
          if [ -z "$test_timeout" ]; then
            test_timeout=$(grep 'name="test.timeout"' build.xml | awk -F'"' '{print $4}')
          fi
          ant testclasslist-compression -Dtest.timeout="$test_timeout" -Dtest.classlistfile=/tmp/java_tests_${CIRCLE_NODE_INDEX}_final.txt  -Dtest.classlistprefix=unit -Dno-build-test=true
        no_output_timeout: 15m
    - store_test_results:
        path: /tmp/cassandra/build/test/output/
    - store_artifacts:
        path: /tmp/cassandra/build/test/output
        destination: junitxml
    - store_artifacts:
        path: /tmp/cassandra/build/test/logs
        destination: logs
    environment:
    - ANT_HOME: /usr/share/ant
    - JAVA11_HOME: /usr/lib/jvm/java-11-openjdk-amd64
    - JAVA8_HOME: /usr/lib/jvm/java-8-openjdk-amd64
    - LANG: en_US.UTF-8
    - KEEP_TEST_DIR: true
    - DEFAULT_DIR: /home/cassandra/cassandra-dtest
    - PYTHONIOENCODING: utf-8
    - PYTHONUNBUFFERED: true
    - CASS_DRIVER_NO_EXTENSIONS: true
    - CASS_DRIVER_NO_CYTHON: true
    - CASSANDRA_SKIP_SYNC: true
    - DTEST_REPO: https://github.com/apache/cassandra-dtest.git
    - DTEST_BRANCH: trunk
    - CCM_MAX_HEAP_SIZE: 1024M
    - CCM_HEAP_NEWSIZE: 256M
    - REPEATED_TESTS_STOP_ON_FAILURE: false
    - REPEATED_UTESTS: null
    - REPEATED_UTESTS_COUNT: 500
    - REPEATED_UTESTS_FQLTOOL: null
    - REPEATED_UTESTS_FQLTOOL_COUNT: 500
    - REPEATED_UTESTS_LONG: null
    - REPEATED_UTESTS_LONG_COUNT: 100
    - REPEATED_UTESTS_STRESS: null
    - REPEATED_UTESTS_STRESS_COUNT: 500
    - REPEATED_JVM_DTESTS: null
    - REPEATED_JVM_DTESTS_COUNT: 500
    - REPEATED_JVM_UPGRADE_DTESTS: null
    - REPEATED_JVM_UPGRADE_DTESTS_COUNT: 500
    - REPEATED_DTESTS: null
    - REPEATED_DTESTS_COUNT: 500
    - REPEATED_UPGRADE_DTESTS: null
    - REPEATED_UPGRADE_DTESTS_COUNT: 25
    - REPEATED_ANT_TEST_TARGET: testsome
    - REPEATED_ANT_TEST_CLASS: null
    - REPEATED_ANT_TEST_METHODS: null
    - REPEATED_ANT_TEST_COUNT: 500
    - JAVA_HOME: /usr/lib/jvm/java-8-openjdk-amd64
    - JDK_HOME: /usr/lib/jvm/java-8-openjdk-amd64
  j11_utests_long:
    docker:
    - image: apache/cassandra-testing-ubuntu2004-java11:latest
    resource_class: medium
    working_directory: ~/
    shell: /bin/bash -eo pipefail -l
    parallelism: 1
    steps:
    - attach_workspace:
        at: /home/cassandra
    - run:
        name: Run Unit Tests (long-test)
        command: |
          export PATH=$JAVA_HOME/bin:$PATH
>>>>>>> 2b3d0d32
          time mv ~/cassandra /tmp
          cd /tmp/cassandra
          if [ -d ~/dtest_jars ]; then
            cp ~/dtest_jars/dtest* /tmp/cassandra/build/
          fi
<<<<<<< HEAD
          ant test-simulator-dtest -Dno-build-test=true
        no_output_timeout: 30m
=======
          ant long-test -Dno-build-test=true
        no_output_timeout: 15m
>>>>>>> 2b3d0d32
    - store_test_results:
        path: /tmp/cassandra/build/test/output/
    - store_artifacts:
        path: /tmp/cassandra/build/test/output
        destination: junitxml
    - store_artifacts:
        path: /tmp/cassandra/build/test/logs
        destination: logs
    environment:
    - ANT_HOME: /usr/share/ant
    - JAVA11_HOME: /usr/lib/jvm/java-11-openjdk-amd64
    - JAVA8_HOME: /usr/lib/jvm/java-8-openjdk-amd64
    - LANG: en_US.UTF-8
    - KEEP_TEST_DIR: true
    - DEFAULT_DIR: /home/cassandra/cassandra-dtest
    - PYTHONIOENCODING: utf-8
    - PYTHONUNBUFFERED: true
    - CASS_DRIVER_NO_EXTENSIONS: true
    - CASS_DRIVER_NO_CYTHON: true
    - CASSANDRA_SKIP_SYNC: true
    - DTEST_REPO: https://github.com/apache/cassandra-dtest.git
    - DTEST_BRANCH: trunk
    - CCM_MAX_HEAP_SIZE: 1024M
    - CCM_HEAP_NEWSIZE: 256M
    - REPEATED_TESTS_STOP_ON_FAILURE: false
    - REPEATED_UTESTS: null
    - REPEATED_UTESTS_COUNT: 500
    - REPEATED_UTESTS_FQLTOOL: null
    - REPEATED_UTESTS_FQLTOOL_COUNT: 500
    - REPEATED_UTESTS_LONG: null
    - REPEATED_UTESTS_LONG_COUNT: 100
    - REPEATED_UTESTS_STRESS: null
    - REPEATED_UTESTS_STRESS_COUNT: 500
    - REPEATED_SIMULATOR_DTESTS: null
    - REPEATED_SIMULATOR_DTESTS_COUNT: 500
    - REPEATED_JVM_DTESTS: null
    - REPEATED_JVM_DTESTS_COUNT: 500
    - REPEATED_JVM_UPGRADE_DTESTS: null
    - REPEATED_JVM_UPGRADE_DTESTS_COUNT: 500
    - REPEATED_DTESTS: null
    - REPEATED_DTESTS_COUNT: 500
    - REPEATED_UPGRADE_DTESTS: null
    - REPEATED_UPGRADE_DTESTS_COUNT: 25
    - REPEATED_ANT_TEST_TARGET: testsome
    - REPEATED_ANT_TEST_CLASS: null
    - REPEATED_ANT_TEST_METHODS: null
    - REPEATED_ANT_TEST_VNODES: false
    - REPEATED_ANT_TEST_COUNT: 500
    - JAVA_HOME: /usr/lib/jvm/java-8-openjdk-amd64
    - JDK_HOME: /usr/lib/jvm/java-8-openjdk-amd64
  j8_utests_compression:
    docker:
    - image: apache/cassandra-testing-ubuntu2004-java11-w-dependencies:latest
    resource_class: medium
    working_directory: ~/
    shell: /bin/bash -eo pipefail -l
    parallelism: 25
    steps:
    - attach_workspace:
        at: /home/cassandra
    - run:
        name: Determine unit Tests to Run
        command: |
          # reminder: this code (along with all the steps) is independently executed on every circle container
          # so the goal here is to get the circleci script to return the tests *this* container will run
          # which we do via the `circleci` cli tool.

          rm -fr ~/cassandra-dtest/upgrade_tests
          echo "***java tests***"

          # get all of our unit test filenames
          set -eo pipefail && circleci tests glob "$HOME/cassandra/test/unit/**/*.java" > /tmp/all_java_unit_tests.txt

          # split up the unit tests into groups based on the number of containers we have
          set -eo pipefail && circleci tests split --split-by=timings --timings-type=filename --index=${CIRCLE_NODE_INDEX} --total=${CIRCLE_NODE_TOTAL} /tmp/all_java_unit_tests.txt > /tmp/java_tests_${CIRCLE_NODE_INDEX}.txt
          set -eo pipefail && cat /tmp/java_tests_${CIRCLE_NODE_INDEX}.txt | sed "s;^/home/cassandra/cassandra/test/unit/;;g" | grep "Test\.java$"  > /tmp/java_tests_${CIRCLE_NODE_INDEX}_final.txt
          echo "** /tmp/java_tests_${CIRCLE_NODE_INDEX}_final.txt"
          cat /tmp/java_tests_${CIRCLE_NODE_INDEX}_final.txt
        no_output_timeout: 15m
    - run:
        name: Log Environment Information
        command: |
          echo '*** id ***'
          id
          echo '*** cat /proc/cpuinfo ***'
          cat /proc/cpuinfo
          echo '*** free -m ***'
          free -m
          echo '*** df -m ***'
          df -m
          echo '*** ifconfig -a ***'
          ifconfig -a
          echo '*** uname -a ***'
          uname -a
          echo '*** mount ***'
          mount
          echo '*** env ***'
          env
          echo '*** java ***'
          which java
          java -version
    - run:
        name: Run Unit Tests (testclasslist-compression)
        command: |
          set -x
          export PATH=$JAVA_HOME/bin:$PATH
          time mv ~/cassandra /tmp
          cd /tmp/cassandra
          if [ -d ~/dtest_jars ]; then
            cp ~/dtest_jars/dtest* /tmp/cassandra/build/
          fi
          test_timeout=$(grep 'name="test.unit.timeout"' build.xml | awk -F'"' '{print $4}' || true)
          if [ -z "$test_timeout" ]; then
            test_timeout=$(grep 'name="test.timeout"' build.xml | awk -F'"' '{print $4}')
          fi
          ant testclasslist-compression   -Dtest.timeout="$test_timeout" -Dtest.classlistfile=/tmp/java_tests_${CIRCLE_NODE_INDEX}_final.txt -Dtest.classlistprefix=unit -Dno-build-test=true
        no_output_timeout: 15m
    - store_test_results:
        path: /tmp/cassandra/build/test/output/
    - store_artifacts:
        path: /tmp/cassandra/build/test/output
        destination: junitxml
    - store_artifacts:
        path: /tmp/cassandra/build/test/logs
        destination: logs
    environment:
    - ANT_HOME: /usr/share/ant
    - JAVA11_HOME: /usr/lib/jvm/java-11-openjdk-amd64
    - JAVA8_HOME: /usr/lib/jvm/java-8-openjdk-amd64
    - LANG: en_US.UTF-8
    - KEEP_TEST_DIR: true
    - DEFAULT_DIR: /home/cassandra/cassandra-dtest
    - PYTHONIOENCODING: utf-8
    - PYTHONUNBUFFERED: true
    - CASS_DRIVER_NO_EXTENSIONS: true
    - CASS_DRIVER_NO_CYTHON: true
    - CASSANDRA_SKIP_SYNC: true
    - DTEST_REPO: https://github.com/apache/cassandra-dtest.git
    - DTEST_BRANCH: trunk
    - CCM_MAX_HEAP_SIZE: 1024M
    - CCM_HEAP_NEWSIZE: 256M
    - REPEATED_TESTS_STOP_ON_FAILURE: false
    - REPEATED_UTESTS: null
    - REPEATED_UTESTS_COUNT: 500
    - REPEATED_UTESTS_FQLTOOL: null
    - REPEATED_UTESTS_FQLTOOL_COUNT: 500
    - REPEATED_UTESTS_LONG: null
    - REPEATED_UTESTS_LONG_COUNT: 100
    - REPEATED_UTESTS_STRESS: null
    - REPEATED_UTESTS_STRESS_COUNT: 500
    - REPEATED_SIMULATOR_DTESTS: null
    - REPEATED_SIMULATOR_DTESTS_COUNT: 500
    - REPEATED_JVM_DTESTS: null
    - REPEATED_JVM_DTESTS_COUNT: 500
    - REPEATED_JVM_UPGRADE_DTESTS: null
    - REPEATED_JVM_UPGRADE_DTESTS_COUNT: 500
    - REPEATED_DTESTS: null
    - REPEATED_DTESTS_COUNT: 500
    - REPEATED_UPGRADE_DTESTS: null
    - REPEATED_UPGRADE_DTESTS_COUNT: 25
    - REPEATED_ANT_TEST_TARGET: testsome
    - REPEATED_ANT_TEST_CLASS: null
    - REPEATED_ANT_TEST_METHODS: null
    - REPEATED_ANT_TEST_VNODES: false
    - REPEATED_ANT_TEST_COUNT: 500
    - JAVA_HOME: /usr/lib/jvm/java-8-openjdk-amd64
    - JDK_HOME: /usr/lib/jvm/java-8-openjdk-amd64
  j11_utests_long:
    docker:
    - image: apache/cassandra-testing-ubuntu2004-java11:latest
    resource_class: medium
    working_directory: ~/
    shell: /bin/bash -eo pipefail -l
    parallelism: 1
    steps:
    - attach_workspace:
        at: /home/cassandra
    - run:
        name: Run Unit Tests (long-test)
        command: |
          export PATH=$JAVA_HOME/bin:$PATH
          time mv ~/cassandra /tmp
          cd /tmp/cassandra
          if [ -d ~/dtest_jars ]; then
            cp ~/dtest_jars/dtest* /tmp/cassandra/build/
          fi
          ant long-test -Dno-build-test=true
        no_output_timeout: 15m
    - store_test_results:
        path: /tmp/cassandra/build/test/output/
    - store_artifacts:
        path: /tmp/cassandra/build/test/output
        destination: junitxml
    - store_artifacts:
        path: /tmp/cassandra/build/test/logs
        destination: logs
    environment:
    - ANT_HOME: /usr/share/ant
    - JAVA11_HOME: /usr/lib/jvm/java-11-openjdk-amd64
    - JAVA8_HOME: /usr/lib/jvm/java-8-openjdk-amd64
    - LANG: en_US.UTF-8
    - KEEP_TEST_DIR: true
    - DEFAULT_DIR: /home/cassandra/cassandra-dtest
    - PYTHONIOENCODING: utf-8
    - PYTHONUNBUFFERED: true
    - CASS_DRIVER_NO_EXTENSIONS: true
    - CASS_DRIVER_NO_CYTHON: true
    - CASSANDRA_SKIP_SYNC: true
    - DTEST_REPO: https://github.com/apache/cassandra-dtest.git
    - DTEST_BRANCH: trunk
    - CCM_MAX_HEAP_SIZE: 1024M
    - CCM_HEAP_NEWSIZE: 256M
    - REPEATED_TESTS_STOP_ON_FAILURE: false
    - REPEATED_UTESTS: null
    - REPEATED_UTESTS_COUNT: 500
    - REPEATED_UTESTS_FQLTOOL: null
    - REPEATED_UTESTS_FQLTOOL_COUNT: 500
    - REPEATED_UTESTS_LONG: null
    - REPEATED_UTESTS_LONG_COUNT: 100
    - REPEATED_UTESTS_STRESS: null
    - REPEATED_UTESTS_STRESS_COUNT: 500
    - REPEATED_SIMULATOR_DTESTS: null
    - REPEATED_SIMULATOR_DTESTS_COUNT: 500
    - REPEATED_JVM_DTESTS: null
    - REPEATED_JVM_DTESTS_COUNT: 500
    - REPEATED_JVM_UPGRADE_DTESTS: null
    - REPEATED_JVM_UPGRADE_DTESTS_COUNT: 500
    - REPEATED_DTESTS: null
    - REPEATED_DTESTS_COUNT: 500
    - REPEATED_UPGRADE_DTESTS: null
    - REPEATED_UPGRADE_DTESTS_COUNT: 25
    - REPEATED_ANT_TEST_TARGET: testsome
    - REPEATED_ANT_TEST_CLASS: null
    - REPEATED_ANT_TEST_METHODS: null
    - REPEATED_ANT_TEST_VNODES: false
    - REPEATED_ANT_TEST_COUNT: 500
    - JAVA_HOME: /usr/lib/jvm/java-11-openjdk-amd64
    - JDK_HOME: /usr/lib/jvm/java-11-openjdk-amd64
    - CASSANDRA_USE_JDK11: true
  j8_unit_tests_repeat:
    docker:
    - image: apache/cassandra-testing-ubuntu2004-java11-w-dependencies:latest
    resource_class: medium
    working_directory: ~/
    shell: /bin/bash -eo pipefail -l
    parallelism: 25
    steps:
    - attach_workspace:
        at: /home/cassandra
    - run:
        name: Log Environment Information
        command: |
          echo '*** id ***'
          id
          echo '*** cat /proc/cpuinfo ***'
          cat /proc/cpuinfo
          echo '*** free -m ***'
          free -m
          echo '*** df -m ***'
          df -m
          echo '*** ifconfig -a ***'
          ifconfig -a
          echo '*** uname -a ***'
          uname -a
          echo '*** mount ***'
          mount
          echo '*** env ***'
          env
          echo '*** java ***'
          which java
          java -version
    - run:
        name: Repeatedly run new or modifed JUnit tests
        no_output_timeout: 15m
        command: "set -x\nexport PATH=$JAVA_HOME/bin:$PATH\ntime mv ~/cassandra /tmp\ncd /tmp/cassandra\nif [ -d ~/dtest_jars ]; then\n  cp ~/dtest_jars/dtest* /tmp/cassandra/build/\nfi\n\n# Calculate the number of test iterations to be run by the current parallel runner.\ncount=$((${REPEATED_UTESTS_COUNT} / CIRCLE_NODE_TOTAL))\nif (($CIRCLE_NODE_INDEX < (${REPEATED_UTESTS_COUNT} % CIRCLE_NODE_TOTAL))); then\n  count=$((count+1))\nfi\n\n# Put manually specified tests and automatically detected tests together, removing duplicates\ntests=$(echo ${REPEATED_UTESTS} | sed -e \"s/<nil>//\" | sed -e \"s/ //\" | tr \",\" \"\\n\" | tr \" \" \"\\n\" | sort -n | uniq -u)\necho \"Tests to be repeated: ${tests}\"\n\n# Prepare the JVM dtests vnodes argument, which is optional.\nvnodes=false\nvnodes_args=\"\"\nif [ \"$vnodes\" = true ] ; then\n  vnodes_args=\"-Dtest.jvm.args='-Dcassandra.dtest.num_tokens=16'\"\nfi\n\n# Prepare the testtag for the target, used by the test macro in build.xml to group the output files\ntarget=testsome\ntesttag=\"\"\nif [[ $target == \"test-cdc\" ]]; then\n  testtag=\"cdc\"\nelif [[ $target == \"test-compression\" ]]; then\n  testtag=\"compression\"\nelif [[ $target == \"test-system-keyspace-directory\" ]]; then\n  testtag=\"system_keyspace_directory\"\nfi\n\n# Run each test class as many times as requested.\nexit_code=\"$?\"\nfor test in $tests; do\n\n    # Split class and method names from the test name\n    if [[ $test =~ \"#\" ]]; then\n      class=${test%\"#\"*}\n      method=${test#*\"#\"}\n    else\n      class=$test\n      method=\"\"\n    fi\n\n    # Prepare the -Dtest.name argument.\n    # It can be the fully qualified class name or the short class name, depending on the target.\n    if [[ $target == \"test\" || \\\n          $target == \"test-cdc\" || \\\n          $target == \"test-compression\" || \\\n          $target == \"test-system-keyspace-directory\" || \\\n          $target == \"fqltool-test\" || \\\n          $target == \"long-test\" || \\\n          $target == \"stress-test\" || \\\n          $target == \"test-simulator-dtest\" ]]; then\n      name_arg=\"-Dtest.name=${class##*.}\"\n    else\n      name_arg=\"-Dtest.name=$class\"\n    fi\n\n    # Prepare the -Dtest.methods argument, which is optional\n    if [[ $method == \"\" ]]; then\n      methods_arg=\"\"\n    else\n      methods_arg=\"-Dtest.methods=$method\"\n    fi\n\n    for i in $(seq -w 1 $count); do\n      echo \"Running test $test, iteration $i of $count\"\n\n      # run the test\n      status=\"passes\"\n      if !( set -o pipefail && \\\n            ant testsome $name_arg $methods_arg $vnodes_args -Dno-build-test=true | \\\n            tee stdout.txt \\\n          ); then\n        status=\"fails\"\n        exit_code=1\n      fi\n\n      # move the stdout output file\n      dest=/tmp/results/repeated_utests/stdout/${status}/${i}\n      mkdir -p $dest\n      mv stdout.txt $dest/${test}.txt\n\n      # move the XML output files\n      source=build/test/output/${testtag}\n      dest=/tmp/results/repeated_utests/output/${status}/${i}\n      mkdir -p $dest\n      if [[ -d $source && -n \"$(ls $source)\" ]]; then\n        mv $source/* $dest/\n      fi\n\n      # move the log files\n      source=build/test/logs/${testtag}\n      dest=/tmp/results/repeated_utests/logs/${status}/${i}\n      mkdir -p $dest\n      if [[ -d $source && -n \"$(ls $source)\" ]]; then\n        mv $source/* $dest/\n      fi\n      \n      # maybe stop iterations on test failure\n      if [[ ${REPEATED_TESTS_STOP_ON_FAILURE} = true ]] && (( $exit_code > 0 )); then\n        break\n      fi\n    done\ndone\n(exit ${exit_code})\n"
    - store_test_results:
        path: /tmp/results/repeated_utests/output
    - store_artifacts:
        path: /tmp/results/repeated_utests/stdout
        destination: stdout
    - store_artifacts:
        path: /tmp/results/repeated_utests/output
        destination: junitxml
    - store_artifacts:
        path: /tmp/results/repeated_utests/logs
        destination: logs
    environment:
    - ANT_HOME: /usr/share/ant
    - JAVA11_HOME: /usr/lib/jvm/java-11-openjdk-amd64
    - JAVA8_HOME: /usr/lib/jvm/java-8-openjdk-amd64
    - LANG: en_US.UTF-8
    - KEEP_TEST_DIR: true
    - DEFAULT_DIR: /home/cassandra/cassandra-dtest
    - PYTHONIOENCODING: utf-8
    - PYTHONUNBUFFERED: true
    - CASS_DRIVER_NO_EXTENSIONS: true
    - CASS_DRIVER_NO_CYTHON: true
    - CASSANDRA_SKIP_SYNC: true
    - DTEST_REPO: https://github.com/apache/cassandra-dtest.git
    - DTEST_BRANCH: trunk
    - CCM_MAX_HEAP_SIZE: 1024M
    - CCM_HEAP_NEWSIZE: 256M
    - REPEATED_TESTS_STOP_ON_FAILURE: false
    - REPEATED_UTESTS: null
    - REPEATED_UTESTS_COUNT: 500
    - REPEATED_UTESTS_FQLTOOL: null
    - REPEATED_UTESTS_FQLTOOL_COUNT: 500
    - REPEATED_UTESTS_LONG: null
    - REPEATED_UTESTS_LONG_COUNT: 100
    - REPEATED_UTESTS_STRESS: null
    - REPEATED_UTESTS_STRESS_COUNT: 500
    - REPEATED_SIMULATOR_DTESTS: null
    - REPEATED_SIMULATOR_DTESTS_COUNT: 500
    - REPEATED_JVM_DTESTS: null
    - REPEATED_JVM_DTESTS_COUNT: 500
    - REPEATED_JVM_UPGRADE_DTESTS: null
    - REPEATED_JVM_UPGRADE_DTESTS_COUNT: 500
    - REPEATED_DTESTS: null
    - REPEATED_DTESTS_COUNT: 500
    - REPEATED_UPGRADE_DTESTS: null
    - REPEATED_UPGRADE_DTESTS_COUNT: 25
    - REPEATED_ANT_TEST_TARGET: testsome
    - REPEATED_ANT_TEST_CLASS: null
    - REPEATED_ANT_TEST_METHODS: null
    - REPEATED_ANT_TEST_VNODES: false
    - REPEATED_ANT_TEST_COUNT: 500
    - JAVA_HOME: /usr/lib/jvm/java-8-openjdk-amd64
    - JDK_HOME: /usr/lib/jvm/java-8-openjdk-amd64
  j11_utests_stress:
    docker:
    - image: apache/cassandra-testing-ubuntu2004-java11:latest
    resource_class: medium
    working_directory: ~/
    shell: /bin/bash -eo pipefail -l
    parallelism: 1
    steps:
    - attach_workspace:
        at: /home/cassandra
    - run:
        name: Run Unit Tests (stress-test)
        command: |
          export PATH=$JAVA_HOME/bin:$PATH
          time mv ~/cassandra /tmp
          cd /tmp/cassandra
          if [ -d ~/dtest_jars ]; then
            cp ~/dtest_jars/dtest* /tmp/cassandra/build/
          fi
          ant stress-test -Dno-build-test=true
        no_output_timeout: 15m
    - store_test_results:
        path: /tmp/cassandra/build/test/output/
    - store_artifacts:
        path: /tmp/cassandra/build/test/output
        destination: junitxml
    - store_artifacts:
        path: /tmp/cassandra/build/test/logs
        destination: logs
    environment:
    - ANT_HOME: /usr/share/ant
    - JAVA11_HOME: /usr/lib/jvm/java-11-openjdk-amd64
    - JAVA8_HOME: /usr/lib/jvm/java-8-openjdk-amd64
    - LANG: en_US.UTF-8
    - KEEP_TEST_DIR: true
    - DEFAULT_DIR: /home/cassandra/cassandra-dtest
    - PYTHONIOENCODING: utf-8
    - PYTHONUNBUFFERED: true
    - CASS_DRIVER_NO_EXTENSIONS: true
    - CASS_DRIVER_NO_CYTHON: true
    - CASSANDRA_SKIP_SYNC: true
    - DTEST_REPO: https://github.com/apache/cassandra-dtest.git
    - DTEST_BRANCH: trunk
    - CCM_MAX_HEAP_SIZE: 1024M
    - CCM_HEAP_NEWSIZE: 256M
    - REPEATED_TESTS_STOP_ON_FAILURE: false
    - REPEATED_UTESTS: null
    - REPEATED_UTESTS_COUNT: 500
    - REPEATED_UTESTS_FQLTOOL: null
    - REPEATED_UTESTS_FQLTOOL_COUNT: 500
    - REPEATED_UTESTS_LONG: null
    - REPEATED_UTESTS_LONG_COUNT: 100
    - REPEATED_UTESTS_STRESS: null
    - REPEATED_UTESTS_STRESS_COUNT: 500
    - REPEATED_SIMULATOR_DTESTS: null
    - REPEATED_SIMULATOR_DTESTS_COUNT: 500
    - REPEATED_JVM_DTESTS: null
    - REPEATED_JVM_DTESTS_COUNT: 500
    - REPEATED_JVM_UPGRADE_DTESTS: null
    - REPEATED_JVM_UPGRADE_DTESTS_COUNT: 500
    - REPEATED_DTESTS: null
    - REPEATED_DTESTS_COUNT: 500
    - REPEATED_UPGRADE_DTESTS: null
    - REPEATED_UPGRADE_DTESTS_COUNT: 25
    - REPEATED_ANT_TEST_TARGET: testsome
    - REPEATED_ANT_TEST_CLASS: null
    - REPEATED_ANT_TEST_METHODS: null
    - REPEATED_ANT_TEST_VNODES: false
    - REPEATED_ANT_TEST_COUNT: 500
    - JAVA_HOME: /usr/lib/jvm/java-11-openjdk-amd64
    - JDK_HOME: /usr/lib/jvm/java-11-openjdk-amd64
    - CASSANDRA_USE_JDK11: true
  j8_cqlsh_dtests_py38_offheap:
    docker:
    - image: apache/cassandra-testing-ubuntu2004-java11-w-dependencies:latest
    resource_class: large
    working_directory: ~/
    shell: /bin/bash -eo pipefail -l
    parallelism: 50
    steps:
    - attach_workspace:
        at: /home/cassandra
    - run:
        name: Clone Cassandra dtest Repository (via git)
        command: |
          git clone --single-branch --branch $DTEST_BRANCH --depth 1 $DTEST_REPO ~/cassandra-dtest
    - run:
        name: Configure virtualenv and python Dependencies
        command: |
          # note, this should be super quick as all dependencies should be pre-installed in the docker image
          # if additional dependencies were added to requirmeents.txt and the docker image hasn't been updated
          # we'd have to install it here at runtime -- which will make things slow, so do yourself a favor and
          # rebuild the docker image! (it automatically pulls the latest requirements.txt on build)
          source ~/env3.8/bin/activate
          export PATH=$JAVA_HOME/bin:$PATH
          pip3 install --exists-action w --upgrade -r ~/cassandra-dtest/requirements.txt
          pip3 uninstall -y cqlsh
          pip3 freeze
    - run:
        name: Determine Tests to Run (j8_dtests_offheap)
        no_output_timeout: 5m
        command: "# reminder: this code (along with all the steps) is independently executed on every circle container\n# so the goal here is to get the circleci script to return the tests *this* container will run\n# which we do via the `circleci` cli tool.\n\ncd cassandra-dtest\nsource ~/env3.8/bin/activate\nexport PATH=$JAVA_HOME/bin:$PATH\n\nif [ -n '' ]; then\n  export \nfi\n\necho \"***Collected DTests (j8_dtests_offheap)***\"\nset -eo pipefail && ./run_dtests.py --use-vnodes --use-off-heap-memtables --skip-resource-intensive-tests --pytest-options '-k cql' --dtest-print-tests-only --dtest-print-tests-output=/tmp/all_dtest_tests_j8_dtests_offheap_raw --cassandra-dir=../cassandra\nif [ -z '' ]; then\n  mv /tmp/all_dtest_tests_j8_dtests_offheap_raw /tmp/all_dtest_tests_j8_dtests_offheap\nelse\n  grep -e '' /tmp/all_dtest_tests_j8_dtests_offheap_raw > /tmp/all_dtest_tests_j8_dtests_offheap || { echo \"Filter did not match any tests! Exiting build.\"; exit 0; }\nfi\nset -eo pipefail && circleci tests split --split-by=timings --timings-type=classname /tmp/all_dtest_tests_j8_dtests_offheap > /tmp/split_dtest_tests_j8_dtests_offheap.txt\ncat /tmp/split_dtest_tests_j8_dtests_offheap.txt | tr '\\n' ' ' > /tmp/split_dtest_tests_j8_dtests_offheap_final.txt\ncat /tmp/split_dtest_tests_j8_dtests_offheap_final.txt\n"
    - run:
        name: Run dtests (j8_dtests_offheap)
        no_output_timeout: 15m
        command: |
          echo "cat /tmp/split_dtest_tests_j8_dtests_offheap_final.txt"
          cat /tmp/split_dtest_tests_j8_dtests_offheap_final.txt

          source ~/env3.8/bin/activate
          export PATH=$JAVA_HOME/bin:$PATH
          if [ -n 'CQLSH_PYTHON=/usr/bin/python3.8' ]; then
            export CQLSH_PYTHON=/usr/bin/python3.8
          fi

          java -version
          cd ~/cassandra-dtest
          mkdir -p /tmp/dtest

          echo "env: $(env)"
          echo "** done env"
          mkdir -p /tmp/results/dtests
          # we need the "set -o pipefail" here so that the exit code that circleci will actually use is from pytest and not the exit code from tee
          export SPLIT_TESTS=`cat /tmp/split_dtest_tests_j8_dtests_offheap_final.txt`
          set -o pipefail && cd ~/cassandra-dtest && pytest --use-vnodes --num-tokens=16 --use-off-heap-memtables --skip-resource-intensive-tests --log-cli-level=DEBUG --junit-xml=/tmp/results/dtests/pytest_result_j8_dtests_offheap.xml -s --cassandra-dir=/home/cassandra/cassandra --keep-test-dir $SPLIT_TESTS 2>&1 | tee /tmp/dtest/stdout.txt
    - store_test_results:
        path: /tmp/results
    - store_artifacts:
        path: /tmp/dtest
        destination: dtest_j8_dtests_offheap
    - store_artifacts:
        path: ~/cassandra-dtest/logs
        destination: dtest_j8_dtests_offheap_logs
    environment:
    - ANT_HOME: /usr/share/ant
    - JAVA11_HOME: /usr/lib/jvm/java-11-openjdk-amd64
    - JAVA8_HOME: /usr/lib/jvm/java-8-openjdk-amd64
    - LANG: en_US.UTF-8
    - KEEP_TEST_DIR: true
    - DEFAULT_DIR: /home/cassandra/cassandra-dtest
    - PYTHONIOENCODING: utf-8
    - PYTHONUNBUFFERED: true
    - CASS_DRIVER_NO_EXTENSIONS: true
    - CASS_DRIVER_NO_CYTHON: true
    - CASSANDRA_SKIP_SYNC: true
    - DTEST_REPO: https://github.com/apache/cassandra-dtest.git
    - DTEST_BRANCH: trunk
    - CCM_MAX_HEAP_SIZE: 1024M
    - CCM_HEAP_NEWSIZE: 256M
    - REPEATED_TESTS_STOP_ON_FAILURE: false
    - REPEATED_UTESTS: null
    - REPEATED_UTESTS_COUNT: 500
    - REPEATED_UTESTS_FQLTOOL: null
    - REPEATED_UTESTS_FQLTOOL_COUNT: 500
    - REPEATED_UTESTS_LONG: null
    - REPEATED_UTESTS_LONG_COUNT: 100
    - REPEATED_UTESTS_STRESS: null
    - REPEATED_UTESTS_STRESS_COUNT: 500
    - REPEATED_JVM_DTESTS: null
    - REPEATED_JVM_DTESTS_COUNT: 500
    - REPEATED_JVM_UPGRADE_DTESTS: null
    - REPEATED_JVM_UPGRADE_DTESTS_COUNT: 500
    - REPEATED_DTESTS: null
    - REPEATED_DTESTS_COUNT: 500
    - REPEATED_UPGRADE_DTESTS: null
    - REPEATED_UPGRADE_DTESTS_COUNT: 25
    - REPEATED_ANT_TEST_TARGET: testsome
    - REPEATED_ANT_TEST_CLASS: null
    - REPEATED_ANT_TEST_METHODS: null
    - REPEATED_ANT_TEST_COUNT: 500
    - JAVA_HOME: /usr/lib/jvm/java-8-openjdk-amd64
    - JDK_HOME: /usr/lib/jvm/java-8-openjdk-amd64
  j8_upgrade_dtests_repeat:
    docker:
    - image: apache/cassandra-testing-ubuntu2004-java11-w-dependencies:latest
    resource_class: xlarge
    working_directory: ~/
    shell: /bin/bash -eo pipefail -l
    parallelism: 25
    steps:
    - attach_workspace:
        at: /home/cassandra
    - run:
        name: Clone Cassandra dtest Repository (via git)
        command: |
          git clone --single-branch --branch $DTEST_BRANCH --depth 1 $DTEST_REPO ~/cassandra-dtest
    - run:
        name: Configure virtualenv and python Dependencies
        command: |
          # note, this should be super quick as all dependencies should be pre-installed in the docker image
          # if additional dependencies were added to requirmeents.txt and the docker image hasn't been updated
          # we'd have to install it here at runtime -- which will make things slow, so do yourself a favor and
          # rebuild the docker image! (it automatically pulls the latest requirements.txt on build)
          source ~/env3.6/bin/activate
          export PATH=$JAVA_HOME/bin:$PATH
          pip3 install --exists-action w --upgrade -r ~/cassandra-dtest/requirements.txt
          pip3 uninstall -y cqlsh
          pip3 freeze
    - run:
        name: Run repeated Python dtest
        no_output_timeout: 15m
        command: |
          if [ "${REPEATED_UPGRADE_DTESTS}" == "<nil>" ]; then
            echo "Repeated dtest name hasn't been defined, exiting without running any test"
          elif [ "${REPEATED_UPGRADE_DTESTS_COUNT}" == "<nil>" ]; then
            echo "Repeated dtest count hasn't been defined, exiting without running any test"
          elif [ "${REPEATED_UPGRADE_DTESTS_COUNT}" -le 0 ]; then
            echo "Repeated dtest count is lesser or equals than zero, exiting without running any test"
          else

            # Calculate the number of test iterations to be run by the current parallel runner.
            # Since we are running the same test multiple times there is no need to use `circleci tests split`.
            count=$((${REPEATED_UPGRADE_DTESTS_COUNT} / CIRCLE_NODE_TOTAL))
            if (($CIRCLE_NODE_INDEX < (${REPEATED_UPGRADE_DTESTS_COUNT} % CIRCLE_NODE_TOTAL))); then
              count=$((count+1))
            fi

            if (($count <= 0)); then
              echo "No tests to run in this runner"
            else
              echo "Running ${REPEATED_UPGRADE_DTESTS} $count times"

              source ~/env3.6/bin/activate
              export PATH=$JAVA_HOME/bin:$PATH

              java -version
              cd ~/cassandra-dtest
              mkdir -p /tmp/dtest

              echo "env: $(env)"
              echo "** done env"
              mkdir -p /tmp/results/dtests

              tests_arg=$(echo ${REPEATED_UPGRADE_DTESTS} | sed -e "s/,/ /g")

              stop_on_failure_arg=""
              if ${REPEATED_TESTS_STOP_ON_FAILURE}; then
                stop_on_failure_arg="-x"
              fi

              vnodes_args=""
              if false; then
                vnodes_args="--use-vnodes --num-tokens=16"
              fi

              upgrade_arg=""
              if true; then
                upgrade_arg="--execute-upgrade-tests --upgrade-target-version-only --upgrade-version-selection all"
              fi

              # we need the "set -o pipefail" here so that the exit code that circleci will actually use is from pytest and not the exit code from tee
              set -o pipefail && cd ~/cassandra-dtest && pytest $vnodes_args --count=$count $stop_on_failure_arg $upgrade_arg --log-cli-level=DEBUG --junit-xml=/tmp/results/dtests/pytest_result.xml -s --cassandra-dir=/home/cassandra/cassandra --keep-test-dir  $tests_arg | tee /tmp/dtest/stdout.txt
            fi
          fi
    - store_test_results:
        path: /tmp/results
    - store_artifacts:
        path: /tmp/dtest
        destination: dtest
    - store_artifacts:
        path: ~/cassandra-dtest/logs
        destination: dtest_logs
    environment:
    - ANT_HOME: /usr/share/ant
    - JAVA11_HOME: /usr/lib/jvm/java-11-openjdk-amd64
    - JAVA8_HOME: /usr/lib/jvm/java-8-openjdk-amd64
    - LANG: en_US.UTF-8
    - KEEP_TEST_DIR: true
    - DEFAULT_DIR: /home/cassandra/cassandra-dtest
    - PYTHONIOENCODING: utf-8
    - PYTHONUNBUFFERED: true
    - CASS_DRIVER_NO_EXTENSIONS: true
    - CASS_DRIVER_NO_CYTHON: true
    - CASSANDRA_SKIP_SYNC: true
    - DTEST_REPO: https://github.com/apache/cassandra-dtest.git
    - DTEST_BRANCH: trunk
    - CCM_MAX_HEAP_SIZE: 1024M
    - CCM_HEAP_NEWSIZE: 256M
    - REPEATED_TESTS_STOP_ON_FAILURE: false
    - REPEATED_UTESTS: null
    - REPEATED_UTESTS_COUNT: 500
    - REPEATED_UTESTS_FQLTOOL: null
    - REPEATED_UTESTS_FQLTOOL_COUNT: 500
    - REPEATED_UTESTS_LONG: null
    - REPEATED_UTESTS_LONG_COUNT: 100
    - REPEATED_UTESTS_STRESS: null
    - REPEATED_UTESTS_STRESS_COUNT: 500
    - REPEATED_SIMULATOR_DTESTS: null
    - REPEATED_SIMULATOR_DTESTS_COUNT: 500
    - REPEATED_JVM_DTESTS: null
    - REPEATED_JVM_DTESTS_COUNT: 500
    - REPEATED_JVM_UPGRADE_DTESTS: null
    - REPEATED_JVM_UPGRADE_DTESTS_COUNT: 500
    - REPEATED_DTESTS: null
    - REPEATED_DTESTS_COUNT: 500
    - REPEATED_UPGRADE_DTESTS: null
    - REPEATED_UPGRADE_DTESTS_COUNT: 25
    - REPEATED_ANT_TEST_TARGET: testsome
    - REPEATED_ANT_TEST_CLASS: null
    - REPEATED_ANT_TEST_METHODS: null
    - REPEATED_ANT_TEST_VNODES: false
    - REPEATED_ANT_TEST_COUNT: 500
    - JAVA_HOME: /usr/lib/jvm/java-8-openjdk-amd64
    - JDK_HOME: /usr/lib/jvm/java-8-openjdk-amd64
  j11_utests_cdc_repeat:
    docker:
    - image: apache/cassandra-testing-ubuntu2004-java11:latest
    resource_class: medium
    working_directory: ~/
    shell: /bin/bash -eo pipefail -l
    parallelism: 25
    steps:
    - attach_workspace:
        at: /home/cassandra
    - run:
        name: Log Environment Information
        command: |
          echo '*** id ***'
          id
          echo '*** cat /proc/cpuinfo ***'
          cat /proc/cpuinfo
          echo '*** free -m ***'
          free -m
          echo '*** df -m ***'
          df -m
          echo '*** ifconfig -a ***'
          ifconfig -a
          echo '*** uname -a ***'
          uname -a
          echo '*** mount ***'
          mount
          echo '*** env ***'
          env
          echo '*** java ***'
          which java
          java -version
    - run:
        name: Repeatedly run new or modifed JUnit tests
        no_output_timeout: 15m
        command: "set -x\nexport PATH=$JAVA_HOME/bin:$PATH\ntime mv ~/cassandra /tmp\ncd /tmp/cassandra\nif [ -d ~/dtest_jars ]; then\n  cp ~/dtest_jars/dtest* /tmp/cassandra/build/\nfi\n\n# Calculate the number of test iterations to be run by the current parallel runner.\ncount=$((${REPEATED_UTESTS_COUNT} / CIRCLE_NODE_TOTAL))\nif (($CIRCLE_NODE_INDEX < (${REPEATED_UTESTS_COUNT} % CIRCLE_NODE_TOTAL))); then\n  count=$((count+1))\nfi\n\n# Put manually specified tests and automatically detected tests together, removing duplicates\ntests=$(echo ${REPEATED_UTESTS} | sed -e \"s/<nil>//\" | sed -e \"s/ //\" | tr \",\" \"\\n\" | tr \" \" \"\\n\" | sort -n | uniq -u)\necho \"Tests to be repeated: ${tests}\"\n\n# Prepare the JVM dtests vnodes argument, which is optional.\nvnodes=false\nvnodes_args=\"\"\nif [ \"$vnodes\" = true ] ; then\n  vnodes_args=\"-Dtest.jvm.args='-Dcassandra.dtest.num_tokens=16'\"\nfi\n\n# Prepare the testtag for the target, used by the test macro in build.xml to group the output files\ntarget=test-cdc\ntesttag=\"\"\nif [[ $target == \"test-cdc\" ]]; then\n  testtag=\"cdc\"\nelif [[ $target == \"test-compression\" ]]; then\n  testtag=\"compression\"\nelif [[ $target == \"test-system-keyspace-directory\" ]]; then\n  testtag=\"system_keyspace_directory\"\nfi\n\n# Run each test class as many times as requested.\nexit_code=\"$?\"\nfor test in $tests; do\n\n    # Split class and method names from the test name\n    if [[ $test =~ \"#\" ]]; then\n      class=${test%\"#\"*}\n      method=${test#*\"#\"}\n    else\n      class=$test\n      method=\"\"\n    fi\n\n    # Prepare the -Dtest.name argument.\n    # It can be the fully qualified class name or the short class name, depending on the target.\n    if [[ $target == \"test\" || \\\n          $target == \"test-cdc\" || \\\n          $target == \"test-compression\" || \\\n          $target == \"test-system-keyspace-directory\" || \\\n          $target == \"fqltool-test\" || \\\n          $target == \"long-test\" || \\\n          $target == \"stress-test\" || \\\n          $target == \"test-simulator-dtest\" ]]; then\n      name_arg=\"-Dtest.name=${class##*.}\"\n    else\n      name_arg=\"-Dtest.name=$class\"\n    fi\n\n    # Prepare the -Dtest.methods argument, which is optional\n    if [[ $method == \"\" ]]; then\n      methods_arg=\"\"\n    else\n      methods_arg=\"-Dtest.methods=$method\"\n    fi\n\n    for i in $(seq -w 1 $count); do\n      echo \"Running test $test, iteration $i of $count\"\n\n      # run the test\n      status=\"passes\"\n      if !( set -o pipefail && \\\n            ant test-cdc $name_arg $methods_arg $vnodes_args -Dno-build-test=true | \\\n            tee stdout.txt \\\n          ); then\n        status=\"fails\"\n        exit_code=1\n      fi\n\n      # move the stdout output file\n      dest=/tmp/results/repeated_utests/stdout/${status}/${i}\n      mkdir -p $dest\n      mv stdout.txt $dest/${test}.txt\n\n      # move the XML output files\n      source=build/test/output/${testtag}\n      dest=/tmp/results/repeated_utests/output/${status}/${i}\n      mkdir -p $dest\n      if [[ -d $source && -n \"$(ls $source)\" ]]; then\n        mv $source/* $dest/\n      fi\n\n      # move the log files\n      source=build/test/logs/${testtag}\n      dest=/tmp/results/repeated_utests/logs/${status}/${i}\n      mkdir -p $dest\n      if [[ -d $source && -n \"$(ls $source)\" ]]; then\n        mv $source/* $dest/\n      fi\n      \n      # maybe stop iterations on test failure\n      if [[ ${REPEATED_TESTS_STOP_ON_FAILURE} = true ]] && (( $exit_code > 0 )); then\n        break\n      fi\n    done\ndone\n(exit ${exit_code})\n"
    - store_test_results:
        path: /tmp/results/repeated_utests/output
    - store_artifacts:
        path: /tmp/results/repeated_utests/stdout
        destination: stdout
    - store_artifacts:
        path: /tmp/results/repeated_utests/output
        destination: junitxml
    - store_artifacts:
        path: /tmp/results/repeated_utests/logs
        destination: logs
    environment:
    - ANT_HOME: /usr/share/ant
    - JAVA11_HOME: /usr/lib/jvm/java-11-openjdk-amd64
    - JAVA8_HOME: /usr/lib/jvm/java-8-openjdk-amd64
    - LANG: en_US.UTF-8
    - KEEP_TEST_DIR: true
    - DEFAULT_DIR: /home/cassandra/cassandra-dtest
    - PYTHONIOENCODING: utf-8
    - PYTHONUNBUFFERED: true
    - CASS_DRIVER_NO_EXTENSIONS: true
    - CASS_DRIVER_NO_CYTHON: true
    - CASSANDRA_SKIP_SYNC: true
    - DTEST_REPO: https://github.com/apache/cassandra-dtest.git
    - DTEST_BRANCH: trunk
    - CCM_MAX_HEAP_SIZE: 1024M
    - CCM_HEAP_NEWSIZE: 256M
    - REPEATED_TESTS_STOP_ON_FAILURE: false
    - REPEATED_UTESTS: null
    - REPEATED_UTESTS_COUNT: 500
    - REPEATED_UTESTS_FQLTOOL: null
    - REPEATED_UTESTS_FQLTOOL_COUNT: 500
    - REPEATED_UTESTS_LONG: null
    - REPEATED_UTESTS_LONG_COUNT: 100
    - REPEATED_UTESTS_STRESS: null
    - REPEATED_UTESTS_STRESS_COUNT: 500
    - REPEATED_SIMULATOR_DTESTS: null
    - REPEATED_SIMULATOR_DTESTS_COUNT: 500
    - REPEATED_JVM_DTESTS: null
    - REPEATED_JVM_DTESTS_COUNT: 500
    - REPEATED_JVM_UPGRADE_DTESTS: null
    - REPEATED_JVM_UPGRADE_DTESTS_COUNT: 500
    - REPEATED_DTESTS: null
    - REPEATED_DTESTS_COUNT: 500
    - REPEATED_UPGRADE_DTESTS: null
    - REPEATED_UPGRADE_DTESTS_COUNT: 25
    - REPEATED_ANT_TEST_TARGET: testsome
    - REPEATED_ANT_TEST_CLASS: null
    - REPEATED_ANT_TEST_METHODS: null
    - REPEATED_ANT_TEST_VNODES: false
    - REPEATED_ANT_TEST_COUNT: 500
    - JAVA_HOME: /usr/lib/jvm/java-11-openjdk-amd64
    - JDK_HOME: /usr/lib/jvm/java-11-openjdk-amd64
    - CASSANDRA_USE_JDK11: true
  j11_dtests_repeat:
    docker:
    - image: apache/cassandra-testing-ubuntu2004-java11:latest
    resource_class: large
    working_directory: ~/
    shell: /bin/bash -eo pipefail -l
    parallelism: 25
    steps:
    - attach_workspace:
        at: /home/cassandra
    - run:
        name: Log Environment Information
        command: |
          echo '*** id ***'
          id
          echo '*** cat /proc/cpuinfo ***'
          cat /proc/cpuinfo
          echo '*** free -m ***'
          free -m
          echo '*** df -m ***'
          df -m
          echo '*** ifconfig -a ***'
          ifconfig -a
          echo '*** uname -a ***'
          uname -a
          echo '*** mount ***'
          mount
          echo '*** env ***'
          env
          echo '*** java ***'
          which java
          java -version
    - run:
        name: Clone Cassandra dtest Repository (via git)
        command: |
          git clone --single-branch --branch $DTEST_BRANCH --depth 1 $DTEST_REPO ~/cassandra-dtest
    - run:
        name: Configure virtualenv and python Dependencies
        command: |
          # note, this should be super quick as all dependencies should be pre-installed in the docker image
          # if additional dependencies were added to requirmeents.txt and the docker image hasn't been updated
          # we'd have to install it here at runtime -- which will make things slow, so do yourself a favor and
          # rebuild the docker image! (it automatically pulls the latest requirements.txt on build)
          source ~/env3.6/bin/activate
          export PATH=$JAVA_HOME/bin:$PATH
          pip3 install --exists-action w --upgrade -r ~/cassandra-dtest/requirements.txt
          pip3 uninstall -y cqlsh
          pip3 freeze
    - run:
        name: Run repeated Python dtest
        no_output_timeout: 15m
        command: |
          if [ "${REPEATED_DTESTS}" == "<nil>" ]; then
            echo "Repeated dtest name hasn't been defined, exiting without running any test"
          elif [ "${REPEATED_DTESTS_COUNT}" == "<nil>" ]; then
            echo "Repeated dtest count hasn't been defined, exiting without running any test"
          elif [ "${REPEATED_DTESTS_COUNT}" -le 0 ]; then
            echo "Repeated dtest count is lesser or equals than zero, exiting without running any test"
          else

            # Calculate the number of test iterations to be run by the current parallel runner.
            # Since we are running the same test multiple times there is no need to use `circleci tests split`.
            count=$((${REPEATED_DTESTS_COUNT} / CIRCLE_NODE_TOTAL))
            if (($CIRCLE_NODE_INDEX < (${REPEATED_DTESTS_COUNT} % CIRCLE_NODE_TOTAL))); then
              count=$((count+1))
            fi

            if (($count <= 0)); then
              echo "No tests to run in this runner"
            else
              echo "Running ${REPEATED_DTESTS} $count times"

              source ~/env3.6/bin/activate
              export PATH=$JAVA_HOME/bin:$PATH

              java -version
              cd ~/cassandra-dtest
              mkdir -p /tmp/dtest

              echo "env: $(env)"
              echo "** done env"
              mkdir -p /tmp/results/dtests

              tests_arg=$(echo ${REPEATED_DTESTS} | sed -e "s/,/ /g")

              stop_on_failure_arg=""
              if ${REPEATED_TESTS_STOP_ON_FAILURE}; then
                stop_on_failure_arg="-x"
              fi

              vnodes_args=""
              if false; then
                vnodes_args="--use-vnodes --num-tokens=16"
              fi

              upgrade_arg=""
              if false; then
                upgrade_arg="--execute-upgrade-tests --upgrade-target-version-only --upgrade-version-selection all"
              fi

              # we need the "set -o pipefail" here so that the exit code that circleci will actually use is from pytest and not the exit code from tee
              set -o pipefail && cd ~/cassandra-dtest && pytest $vnodes_args --count=$count $stop_on_failure_arg $upgrade_arg --log-cli-level=DEBUG --junit-xml=/tmp/results/dtests/pytest_result.xml -s --cassandra-dir=/home/cassandra/cassandra --keep-test-dir  $tests_arg | tee /tmp/dtest/stdout.txt
            fi
          fi
    - store_test_results:
        path: /tmp/results
    - store_artifacts:
        path: /tmp/dtest
        destination: dtest
    - store_artifacts:
        path: ~/cassandra-dtest/logs
        destination: dtest_logs
    environment:
    - ANT_HOME: /usr/share/ant
    - JAVA11_HOME: /usr/lib/jvm/java-11-openjdk-amd64
    - JAVA8_HOME: /usr/lib/jvm/java-8-openjdk-amd64
    - LANG: en_US.UTF-8
    - KEEP_TEST_DIR: true
    - DEFAULT_DIR: /home/cassandra/cassandra-dtest
    - PYTHONIOENCODING: utf-8
    - PYTHONUNBUFFERED: true
    - CASS_DRIVER_NO_EXTENSIONS: true
    - CASS_DRIVER_NO_CYTHON: true
    - CASSANDRA_SKIP_SYNC: true
    - DTEST_REPO: https://github.com/apache/cassandra-dtest.git
    - DTEST_BRANCH: trunk
    - CCM_MAX_HEAP_SIZE: 1024M
    - CCM_HEAP_NEWSIZE: 256M
    - REPEATED_TESTS_STOP_ON_FAILURE: false
    - REPEATED_UTESTS: null
    - REPEATED_UTESTS_COUNT: 500
    - REPEATED_UTESTS_FQLTOOL: null
    - REPEATED_UTESTS_FQLTOOL_COUNT: 500
    - REPEATED_UTESTS_LONG: null
    - REPEATED_UTESTS_LONG_COUNT: 100
    - REPEATED_UTESTS_STRESS: null
    - REPEATED_UTESTS_STRESS_COUNT: 500
    - REPEATED_SIMULATOR_DTESTS: null
    - REPEATED_SIMULATOR_DTESTS_COUNT: 500
    - REPEATED_JVM_DTESTS: null
    - REPEATED_JVM_DTESTS_COUNT: 500
    - REPEATED_JVM_UPGRADE_DTESTS: null
    - REPEATED_JVM_UPGRADE_DTESTS_COUNT: 500
    - REPEATED_DTESTS: null
    - REPEATED_DTESTS_COUNT: 500
    - REPEATED_UPGRADE_DTESTS: null
    - REPEATED_UPGRADE_DTESTS_COUNT: 25
    - REPEATED_ANT_TEST_TARGET: testsome
    - REPEATED_ANT_TEST_CLASS: null
    - REPEATED_ANT_TEST_METHODS: null
    - REPEATED_ANT_TEST_VNODES: false
    - REPEATED_ANT_TEST_COUNT: 500
    - JAVA_HOME: /usr/lib/jvm/java-11-openjdk-amd64
    - JDK_HOME: /usr/lib/jvm/java-11-openjdk-amd64
    - CASSANDRA_USE_JDK11: true
  j8_utests_fqltool_repeat:
    docker:
    - image: apache/cassandra-testing-ubuntu2004-java11-w-dependencies:latest
    resource_class: medium
    working_directory: ~/
    shell: /bin/bash -eo pipefail -l
    parallelism: 25
    steps:
    - attach_workspace:
        at: /home/cassandra
    - run:
        name: Log Environment Information
        command: |
          echo '*** id ***'
          id
          echo '*** cat /proc/cpuinfo ***'
          cat /proc/cpuinfo
          echo '*** free -m ***'
          free -m
          echo '*** df -m ***'
          df -m
          echo '*** ifconfig -a ***'
          ifconfig -a
          echo '*** uname -a ***'
          uname -a
          echo '*** mount ***'
          mount
          echo '*** env ***'
          env
          echo '*** java ***'
          which java
          java -version
    - run:
        name: Repeatedly run new or modifed JUnit tests
        no_output_timeout: 15m
        command: "set -x\nexport PATH=$JAVA_HOME/bin:$PATH\ntime mv ~/cassandra /tmp\ncd /tmp/cassandra\nif [ -d ~/dtest_jars ]; then\n  cp ~/dtest_jars/dtest* /tmp/cassandra/build/\nfi\n\n# Calculate the number of test iterations to be run by the current parallel runner.\ncount=$((${REPEATED_UTESTS_FQLTOOL_COUNT} / CIRCLE_NODE_TOTAL))\nif (($CIRCLE_NODE_INDEX < (${REPEATED_UTESTS_FQLTOOL_COUNT} % CIRCLE_NODE_TOTAL))); then\n  count=$((count+1))\nfi\n\n# Put manually specified tests and automatically detected tests together, removing duplicates\ntests=$(echo ${REPEATED_UTESTS_FQLTOOL} | sed -e \"s/<nil>//\" | sed -e \"s/ //\" | tr \",\" \"\\n\" | tr \" \" \"\\n\" | sort -n | uniq -u)\necho \"Tests to be repeated: ${tests}\"\n\n# Prepare the JVM dtests vnodes argument, which is optional.\nvnodes=false\nvnodes_args=\"\"\nif [ \"$vnodes\" = true ] ; then\n  vnodes_args=\"-Dtest.jvm.args='-Dcassandra.dtest.num_tokens=16'\"\nfi\n\n# Prepare the testtag for the target, used by the test macro in build.xml to group the output files\ntarget=fqltool-test\ntesttag=\"\"\nif [[ $target == \"test-cdc\" ]]; then\n  testtag=\"cdc\"\nelif [[ $target == \"test-compression\" ]]; then\n  testtag=\"compression\"\nelif [[ $target == \"test-system-keyspace-directory\" ]]; then\n  testtag=\"system_keyspace_directory\"\nfi\n\n# Run each test class as many times as requested.\nexit_code=\"$?\"\nfor test in $tests; do\n\n    # Split class and method names from the test name\n    if [[ $test =~ \"#\" ]]; then\n      class=${test%\"#\"*}\n      method=${test#*\"#\"}\n    else\n      class=$test\n      method=\"\"\n    fi\n\n    # Prepare the -Dtest.name argument.\n    # It can be the fully qualified class name or the short class name, depending on the target.\n    if [[ $target == \"test\" || \\\n          $target == \"test-cdc\" || \\\n          $target == \"test-compression\" || \\\n          $target == \"test-system-keyspace-directory\" || \\\n          $target == \"fqltool-test\" || \\\n          $target == \"long-test\" || \\\n          $target == \"stress-test\" || \\\n          $target == \"test-simulator-dtest\" ]]; then\n      name_arg=\"-Dtest.name=${class##*.}\"\n    else\n      name_arg=\"-Dtest.name=$class\"\n    fi\n\n    # Prepare the -Dtest.methods argument, which is optional\n    if [[ $method == \"\" ]]; then\n      methods_arg=\"\"\n    else\n      methods_arg=\"-Dtest.methods=$method\"\n    fi\n\n    for i in $(seq -w 1 $count); do\n      echo \"Running test $test, iteration $i of $count\"\n\n      # run the test\n      status=\"passes\"\n      if !( set -o pipefail && \\\n            ant fqltool-test $name_arg $methods_arg $vnodes_args -Dno-build-test=true | \\\n            tee stdout.txt \\\n          ); then\n        status=\"fails\"\n        exit_code=1\n      fi\n\n      # move the stdout output file\n      dest=/tmp/results/repeated_utests/stdout/${status}/${i}\n      mkdir -p $dest\n      mv stdout.txt $dest/${test}.txt\n\n      # move the XML output files\n      source=build/test/output/${testtag}\n      dest=/tmp/results/repeated_utests/output/${status}/${i}\n      mkdir -p $dest\n      if [[ -d $source && -n \"$(ls $source)\" ]]; then\n        mv $source/* $dest/\n      fi\n\n      # move the log files\n      source=build/test/logs/${testtag}\n      dest=/tmp/results/repeated_utests/logs/${status}/${i}\n      mkdir -p $dest\n      if [[ -d $source && -n \"$(ls $source)\" ]]; then\n        mv $source/* $dest/\n      fi\n      \n      # maybe stop iterations on test failure\n      if [[ ${REPEATED_TESTS_STOP_ON_FAILURE} = true ]] && (( $exit_code > 0 )); then\n        break\n      fi\n    done\ndone\n(exit ${exit_code})\n"
    - store_test_results:
        path: /tmp/results/repeated_utests/output
    - store_artifacts:
        path: /tmp/results/repeated_utests/stdout
        destination: stdout
    - store_artifacts:
        path: /tmp/results/repeated_utests/output
        destination: junitxml
    - store_artifacts:
        path: /tmp/results/repeated_utests/logs
        destination: logs
    environment:
    - ANT_HOME: /usr/share/ant
    - JAVA11_HOME: /usr/lib/jvm/java-11-openjdk-amd64
    - JAVA8_HOME: /usr/lib/jvm/java-8-openjdk-amd64
    - LANG: en_US.UTF-8
    - KEEP_TEST_DIR: true
    - DEFAULT_DIR: /home/cassandra/cassandra-dtest
    - PYTHONIOENCODING: utf-8
    - PYTHONUNBUFFERED: true
    - CASS_DRIVER_NO_EXTENSIONS: true
    - CASS_DRIVER_NO_CYTHON: true
    - CASSANDRA_SKIP_SYNC: true
    - DTEST_REPO: https://github.com/apache/cassandra-dtest.git
    - DTEST_BRANCH: trunk
    - CCM_MAX_HEAP_SIZE: 1024M
    - CCM_HEAP_NEWSIZE: 256M
    - REPEATED_TESTS_STOP_ON_FAILURE: false
    - REPEATED_UTESTS: null
    - REPEATED_UTESTS_COUNT: 500
    - REPEATED_UTESTS_FQLTOOL: null
    - REPEATED_UTESTS_FQLTOOL_COUNT: 500
    - REPEATED_UTESTS_LONG: null
    - REPEATED_UTESTS_LONG_COUNT: 100
    - REPEATED_UTESTS_STRESS: null
    - REPEATED_UTESTS_STRESS_COUNT: 500
    - REPEATED_SIMULATOR_DTESTS: null
    - REPEATED_SIMULATOR_DTESTS_COUNT: 500
    - REPEATED_JVM_DTESTS: null
    - REPEATED_JVM_DTESTS_COUNT: 500
    - REPEATED_JVM_UPGRADE_DTESTS: null
    - REPEATED_JVM_UPGRADE_DTESTS_COUNT: 500
    - REPEATED_DTESTS: null
    - REPEATED_DTESTS_COUNT: 500
    - REPEATED_UPGRADE_DTESTS: null
    - REPEATED_UPGRADE_DTESTS_COUNT: 25
    - REPEATED_ANT_TEST_TARGET: testsome
    - REPEATED_ANT_TEST_CLASS: null
    - REPEATED_ANT_TEST_METHODS: null
    - REPEATED_ANT_TEST_VNODES: false
    - REPEATED_ANT_TEST_COUNT: 500
    - JAVA_HOME: /usr/lib/jvm/java-8-openjdk-amd64
    - JDK_HOME: /usr/lib/jvm/java-8-openjdk-amd64
  j8_jvm_dtests_vnode_repeat:
    docker:
    - image: apache/cassandra-testing-ubuntu2004-java11-w-dependencies:latest
    resource_class: medium
    working_directory: ~/
    shell: /bin/bash -eo pipefail -l
    parallelism: 25
    steps:
    - attach_workspace:
        at: /home/cassandra
    - run:
        name: Log Environment Information
        command: |
          echo '*** id ***'
          id
          echo '*** cat /proc/cpuinfo ***'
          cat /proc/cpuinfo
          echo '*** free -m ***'
          free -m
          echo '*** df -m ***'
          df -m
          echo '*** ifconfig -a ***'
          ifconfig -a
          echo '*** uname -a ***'
          uname -a
          echo '*** mount ***'
          mount
          echo '*** env ***'
          env
          echo '*** java ***'
          which java
          java -version
    - run:
        name: Repeatedly run new or modifed JUnit tests
        no_output_timeout: 15m
        command: "set -x\nexport PATH=$JAVA_HOME/bin:$PATH\ntime mv ~/cassandra /tmp\ncd /tmp/cassandra\nif [ -d ~/dtest_jars ]; then\n  cp ~/dtest_jars/dtest* /tmp/cassandra/build/\nfi\n\n# Calculate the number of test iterations to be run by the current parallel runner.\ncount=$((${REPEATED_JVM_DTESTS_COUNT} / CIRCLE_NODE_TOTAL))\nif (($CIRCLE_NODE_INDEX < (${REPEATED_JVM_DTESTS_COUNT} % CIRCLE_NODE_TOTAL))); then\n  count=$((count+1))\nfi\n\n# Put manually specified tests and automatically detected tests together, removing duplicates\ntests=$(echo ${REPEATED_JVM_DTESTS} | sed -e \"s/<nil>//\" | sed -e \"s/ //\" | tr \",\" \"\\n\" | tr \" \" \"\\n\" | sort -n | uniq -u)\necho \"Tests to be repeated: ${tests}\"\n\n# Prepare the JVM dtests vnodes argument, which is optional.\nvnodes=true\nvnodes_args=\"\"\nif [ \"$vnodes\" = true ] ; then\n  vnodes_args=\"-Dtest.jvm.args='-Dcassandra.dtest.num_tokens=16'\"\nfi\n\n# Prepare the testtag for the target, used by the test macro in build.xml to group the output files\ntarget=test-jvm-dtest-some\ntesttag=\"\"\nif [[ $target == \"test-cdc\" ]]; then\n  testtag=\"cdc\"\nelif [[ $target == \"test-compression\" ]]; then\n  testtag=\"compression\"\nelif [[ $target == \"test-system-keyspace-directory\" ]]; then\n  testtag=\"system_keyspace_directory\"\nfi\n\n# Run each test class as many times as requested.\nexit_code=\"$?\"\nfor test in $tests; do\n\n    # Split class and method names from the test name\n    if [[ $test =~ \"#\" ]]; then\n      class=${test%\"#\"*}\n      method=${test#*\"#\"}\n    else\n      class=$test\n      method=\"\"\n    fi\n\n    # Prepare the -Dtest.name argument.\n    # It can be the fully qualified class name or the short class name, depending on the target.\n    if [[ $target == \"test\" || \\\n          $target == \"test-cdc\" || \\\n          $target == \"test-compression\" || \\\n          $target == \"test-system-keyspace-directory\" || \\\n          $target == \"fqltool-test\" || \\\n          $target == \"long-test\" || \\\n          $target == \"stress-test\" || \\\n          $target == \"test-simulator-dtest\" ]]; then\n      name_arg=\"-Dtest.name=${class##*.}\"\n    else\n      name_arg=\"-Dtest.name=$class\"\n    fi\n\n    # Prepare the -Dtest.methods argument, which is optional\n    if [[ $method == \"\" ]]; then\n      methods_arg=\"\"\n    else\n      methods_arg=\"-Dtest.methods=$method\"\n    fi\n\n    for i in $(seq -w 1 $count); do\n      echo \"Running test $test, iteration $i of $count\"\n\n      # run the test\n      status=\"passes\"\n      if !( set -o pipefail && \\\n            ant test-jvm-dtest-some $name_arg $methods_arg $vnodes_args -Dno-build-test=true | \\\n            tee stdout.txt \\\n          ); then\n        status=\"fails\"\n        exit_code=1\n      fi\n\n      # move the stdout output file\n      dest=/tmp/results/repeated_utests/stdout/${status}/${i}\n      mkdir -p $dest\n      mv stdout.txt $dest/${test}.txt\n\n      # move the XML output files\n      source=build/test/output/${testtag}\n      dest=/tmp/results/repeated_utests/output/${status}/${i}\n      mkdir -p $dest\n      if [[ -d $source && -n \"$(ls $source)\" ]]; then\n        mv $source/* $dest/\n      fi\n\n      # move the log files\n      source=build/test/logs/${testtag}\n      dest=/tmp/results/repeated_utests/logs/${status}/${i}\n      mkdir -p $dest\n      if [[ -d $source && -n \"$(ls $source)\" ]]; then\n        mv $source/* $dest/\n      fi\n      \n      # maybe stop iterations on test failure\n      if [[ ${REPEATED_TESTS_STOP_ON_FAILURE} = true ]] && (( $exit_code > 0 )); then\n        break\n      fi\n    done\ndone\n(exit ${exit_code})\n"
    - store_test_results:
        path: /tmp/results/repeated_utests/output
    - store_artifacts:
        path: /tmp/results/repeated_utests/stdout
        destination: stdout
    - store_artifacts:
        path: /tmp/results/repeated_utests/output
        destination: junitxml
    - store_artifacts:
        path: /tmp/results/repeated_utests/logs
        destination: logs
    environment:
    - ANT_HOME: /usr/share/ant
    - JAVA11_HOME: /usr/lib/jvm/java-11-openjdk-amd64
    - JAVA8_HOME: /usr/lib/jvm/java-8-openjdk-amd64
    - LANG: en_US.UTF-8
    - KEEP_TEST_DIR: true
    - DEFAULT_DIR: /home/cassandra/cassandra-dtest
    - PYTHONIOENCODING: utf-8
    - PYTHONUNBUFFERED: true
    - CASS_DRIVER_NO_EXTENSIONS: true
    - CASS_DRIVER_NO_CYTHON: true
    - CASSANDRA_SKIP_SYNC: true
    - DTEST_REPO: https://github.com/apache/cassandra-dtest.git
    - DTEST_BRANCH: trunk
    - CCM_MAX_HEAP_SIZE: 1024M
    - CCM_HEAP_NEWSIZE: 256M
    - REPEATED_TESTS_STOP_ON_FAILURE: false
    - REPEATED_UTESTS: null
    - REPEATED_UTESTS_COUNT: 500
    - REPEATED_UTESTS_FQLTOOL: null
    - REPEATED_UTESTS_FQLTOOL_COUNT: 500
    - REPEATED_UTESTS_LONG: null
    - REPEATED_UTESTS_LONG_COUNT: 100
    - REPEATED_UTESTS_STRESS: null
    - REPEATED_UTESTS_STRESS_COUNT: 500
    - REPEATED_SIMULATOR_DTESTS: null
    - REPEATED_SIMULATOR_DTESTS_COUNT: 500
    - REPEATED_JVM_DTESTS: null
    - REPEATED_JVM_DTESTS_COUNT: 500
    - REPEATED_JVM_UPGRADE_DTESTS: null
    - REPEATED_JVM_UPGRADE_DTESTS_COUNT: 500
    - REPEATED_DTESTS: null
    - REPEATED_DTESTS_COUNT: 500
    - REPEATED_UPGRADE_DTESTS: null
    - REPEATED_UPGRADE_DTESTS_COUNT: 25
    - REPEATED_ANT_TEST_TARGET: testsome
    - REPEATED_ANT_TEST_CLASS: null
    - REPEATED_ANT_TEST_METHODS: null
    - REPEATED_ANT_TEST_VNODES: false
    - REPEATED_ANT_TEST_COUNT: 500
    - JAVA_HOME: /usr/lib/jvm/java-8-openjdk-amd64
    - JDK_HOME: /usr/lib/jvm/java-8-openjdk-amd64
  j11_utests_compression:
    docker:
    - image: apache/cassandra-testing-ubuntu2004-java11:latest
    resource_class: medium
    working_directory: ~/
    shell: /bin/bash -eo pipefail -l
    parallelism: 25
    steps:
    - attach_workspace:
        at: /home/cassandra
    - run:
        name: Determine unit Tests to Run
        command: |
          # reminder: this code (along with all the steps) is independently executed on every circle container
          # so the goal here is to get the circleci script to return the tests *this* container will run
          # which we do via the `circleci` cli tool.

          rm -fr ~/cassandra-dtest/upgrade_tests
          echo "***java tests***"

          # get all of our unit test filenames
          set -eo pipefail && circleci tests glob "$HOME/cassandra/test/unit/**/*.java" > /tmp/all_java_unit_tests.txt

          # split up the unit tests into groups based on the number of containers we have
          set -eo pipefail && circleci tests split --split-by=timings --timings-type=filename --index=${CIRCLE_NODE_INDEX} --total=${CIRCLE_NODE_TOTAL} /tmp/all_java_unit_tests.txt > /tmp/java_tests_${CIRCLE_NODE_INDEX}.txt
          set -eo pipefail && cat /tmp/java_tests_${CIRCLE_NODE_INDEX}.txt | sed "s;^/home/cassandra/cassandra/test/unit/;;g" | grep "Test\.java$"  > /tmp/java_tests_${CIRCLE_NODE_INDEX}_final.txt
          echo "** /tmp/java_tests_${CIRCLE_NODE_INDEX}_final.txt"
          cat /tmp/java_tests_${CIRCLE_NODE_INDEX}_final.txt
        no_output_timeout: 15m
    - run:
        name: Log Environment Information
        command: |
          echo '*** id ***'
          id
          echo '*** cat /proc/cpuinfo ***'
          cat /proc/cpuinfo
          echo '*** free -m ***'
          free -m
          echo '*** df -m ***'
          df -m
          echo '*** ifconfig -a ***'
          ifconfig -a
          echo '*** uname -a ***'
          uname -a
          echo '*** mount ***'
          mount
          echo '*** env ***'
          env
          echo '*** java ***'
          which java
          java -version
    - run:
        name: Run Unit Tests (testclasslist-compression)
        command: |
          set -x
          export PATH=$JAVA_HOME/bin:$PATH
          time mv ~/cassandra /tmp
          cd /tmp/cassandra
          if [ -d ~/dtest_jars ]; then
            cp ~/dtest_jars/dtest* /tmp/cassandra/build/
          fi
          test_timeout=$(grep 'name="test.unit.timeout"' build.xml | awk -F'"' '{print $4}' || true)
          if [ -z "$test_timeout" ]; then
            test_timeout=$(grep 'name="test.timeout"' build.xml | awk -F'"' '{print $4}')
          fi
          ant testclasslist-compression -Dtest.timeout="$test_timeout" -Dtest.classlistfile=/tmp/java_tests_${CIRCLE_NODE_INDEX}_final.txt  -Dtest.classlistprefix=unit -Dno-build-test=true
        no_output_timeout: 15m
    - store_test_results:
        path: /tmp/cassandra/build/test/output/
    - store_artifacts:
        path: /tmp/cassandra/build/test/output
        destination: junitxml
    - store_artifacts:
        path: /tmp/cassandra/build/test/logs
        destination: logs
    environment:
    - ANT_HOME: /usr/share/ant
    - JAVA11_HOME: /usr/lib/jvm/java-11-openjdk-amd64
    - JAVA8_HOME: /usr/lib/jvm/java-8-openjdk-amd64
    - LANG: en_US.UTF-8
    - KEEP_TEST_DIR: true
    - DEFAULT_DIR: /home/cassandra/cassandra-dtest
    - PYTHONIOENCODING: utf-8
    - PYTHONUNBUFFERED: true
    - CASS_DRIVER_NO_EXTENSIONS: true
    - CASS_DRIVER_NO_CYTHON: true
    - CASSANDRA_SKIP_SYNC: true
    - DTEST_REPO: https://github.com/apache/cassandra-dtest.git
    - DTEST_BRANCH: trunk
    - CCM_MAX_HEAP_SIZE: 1024M
    - CCM_HEAP_NEWSIZE: 256M
    - REPEATED_TESTS_STOP_ON_FAILURE: false
    - REPEATED_UTESTS: null
    - REPEATED_UTESTS_COUNT: 500
    - REPEATED_UTESTS_FQLTOOL: null
    - REPEATED_UTESTS_FQLTOOL_COUNT: 500
    - REPEATED_UTESTS_LONG: null
    - REPEATED_UTESTS_LONG_COUNT: 100
    - REPEATED_UTESTS_STRESS: null
    - REPEATED_UTESTS_STRESS_COUNT: 500
    - REPEATED_JVM_DTESTS: null
    - REPEATED_JVM_DTESTS_COUNT: 500
    - REPEATED_JVM_UPGRADE_DTESTS: null
    - REPEATED_JVM_UPGRADE_DTESTS_COUNT: 500
    - REPEATED_DTESTS: null
    - REPEATED_DTESTS_COUNT: 500
    - REPEATED_UPGRADE_DTESTS: null
    - REPEATED_UPGRADE_DTESTS_COUNT: 25
    - REPEATED_ANT_TEST_TARGET: testsome
    - REPEATED_ANT_TEST_CLASS: null
    - REPEATED_ANT_TEST_METHODS: null
    - REPEATED_ANT_TEST_COUNT: 500
    - JAVA_HOME: /usr/lib/jvm/java-11-openjdk-amd64
    - JDK_HOME: /usr/lib/jvm/java-11-openjdk-amd64
    - CASSANDRA_USE_JDK11: true
  j8_cqlsh_dtests_py38:
    docker:
    - image: apache/cassandra-testing-ubuntu2004-java11-w-dependencies:latest
    resource_class: large
    working_directory: ~/
    shell: /bin/bash -eo pipefail -l
    parallelism: 50
    steps:
    - attach_workspace:
        at: /home/cassandra
    - run:
        name: Clone Cassandra dtest Repository (via git)
        command: |
          git clone --single-branch --branch $DTEST_BRANCH --depth 1 $DTEST_REPO ~/cassandra-dtest
    - run:
        name: Configure virtualenv and python Dependencies
        command: |
          # note, this should be super quick as all dependencies should be pre-installed in the docker image
          # if additional dependencies were added to requirmeents.txt and the docker image hasn't been updated
          # we'd have to install it here at runtime -- which will make things slow, so do yourself a favor and
          # rebuild the docker image! (it automatically pulls the latest requirements.txt on build)
          source ~/env3.8/bin/activate
          export PATH=$JAVA_HOME/bin:$PATH
          pip3 install --exists-action w --upgrade -r ~/cassandra-dtest/requirements.txt
          pip3 uninstall -y cqlsh
          pip3 freeze
    - run:
        name: Determine Tests to Run (j8_without_vnodes)
        no_output_timeout: 5m
        command: "# reminder: this code (along with all the steps) is independently executed on every circle container\n# so the goal here is to get the circleci script to return the tests *this* container will run\n# which we do via the `circleci` cli tool.\n\ncd cassandra-dtest\nsource ~/env3.8/bin/activate\nexport PATH=$JAVA_HOME/bin:$PATH\n\nif [ -n '' ]; then\n  export \nfi\n\necho \"***Collected DTests (j8_without_vnodes)***\"\nset -eo pipefail && ./run_dtests.py --skip-resource-intensive-tests --pytest-options '-k cql' --dtest-print-tests-only --dtest-print-tests-output=/tmp/all_dtest_tests_j8_without_vnodes_raw --cassandra-dir=../cassandra\nif [ -z '' ]; then\n  mv /tmp/all_dtest_tests_j8_without_vnodes_raw /tmp/all_dtest_tests_j8_without_vnodes\nelse\n  grep -e '' /tmp/all_dtest_tests_j8_without_vnodes_raw > /tmp/all_dtest_tests_j8_without_vnodes || { echo \"Filter did not match any tests! Exiting build.\"; exit 0; }\nfi\nset -eo pipefail && circleci tests split --split-by=timings --timings-type=classname /tmp/all_dtest_tests_j8_without_vnodes > /tmp/split_dtest_tests_j8_without_vnodes.txt\ncat /tmp/split_dtest_tests_j8_without_vnodes.txt | tr '\\n' ' ' > /tmp/split_dtest_tests_j8_without_vnodes_final.txt\ncat /tmp/split_dtest_tests_j8_without_vnodes_final.txt\n"
    - run:
        name: Run dtests (j8_without_vnodes)
        no_output_timeout: 15m
        command: |
          echo "cat /tmp/split_dtest_tests_j8_without_vnodes_final.txt"
          cat /tmp/split_dtest_tests_j8_without_vnodes_final.txt

          source ~/env3.8/bin/activate
          export PATH=$JAVA_HOME/bin:$PATH
          if [ -n 'CQLSH_PYTHON=/usr/bin/python3.8' ]; then
            export CQLSH_PYTHON=/usr/bin/python3.8
          fi
<<<<<<< HEAD
          ant testclasslist-compression   -Dtest.timeout="$test_timeout" -Dtest.classlistfile=/tmp/java_tests_${CIRCLE_NODE_INDEX}_final.txt -Dtest.classlistprefix=unit -Dno-build-test=true
        no_output_timeout: 15m
=======

          java -version
          cd ~/cassandra-dtest
          mkdir -p /tmp/dtest

          echo "env: $(env)"
          echo "** done env"
          mkdir -p /tmp/results/dtests
          # we need the "set -o pipefail" here so that the exit code that circleci will actually use is from pytest and not the exit code from tee
          export SPLIT_TESTS=`cat /tmp/split_dtest_tests_j8_without_vnodes_final.txt`
          set -o pipefail && cd ~/cassandra-dtest && pytest --skip-resource-intensive-tests --log-cli-level=DEBUG --junit-xml=/tmp/results/dtests/pytest_result_j8_without_vnodes.xml -s --cassandra-dir=/home/cassandra/cassandra --keep-test-dir $SPLIT_TESTS 2>&1 | tee /tmp/dtest/stdout.txt
>>>>>>> 2b3d0d32
    - store_test_results:
        path: /tmp/results
    - store_artifacts:
        path: /tmp/dtest
        destination: dtest_j8_without_vnodes
    - store_artifacts:
        path: ~/cassandra-dtest/logs
        destination: dtest_j8_without_vnodes_logs
    environment:
    - ANT_HOME: /usr/share/ant
    - JAVA11_HOME: /usr/lib/jvm/java-11-openjdk-amd64
    - JAVA8_HOME: /usr/lib/jvm/java-8-openjdk-amd64
    - LANG: en_US.UTF-8
    - KEEP_TEST_DIR: true
    - DEFAULT_DIR: /home/cassandra/cassandra-dtest
    - PYTHONIOENCODING: utf-8
    - PYTHONUNBUFFERED: true
    - CASS_DRIVER_NO_EXTENSIONS: true
    - CASS_DRIVER_NO_CYTHON: true
    - CASSANDRA_SKIP_SYNC: true
    - DTEST_REPO: https://github.com/apache/cassandra-dtest.git
    - DTEST_BRANCH: trunk
    - CCM_MAX_HEAP_SIZE: 1024M
    - CCM_HEAP_NEWSIZE: 256M
    - REPEATED_TESTS_STOP_ON_FAILURE: false
    - REPEATED_UTESTS: null
    - REPEATED_UTESTS_COUNT: 500
    - REPEATED_UTESTS_FQLTOOL: null
    - REPEATED_UTESTS_FQLTOOL_COUNT: 500
    - REPEATED_UTESTS_LONG: null
    - REPEATED_UTESTS_LONG_COUNT: 100
    - REPEATED_UTESTS_STRESS: null
    - REPEATED_UTESTS_STRESS_COUNT: 500
    - REPEATED_SIMULATOR_DTESTS: null
    - REPEATED_SIMULATOR_DTESTS_COUNT: 500
    - REPEATED_JVM_DTESTS: null
    - REPEATED_JVM_DTESTS_COUNT: 500
    - REPEATED_JVM_UPGRADE_DTESTS: null
    - REPEATED_JVM_UPGRADE_DTESTS_COUNT: 500
    - REPEATED_DTESTS: null
    - REPEATED_DTESTS_COUNT: 500
    - REPEATED_UPGRADE_DTESTS: null
    - REPEATED_UPGRADE_DTESTS_COUNT: 25
    - REPEATED_ANT_TEST_TARGET: testsome
    - REPEATED_ANT_TEST_CLASS: null
    - REPEATED_ANT_TEST_METHODS: null
    - REPEATED_ANT_TEST_VNODES: false
    - REPEATED_ANT_TEST_COUNT: 500
    - JAVA_HOME: /usr/lib/jvm/java-8-openjdk-amd64
    - JDK_HOME: /usr/lib/jvm/java-8-openjdk-amd64
  j11_cqlsh_dtests_py3_offheap:
    docker:
    - image: apache/cassandra-testing-ubuntu2004-java11:latest
    resource_class: large
    working_directory: ~/
    shell: /bin/bash -eo pipefail -l
    parallelism: 50
    steps:
    - attach_workspace:
        at: /home/cassandra
    - run:
        name: Clone Cassandra dtest Repository (via git)
        command: |
          git clone --single-branch --branch $DTEST_BRANCH --depth 1 $DTEST_REPO ~/cassandra-dtest
    - run:
        name: Configure virtualenv and python Dependencies
        command: |
          # note, this should be super quick as all dependencies should be pre-installed in the docker image
          # if additional dependencies were added to requirmeents.txt and the docker image hasn't been updated
          # we'd have to install it here at runtime -- which will make things slow, so do yourself a favor and
          # rebuild the docker image! (it automatically pulls the latest requirements.txt on build)
          source ~/env3.6/bin/activate
          export PATH=$JAVA_HOME/bin:$PATH
          pip3 install --exists-action w --upgrade -r ~/cassandra-dtest/requirements.txt
          pip3 uninstall -y cqlsh
          pip3 freeze
    - run:
        name: Determine Tests to Run (j11_dtests_offheap)
        no_output_timeout: 5m
        command: "# reminder: this code (along with all the steps) is independently executed on every circle container\n# so the goal here is to get the circleci script to return the tests *this* container will run\n# which we do via the `circleci` cli tool.\n\ncd cassandra-dtest\nsource ~/env3.6/bin/activate\nexport PATH=$JAVA_HOME/bin:$PATH\n\nif [ -n '' ]; then\n  export \nfi\n\necho \"***Collected DTests (j11_dtests_offheap)***\"\nset -eo pipefail && ./run_dtests.py --use-vnodes --use-off-heap-memtables --skip-resource-intensive-tests --pytest-options '-k cql' --dtest-print-tests-only --dtest-print-tests-output=/tmp/all_dtest_tests_j11_dtests_offheap_raw --cassandra-dir=../cassandra\nif [ -z '' ]; then\n  mv /tmp/all_dtest_tests_j11_dtests_offheap_raw /tmp/all_dtest_tests_j11_dtests_offheap\nelse\n  grep -e '' /tmp/all_dtest_tests_j11_dtests_offheap_raw > /tmp/all_dtest_tests_j11_dtests_offheap || { echo \"Filter did not match any tests! Exiting build.\"; exit 0; }\nfi\nset -eo pipefail && circleci tests split --split-by=timings --timings-type=classname /tmp/all_dtest_tests_j11_dtests_offheap > /tmp/split_dtest_tests_j11_dtests_offheap.txt\ncat /tmp/split_dtest_tests_j11_dtests_offheap.txt | tr '\\n' ' ' > /tmp/split_dtest_tests_j11_dtests_offheap_final.txt\ncat /tmp/split_dtest_tests_j11_dtests_offheap_final.txt\n"
    - run:
<<<<<<< HEAD
        name: Run dtests (j8_without_vnodes)
        no_output_timeout: 15m
        command: |
          echo "cat /tmp/split_dtest_tests_j8_without_vnodes_final.txt"
          cat /tmp/split_dtest_tests_j8_without_vnodes_final.txt

          source ~/env3.8/bin/activate
          export PATH=$JAVA_HOME/bin:$PATH
          if [ -n 'CQLSH_PYTHON=/usr/bin/python3.8' ]; then
            export CQLSH_PYTHON=/usr/bin/python3.8
          fi

          java -version
          cd ~/cassandra-dtest
          mkdir -p /tmp/dtest

          echo "env: $(env)"
          echo "** done env"
          mkdir -p /tmp/results/dtests
          # we need the "set -o pipefail" here so that the exit code that circleci will actually use is from pytest and not the exit code from tee
          export SPLIT_TESTS=`cat /tmp/split_dtest_tests_j8_without_vnodes_final.txt`
          set -o pipefail && cd ~/cassandra-dtest && pytest --skip-resource-intensive-tests --log-cli-level=DEBUG --junit-xml=/tmp/results/dtests/pytest_result_j8_without_vnodes.xml -s --cassandra-dir=/home/cassandra/cassandra --keep-test-dir $SPLIT_TESTS 2>&1 | tee /tmp/dtest/stdout.txt
    - store_test_results:
        path: /tmp/results
    - store_artifacts:
        path: /tmp/dtest
        destination: dtest_j8_without_vnodes
    - store_artifacts:
        path: ~/cassandra-dtest/logs
        destination: dtest_j8_without_vnodes_logs
    environment:
    - ANT_HOME: /usr/share/ant
    - JAVA11_HOME: /usr/lib/jvm/java-11-openjdk-amd64
    - JAVA8_HOME: /usr/lib/jvm/java-8-openjdk-amd64
    - LANG: en_US.UTF-8
    - KEEP_TEST_DIR: true
    - DEFAULT_DIR: /home/cassandra/cassandra-dtest
    - PYTHONIOENCODING: utf-8
    - PYTHONUNBUFFERED: true
    - CASS_DRIVER_NO_EXTENSIONS: true
    - CASS_DRIVER_NO_CYTHON: true
    - CASSANDRA_SKIP_SYNC: true
    - DTEST_REPO: https://github.com/apache/cassandra-dtest.git
    - DTEST_BRANCH: trunk
    - CCM_MAX_HEAP_SIZE: 1024M
    - CCM_HEAP_NEWSIZE: 256M
    - REPEATED_TESTS_STOP_ON_FAILURE: false
    - REPEATED_UTESTS: null
    - REPEATED_UTESTS_COUNT: 500
    - REPEATED_UTESTS_FQLTOOL: null
    - REPEATED_UTESTS_FQLTOOL_COUNT: 500
    - REPEATED_UTESTS_LONG: null
    - REPEATED_UTESTS_LONG_COUNT: 100
    - REPEATED_UTESTS_STRESS: null
    - REPEATED_UTESTS_STRESS_COUNT: 500
    - REPEATED_SIMULATOR_DTESTS: null
    - REPEATED_SIMULATOR_DTESTS_COUNT: 500
    - REPEATED_JVM_DTESTS: null
    - REPEATED_JVM_DTESTS_COUNT: 500
    - REPEATED_JVM_UPGRADE_DTESTS: null
    - REPEATED_JVM_UPGRADE_DTESTS_COUNT: 500
    - REPEATED_DTESTS: null
    - REPEATED_DTESTS_COUNT: 500
    - REPEATED_UPGRADE_DTESTS: null
    - REPEATED_UPGRADE_DTESTS_COUNT: 25
    - REPEATED_ANT_TEST_TARGET: testsome
    - REPEATED_ANT_TEST_CLASS: null
    - REPEATED_ANT_TEST_METHODS: null
    - REPEATED_ANT_TEST_VNODES: false
    - REPEATED_ANT_TEST_COUNT: 500
    - JAVA_HOME: /usr/lib/jvm/java-8-openjdk-amd64
    - JDK_HOME: /usr/lib/jvm/java-8-openjdk-amd64
  j8_simulator_dtests_repeat:
    docker:
    - image: apache/cassandra-testing-ubuntu2004-java11-w-dependencies:latest
    resource_class: medium
    working_directory: ~/
    shell: /bin/bash -eo pipefail -l
    parallelism: 25
    steps:
    - attach_workspace:
        at: /home/cassandra
    - run:
        name: Log Environment Information
        command: |
          echo '*** id ***'
          id
          echo '*** cat /proc/cpuinfo ***'
          cat /proc/cpuinfo
          echo '*** free -m ***'
          free -m
          echo '*** df -m ***'
          df -m
          echo '*** ifconfig -a ***'
          ifconfig -a
          echo '*** uname -a ***'
          uname -a
          echo '*** mount ***'
          mount
          echo '*** env ***'
          env
          echo '*** java ***'
          which java
          java -version
    - run:
        name: Repeatedly run new or modifed JUnit tests
        no_output_timeout: 15m
        command: "set -x\nexport PATH=$JAVA_HOME/bin:$PATH\ntime mv ~/cassandra /tmp\ncd /tmp/cassandra\nif [ -d ~/dtest_jars ]; then\n  cp ~/dtest_jars/dtest* /tmp/cassandra/build/\nfi\n\n# Calculate the number of test iterations to be run by the current parallel runner.\ncount=$((${REPEATED_SIMULATOR_DTESTS_COUNT} / CIRCLE_NODE_TOTAL))\nif (($CIRCLE_NODE_INDEX < (${REPEATED_SIMULATOR_DTESTS_COUNT} % CIRCLE_NODE_TOTAL))); then\n  count=$((count+1))\nfi\n\n# Put manually specified tests and automatically detected tests together, removing duplicates\ntests=$(echo ${REPEATED_SIMULATOR_DTESTS} | sed -e \"s/<nil>//\" | sed -e \"s/ //\" | tr \",\" \"\\n\" | tr \" \" \"\\n\" | sort -n | uniq -u)\necho \"Tests to be repeated: ${tests}\"\n\n# Prepare the JVM dtests vnodes argument, which is optional.\nvnodes=false\nvnodes_args=\"\"\nif [ \"$vnodes\" = true ] ; then\n  vnodes_args=\"-Dtest.jvm.args='-Dcassandra.dtest.num_tokens=16'\"\nfi\n\n# Prepare the testtag for the target, used by the test macro in build.xml to group the output files\ntarget=test-simulator-dtest\ntesttag=\"\"\nif [[ $target == \"test-cdc\" ]]; then\n  testtag=\"cdc\"\nelif [[ $target == \"test-compression\" ]]; then\n  testtag=\"compression\"\nelif [[ $target == \"test-system-keyspace-directory\" ]]; then\n  testtag=\"system_keyspace_directory\"\nfi\n\n# Run each test class as many times as requested.\nexit_code=\"$?\"\nfor test in $tests; do\n\n    # Split class and method names from the test name\n    if [[ $test =~ \"#\" ]]; then\n      class=${test%\"#\"*}\n      method=${test#*\"#\"}\n    else\n      class=$test\n      method=\"\"\n    fi\n\n    # Prepare the -Dtest.name argument.\n    # It can be the fully qualified class name or the short class name, depending on the target.\n    if [[ $target == \"test\" || \\\n          $target == \"test-cdc\" || \\\n          $target == \"test-compression\" || \\\n          $target == \"test-system-keyspace-directory\" || \\\n          $target == \"fqltool-test\" || \\\n          $target == \"long-test\" || \\\n          $target == \"stress-test\" || \\\n          $target == \"test-simulator-dtest\" ]]; then\n      name_arg=\"-Dtest.name=${class##*.}\"\n    else\n      name_arg=\"-Dtest.name=$class\"\n    fi\n\n    # Prepare the -Dtest.methods argument, which is optional\n    if [[ $method == \"\" ]]; then\n      methods_arg=\"\"\n    else\n      methods_arg=\"-Dtest.methods=$method\"\n    fi\n\n    for i in $(seq -w 1 $count); do\n      echo \"Running test $test, iteration $i of $count\"\n\n      # run the test\n      status=\"passes\"\n      if !( set -o pipefail && \\\n            ant test-simulator-dtest $name_arg $methods_arg $vnodes_args -Dno-build-test=true | \\\n            tee stdout.txt \\\n          ); then\n        status=\"fails\"\n        exit_code=1\n      fi\n\n      # move the stdout output file\n      dest=/tmp/results/repeated_utests/stdout/${status}/${i}\n      mkdir -p $dest\n      mv stdout.txt $dest/${test}.txt\n\n      # move the XML output files\n      source=build/test/output/${testtag}\n      dest=/tmp/results/repeated_utests/output/${status}/${i}\n      mkdir -p $dest\n      if [[ -d $source && -n \"$(ls $source)\" ]]; then\n        mv $source/* $dest/\n      fi\n\n      # move the log files\n      source=build/test/logs/${testtag}\n      dest=/tmp/results/repeated_utests/logs/${status}/${i}\n      mkdir -p $dest\n      if [[ -d $source && -n \"$(ls $source)\" ]]; then\n        mv $source/* $dest/\n      fi\n      \n      # maybe stop iterations on test failure\n      if [[ ${REPEATED_TESTS_STOP_ON_FAILURE} = true ]] && (( $exit_code > 0 )); then\n        break\n      fi\n    done\ndone\n(exit ${exit_code})\n"
=======
        name: Run dtests (j11_dtests_offheap)
        no_output_timeout: 15m
        command: |
          echo "cat /tmp/split_dtest_tests_j11_dtests_offheap_final.txt"
          cat /tmp/split_dtest_tests_j11_dtests_offheap_final.txt

          source ~/env3.6/bin/activate
          export PATH=$JAVA_HOME/bin:$PATH
          if [ -n 'CQLSH_PYTHON=/usr/bin/python3.6' ]; then
            export CQLSH_PYTHON=/usr/bin/python3.6
          fi

          java -version
          cd ~/cassandra-dtest
          mkdir -p /tmp/dtest

          echo "env: $(env)"
          echo "** done env"
          mkdir -p /tmp/results/dtests
          # we need the "set -o pipefail" here so that the exit code that circleci will actually use is from pytest and not the exit code from tee
          export SPLIT_TESTS=`cat /tmp/split_dtest_tests_j11_dtests_offheap_final.txt`
          set -o pipefail && cd ~/cassandra-dtest && pytest --use-vnodes --num-tokens=16 --use-off-heap-memtables --skip-resource-intensive-tests --log-cli-level=DEBUG --junit-xml=/tmp/results/dtests/pytest_result_j11_dtests_offheap.xml -s --cassandra-dir=/home/cassandra/cassandra --keep-test-dir $SPLIT_TESTS 2>&1 | tee /tmp/dtest/stdout.txt
>>>>>>> 2b3d0d32
    - store_test_results:
        path: /tmp/results/repeated_utests/output
    - store_artifacts:
<<<<<<< HEAD
        path: /tmp/results/repeated_utests/stdout
        destination: stdout
    - store_artifacts:
        path: /tmp/results/repeated_utests/output
        destination: junitxml
    - store_artifacts:
        path: /tmp/results/repeated_utests/logs
        destination: logs
=======
        path: /tmp/dtest
        destination: dtest_j11_dtests_offheap
    - store_artifacts:
        path: ~/cassandra-dtest/logs
        destination: dtest_j11_dtests_offheap_logs
>>>>>>> 2b3d0d32
    environment:
    - ANT_HOME: /usr/share/ant
    - JAVA11_HOME: /usr/lib/jvm/java-11-openjdk-amd64
    - JAVA8_HOME: /usr/lib/jvm/java-8-openjdk-amd64
    - LANG: en_US.UTF-8
    - KEEP_TEST_DIR: true
    - DEFAULT_DIR: /home/cassandra/cassandra-dtest
    - PYTHONIOENCODING: utf-8
    - PYTHONUNBUFFERED: true
    - CASS_DRIVER_NO_EXTENSIONS: true
    - CASS_DRIVER_NO_CYTHON: true
    - CASSANDRA_SKIP_SYNC: true
    - DTEST_REPO: https://github.com/apache/cassandra-dtest.git
    - DTEST_BRANCH: trunk
    - CCM_MAX_HEAP_SIZE: 1024M
    - CCM_HEAP_NEWSIZE: 256M
    - REPEATED_TESTS_STOP_ON_FAILURE: false
    - REPEATED_UTESTS: null
    - REPEATED_UTESTS_COUNT: 500
    - REPEATED_UTESTS_FQLTOOL: null
    - REPEATED_UTESTS_FQLTOOL_COUNT: 500
    - REPEATED_UTESTS_LONG: null
    - REPEATED_UTESTS_LONG_COUNT: 100
    - REPEATED_UTESTS_STRESS: null
    - REPEATED_UTESTS_STRESS_COUNT: 500
    - REPEATED_SIMULATOR_DTESTS: null
    - REPEATED_SIMULATOR_DTESTS_COUNT: 500
    - REPEATED_JVM_DTESTS: null
    - REPEATED_JVM_DTESTS_COUNT: 500
    - REPEATED_JVM_UPGRADE_DTESTS: null
    - REPEATED_JVM_UPGRADE_DTESTS_COUNT: 500
    - REPEATED_DTESTS: null
    - REPEATED_DTESTS_COUNT: 500
    - REPEATED_UPGRADE_DTESTS: null
    - REPEATED_UPGRADE_DTESTS_COUNT: 25
    - REPEATED_ANT_TEST_TARGET: testsome
    - REPEATED_ANT_TEST_CLASS: null
    - REPEATED_ANT_TEST_METHODS: null
    - REPEATED_ANT_TEST_VNODES: false
    - REPEATED_ANT_TEST_COUNT: 500
    - JAVA_HOME: /usr/lib/jvm/java-11-openjdk-amd64
    - JDK_HOME: /usr/lib/jvm/java-11-openjdk-amd64
    - CASSANDRA_USE_JDK11: true
  j8_utests_system_keyspace_directory_repeat:
    docker:
    - image: apache/cassandra-testing-ubuntu2004-java11-w-dependencies:latest
    resource_class: medium
    working_directory: ~/
    shell: /bin/bash -eo pipefail -l
    parallelism: 25
    steps:
    - attach_workspace:
        at: /home/cassandra
    - run:
        name: Log Environment Information
        command: |
          echo '*** id ***'
          id
          echo '*** cat /proc/cpuinfo ***'
          cat /proc/cpuinfo
          echo '*** free -m ***'
          free -m
          echo '*** df -m ***'
          df -m
          echo '*** ifconfig -a ***'
          ifconfig -a
          echo '*** uname -a ***'
          uname -a
          echo '*** mount ***'
          mount
          echo '*** env ***'
          env
          echo '*** java ***'
          which java
          java -version
    - run:
        name: Repeatedly run new or modifed JUnit tests
        no_output_timeout: 15m
        command: "set -x\nexport PATH=$JAVA_HOME/bin:$PATH\ntime mv ~/cassandra /tmp\ncd /tmp/cassandra\nif [ -d ~/dtest_jars ]; then\n  cp ~/dtest_jars/dtest* /tmp/cassandra/build/\nfi\n\n# Calculate the number of test iterations to be run by the current parallel runner.\ncount=$((${REPEATED_UTESTS_COUNT} / CIRCLE_NODE_TOTAL))\nif (($CIRCLE_NODE_INDEX < (${REPEATED_UTESTS_COUNT} % CIRCLE_NODE_TOTAL))); then\n  count=$((count+1))\nfi\n\n# Put manually specified tests and automatically detected tests together, removing duplicates\ntests=$(echo ${REPEATED_UTESTS} | sed -e \"s/<nil>//\" | sed -e \"s/ //\" | tr \",\" \"\\n\" | tr \" \" \"\\n\" | sort -n | uniq -u)\necho \"Tests to be repeated: ${tests}\"\n\n# Prepare the JVM dtests vnodes argument, which is optional.\nvnodes=false\nvnodes_args=\"\"\nif [ \"$vnodes\" = true ] ; then\n  vnodes_args=\"-Dtest.jvm.args='-Dcassandra.dtest.num_tokens=16'\"\nfi\n\n# Prepare the testtag for the target, used by the test macro in build.xml to group the output files\ntarget=test-system-keyspace-directory\ntesttag=\"\"\nif [[ $target == \"test-cdc\" ]]; then\n  testtag=\"cdc\"\nelif [[ $target == \"test-compression\" ]]; then\n  testtag=\"compression\"\nelif [[ $target == \"test-system-keyspace-directory\" ]]; then\n  testtag=\"system_keyspace_directory\"\nfi\n\n# Run each test class as many times as requested.\nexit_code=\"$?\"\nfor test in $tests; do\n\n    # Split class and method names from the test name\n    if [[ $test =~ \"#\" ]]; then\n      class=${test%\"#\"*}\n      method=${test#*\"#\"}\n    else\n      class=$test\n      method=\"\"\n    fi\n\n    # Prepare the -Dtest.name argument.\n    # It can be the fully qualified class name or the short class name, depending on the target.\n    if [[ $target == \"test\" || \\\n          $target == \"test-cdc\" || \\\n          $target == \"test-compression\" || \\\n          $target == \"test-system-keyspace-directory\" || \\\n          $target == \"fqltool-test\" || \\\n          $target == \"long-test\" || \\\n          $target == \"stress-test\" || \\\n          $target == \"test-simulator-dtest\" ]]; then\n      name_arg=\"-Dtest.name=${class##*.}\"\n    else\n      name_arg=\"-Dtest.name=$class\"\n    fi\n\n    # Prepare the -Dtest.methods argument, which is optional\n    if [[ $method == \"\" ]]; then\n      methods_arg=\"\"\n    else\n      methods_arg=\"-Dtest.methods=$method\"\n    fi\n\n    for i in $(seq -w 1 $count); do\n      echo \"Running test $test, iteration $i of $count\"\n\n      # run the test\n      status=\"passes\"\n      if !( set -o pipefail && \\\n            ant test-system-keyspace-directory $name_arg $methods_arg $vnodes_args -Dno-build-test=true | \\\n            tee stdout.txt \\\n          ); then\n        status=\"fails\"\n        exit_code=1\n      fi\n\n      # move the stdout output file\n      dest=/tmp/results/repeated_utests/stdout/${status}/${i}\n      mkdir -p $dest\n      mv stdout.txt $dest/${test}.txt\n\n      # move the XML output files\n      source=build/test/output/${testtag}\n      dest=/tmp/results/repeated_utests/output/${status}/${i}\n      mkdir -p $dest\n      if [[ -d $source && -n \"$(ls $source)\" ]]; then\n        mv $source/* $dest/\n      fi\n\n      # move the log files\n      source=build/test/logs/${testtag}\n      dest=/tmp/results/repeated_utests/logs/${status}/${i}\n      mkdir -p $dest\n      if [[ -d $source && -n \"$(ls $source)\" ]]; then\n        mv $source/* $dest/\n      fi\n      \n      # maybe stop iterations on test failure\n      if [[ ${REPEATED_TESTS_STOP_ON_FAILURE} = true ]] && (( $exit_code > 0 )); then\n        break\n      fi\n    done\ndone\n(exit ${exit_code})\n"
    - store_test_results:
        path: /tmp/results/repeated_utests/output
    - store_artifacts:
        path: /tmp/results/repeated_utests/stdout
        destination: stdout
    - store_artifacts:
        path: /tmp/results/repeated_utests/output
        destination: junitxml
    - store_artifacts:
        path: /tmp/results/repeated_utests/logs
        destination: logs
    environment:
    - ANT_HOME: /usr/share/ant
    - JAVA11_HOME: /usr/lib/jvm/java-11-openjdk-amd64
    - JAVA8_HOME: /usr/lib/jvm/java-8-openjdk-amd64
    - LANG: en_US.UTF-8
    - KEEP_TEST_DIR: true
    - DEFAULT_DIR: /home/cassandra/cassandra-dtest
    - PYTHONIOENCODING: utf-8
    - PYTHONUNBUFFERED: true
    - CASS_DRIVER_NO_EXTENSIONS: true
    - CASS_DRIVER_NO_CYTHON: true
    - CASSANDRA_SKIP_SYNC: true
    - DTEST_REPO: https://github.com/apache/cassandra-dtest.git
    - DTEST_BRANCH: trunk
    - CCM_MAX_HEAP_SIZE: 1024M
    - CCM_HEAP_NEWSIZE: 256M
    - REPEATED_TESTS_STOP_ON_FAILURE: false
    - REPEATED_UTESTS: null
    - REPEATED_UTESTS_COUNT: 500
    - REPEATED_UTESTS_FQLTOOL: null
    - REPEATED_UTESTS_FQLTOOL_COUNT: 500
    - REPEATED_UTESTS_LONG: null
    - REPEATED_UTESTS_LONG_COUNT: 100
    - REPEATED_UTESTS_STRESS: null
    - REPEATED_UTESTS_STRESS_COUNT: 500
    - REPEATED_SIMULATOR_DTESTS: null
    - REPEATED_SIMULATOR_DTESTS_COUNT: 500
    - REPEATED_JVM_DTESTS: null
    - REPEATED_JVM_DTESTS_COUNT: 500
    - REPEATED_JVM_UPGRADE_DTESTS: null
    - REPEATED_JVM_UPGRADE_DTESTS_COUNT: 500
    - REPEATED_DTESTS: null
    - REPEATED_DTESTS_COUNT: 500
    - REPEATED_UPGRADE_DTESTS: null
    - REPEATED_UPGRADE_DTESTS_COUNT: 25
    - REPEATED_ANT_TEST_TARGET: testsome
    - REPEATED_ANT_TEST_CLASS: null
    - REPEATED_ANT_TEST_METHODS: null
    - REPEATED_ANT_TEST_VNODES: false
    - REPEATED_ANT_TEST_COUNT: 500
    - JAVA_HOME: /usr/lib/jvm/java-8-openjdk-amd64
    - JDK_HOME: /usr/lib/jvm/java-8-openjdk-amd64
  j8_cqlsh_dtests_py3_offheap:
    docker:
    - image: apache/cassandra-testing-ubuntu2004-java11-w-dependencies:latest
    resource_class: large
    working_directory: ~/
    shell: /bin/bash -eo pipefail -l
    parallelism: 50
    steps:
    - attach_workspace:
        at: /home/cassandra
    - run:
        name: Clone Cassandra dtest Repository (via git)
        command: |
          git clone --single-branch --branch $DTEST_BRANCH --depth 1 $DTEST_REPO ~/cassandra-dtest
    - run:
        name: Configure virtualenv and python Dependencies
        command: |
          # note, this should be super quick as all dependencies should be pre-installed in the docker image
          # if additional dependencies were added to requirmeents.txt and the docker image hasn't been updated
          # we'd have to install it here at runtime -- which will make things slow, so do yourself a favor and
          # rebuild the docker image! (it automatically pulls the latest requirements.txt on build)
          source ~/env3.6/bin/activate
          export PATH=$JAVA_HOME/bin:$PATH
          pip3 install --exists-action w --upgrade -r ~/cassandra-dtest/requirements.txt
          pip3 uninstall -y cqlsh
          pip3 freeze
    - run:
        name: Determine Tests to Run (j8_dtests_offheap)
        no_output_timeout: 5m
        command: "# reminder: this code (along with all the steps) is independently executed on every circle container\n# so the goal here is to get the circleci script to return the tests *this* container will run\n# which we do via the `circleci` cli tool.\n\ncd cassandra-dtest\nsource ~/env3.6/bin/activate\nexport PATH=$JAVA_HOME/bin:$PATH\n\nif [ -n '' ]; then\n  export \nfi\n\necho \"***Collected DTests (j8_dtests_offheap)***\"\nset -eo pipefail && ./run_dtests.py --use-vnodes --use-off-heap-memtables --skip-resource-intensive-tests --pytest-options '-k cql' --dtest-print-tests-only --dtest-print-tests-output=/tmp/all_dtest_tests_j8_dtests_offheap_raw --cassandra-dir=../cassandra\nif [ -z '' ]; then\n  mv /tmp/all_dtest_tests_j8_dtests_offheap_raw /tmp/all_dtest_tests_j8_dtests_offheap\nelse\n  grep -e '' /tmp/all_dtest_tests_j8_dtests_offheap_raw > /tmp/all_dtest_tests_j8_dtests_offheap || { echo \"Filter did not match any tests! Exiting build.\"; exit 0; }\nfi\nset -eo pipefail && circleci tests split --split-by=timings --timings-type=classname /tmp/all_dtest_tests_j8_dtests_offheap > /tmp/split_dtest_tests_j8_dtests_offheap.txt\ncat /tmp/split_dtest_tests_j8_dtests_offheap.txt | tr '\\n' ' ' > /tmp/split_dtest_tests_j8_dtests_offheap_final.txt\ncat /tmp/split_dtest_tests_j8_dtests_offheap_final.txt\n"
    - run:
        name: Run dtests (j8_dtests_offheap)
        no_output_timeout: 15m
        command: |
          echo "cat /tmp/split_dtest_tests_j8_dtests_offheap_final.txt"
          cat /tmp/split_dtest_tests_j8_dtests_offheap_final.txt

          source ~/env3.6/bin/activate
          export PATH=$JAVA_HOME/bin:$PATH
          if [ -n 'CQLSH_PYTHON=/usr/bin/python3.6' ]; then
            export CQLSH_PYTHON=/usr/bin/python3.6
          fi

          java -version
          cd ~/cassandra-dtest
          mkdir -p /tmp/dtest

          echo "env: $(env)"
          echo "** done env"
          mkdir -p /tmp/results/dtests
          # we need the "set -o pipefail" here so that the exit code that circleci will actually use is from pytest and not the exit code from tee
          export SPLIT_TESTS=`cat /tmp/split_dtest_tests_j8_dtests_offheap_final.txt`
          set -o pipefail && cd ~/cassandra-dtest && pytest --use-vnodes --num-tokens=16 --use-off-heap-memtables --skip-resource-intensive-tests --log-cli-level=DEBUG --junit-xml=/tmp/results/dtests/pytest_result_j8_dtests_offheap.xml -s --cassandra-dir=/home/cassandra/cassandra --keep-test-dir $SPLIT_TESTS 2>&1 | tee /tmp/dtest/stdout.txt
    - store_test_results:
        path: /tmp/results
    - store_artifacts:
        path: /tmp/dtest
        destination: dtest_j8_dtests_offheap
    - store_artifacts:
        path: ~/cassandra-dtest/logs
        destination: dtest_j8_dtests_offheap_logs
    environment:
    - ANT_HOME: /usr/share/ant
    - JAVA11_HOME: /usr/lib/jvm/java-11-openjdk-amd64
    - JAVA8_HOME: /usr/lib/jvm/java-8-openjdk-amd64
    - LANG: en_US.UTF-8
    - KEEP_TEST_DIR: true
    - DEFAULT_DIR: /home/cassandra/cassandra-dtest
    - PYTHONIOENCODING: utf-8
    - PYTHONUNBUFFERED: true
    - CASS_DRIVER_NO_EXTENSIONS: true
    - CASS_DRIVER_NO_CYTHON: true
    - CASSANDRA_SKIP_SYNC: true
    - DTEST_REPO: https://github.com/apache/cassandra-dtest.git
    - DTEST_BRANCH: trunk
    - CCM_MAX_HEAP_SIZE: 1024M
    - CCM_HEAP_NEWSIZE: 256M
    - REPEATED_TESTS_STOP_ON_FAILURE: false
    - REPEATED_UTESTS: null
    - REPEATED_UTESTS_COUNT: 500
    - REPEATED_UTESTS_FQLTOOL: null
    - REPEATED_UTESTS_FQLTOOL_COUNT: 500
    - REPEATED_UTESTS_LONG: null
    - REPEATED_UTESTS_LONG_COUNT: 100
    - REPEATED_UTESTS_STRESS: null
    - REPEATED_UTESTS_STRESS_COUNT: 500
    - REPEATED_JVM_DTESTS: null
    - REPEATED_JVM_DTESTS_COUNT: 500
    - REPEATED_JVM_UPGRADE_DTESTS: null
    - REPEATED_JVM_UPGRADE_DTESTS_COUNT: 500
    - REPEATED_DTESTS: null
    - REPEATED_DTESTS_COUNT: 500
    - REPEATED_UPGRADE_DTESTS: null
    - REPEATED_UPGRADE_DTESTS_COUNT: 25
    - REPEATED_ANT_TEST_TARGET: testsome
    - REPEATED_ANT_TEST_CLASS: null
    - REPEATED_ANT_TEST_METHODS: null
    - REPEATED_ANT_TEST_COUNT: 500
    - JAVA_HOME: /usr/lib/jvm/java-8-openjdk-amd64
    - JDK_HOME: /usr/lib/jvm/java-8-openjdk-amd64
  j8_utests_stress_repeat:
    docker:
    - image: apache/cassandra-testing-ubuntu2004-java11-w-dependencies:latest
    resource_class: medium
    working_directory: ~/
    shell: /bin/bash -eo pipefail -l
    parallelism: 25
    steps:
    - attach_workspace:
        at: /home/cassandra
    - run:
        name: Log Environment Information
        command: |
          echo '*** id ***'
          id
          echo '*** cat /proc/cpuinfo ***'
          cat /proc/cpuinfo
          echo '*** free -m ***'
          free -m
          echo '*** df -m ***'
          df -m
          echo '*** ifconfig -a ***'
          ifconfig -a
          echo '*** uname -a ***'
          uname -a
          echo '*** mount ***'
          mount
          echo '*** env ***'
          env
          echo '*** java ***'
          which java
          java -version
    - run:
        name: Repeatedly run new or modifed JUnit tests
        no_output_timeout: 15m
        command: "set -x\nexport PATH=$JAVA_HOME/bin:$PATH\ntime mv ~/cassandra /tmp\ncd /tmp/cassandra\nif [ -d ~/dtest_jars ]; then\n  cp ~/dtest_jars/dtest* /tmp/cassandra/build/\nfi\n\n# Calculate the number of test iterations to be run by the current parallel runner.\ncount=$((${REPEATED_UTESTS_STRESS_COUNT} / CIRCLE_NODE_TOTAL))\nif (($CIRCLE_NODE_INDEX < (${REPEATED_UTESTS_STRESS_COUNT} % CIRCLE_NODE_TOTAL))); then\n  count=$((count+1))\nfi\n\n# Put manually specified tests and automatically detected tests together, removing duplicates\ntests=$(echo ${REPEATED_UTESTS_STRESS} | sed -e \"s/<nil>//\" | sed -e \"s/ //\" | tr \",\" \"\\n\" | tr \" \" \"\\n\" | sort -n | uniq -u)\necho \"Tests to be repeated: ${tests}\"\n\n# Prepare the JVM dtests vnodes argument, which is optional.\nvnodes=false\nvnodes_args=\"\"\nif [ \"$vnodes\" = true ] ; then\n  vnodes_args=\"-Dtest.jvm.args='-Dcassandra.dtest.num_tokens=16'\"\nfi\n\n# Prepare the testtag for the target, used by the test macro in build.xml to group the output files\ntarget=stress-test-some\ntesttag=\"\"\nif [[ $target == \"test-cdc\" ]]; then\n  testtag=\"cdc\"\nelif [[ $target == \"test-compression\" ]]; then\n  testtag=\"compression\"\nelif [[ $target == \"test-system-keyspace-directory\" ]]; then\n  testtag=\"system_keyspace_directory\"\nfi\n\n# Run each test class as many times as requested.\nexit_code=\"$?\"\nfor test in $tests; do\n\n    # Split class and method names from the test name\n    if [[ $test =~ \"#\" ]]; then\n      class=${test%\"#\"*}\n      method=${test#*\"#\"}\n    else\n      class=$test\n      method=\"\"\n    fi\n\n    # Prepare the -Dtest.name argument.\n    # It can be the fully qualified class name or the short class name, depending on the target.\n    if [[ $target == \"test\" || \\\n          $target == \"test-cdc\" || \\\n          $target == \"test-compression\" || \\\n          $target == \"test-system-keyspace-directory\" || \\\n          $target == \"fqltool-test\" || \\\n          $target == \"long-test\" || \\\n          $target == \"stress-test\" || \\\n          $target == \"test-simulator-dtest\" ]]; then\n      name_arg=\"-Dtest.name=${class##*.}\"\n    else\n      name_arg=\"-Dtest.name=$class\"\n    fi\n\n    # Prepare the -Dtest.methods argument, which is optional\n    if [[ $method == \"\" ]]; then\n      methods_arg=\"\"\n    else\n      methods_arg=\"-Dtest.methods=$method\"\n    fi\n\n    for i in $(seq -w 1 $count); do\n      echo \"Running test $test, iteration $i of $count\"\n\n      # run the test\n      status=\"passes\"\n      if !( set -o pipefail && \\\n            ant stress-test-some $name_arg $methods_arg $vnodes_args -Dno-build-test=true | \\\n            tee stdout.txt \\\n          ); then\n        status=\"fails\"\n        exit_code=1\n      fi\n\n      # move the stdout output file\n      dest=/tmp/results/repeated_utests/stdout/${status}/${i}\n      mkdir -p $dest\n      mv stdout.txt $dest/${test}.txt\n\n      # move the XML output files\n      source=build/test/output/${testtag}\n      dest=/tmp/results/repeated_utests/output/${status}/${i}\n      mkdir -p $dest\n      if [[ -d $source && -n \"$(ls $source)\" ]]; then\n        mv $source/* $dest/\n      fi\n\n      # move the log files\n      source=build/test/logs/${testtag}\n      dest=/tmp/results/repeated_utests/logs/${status}/${i}\n      mkdir -p $dest\n      if [[ -d $source && -n \"$(ls $source)\" ]]; then\n        mv $source/* $dest/\n      fi\n      \n      # maybe stop iterations on test failure\n      if [[ ${REPEATED_TESTS_STOP_ON_FAILURE} = true ]] && (( $exit_code > 0 )); then\n        break\n      fi\n    done\ndone\n(exit ${exit_code})\n"
    - store_test_results:
        path: /tmp/results/repeated_utests/output
    - store_artifacts:
        path: /tmp/results/repeated_utests/stdout
        destination: stdout
    - store_artifacts:
        path: /tmp/results/repeated_utests/output
        destination: junitxml
    - store_artifacts:
        path: /tmp/results/repeated_utests/logs
        destination: logs
    environment:
    - ANT_HOME: /usr/share/ant
    - JAVA11_HOME: /usr/lib/jvm/java-11-openjdk-amd64
    - JAVA8_HOME: /usr/lib/jvm/java-8-openjdk-amd64
    - LANG: en_US.UTF-8
    - KEEP_TEST_DIR: true
    - DEFAULT_DIR: /home/cassandra/cassandra-dtest
    - PYTHONIOENCODING: utf-8
    - PYTHONUNBUFFERED: true
    - CASS_DRIVER_NO_EXTENSIONS: true
    - CASS_DRIVER_NO_CYTHON: true
    - CASSANDRA_SKIP_SYNC: true
    - DTEST_REPO: https://github.com/apache/cassandra-dtest.git
    - DTEST_BRANCH: trunk
    - CCM_MAX_HEAP_SIZE: 1024M
    - CCM_HEAP_NEWSIZE: 256M
    - REPEATED_TESTS_STOP_ON_FAILURE: false
    - REPEATED_UTESTS: null
    - REPEATED_UTESTS_COUNT: 500
    - REPEATED_UTESTS_FQLTOOL: null
    - REPEATED_UTESTS_FQLTOOL_COUNT: 500
    - REPEATED_UTESTS_LONG: null
    - REPEATED_UTESTS_LONG_COUNT: 100
    - REPEATED_UTESTS_STRESS: null
    - REPEATED_UTESTS_STRESS_COUNT: 500
    - REPEATED_SIMULATOR_DTESTS: null
    - REPEATED_SIMULATOR_DTESTS_COUNT: 500
    - REPEATED_JVM_DTESTS: null
    - REPEATED_JVM_DTESTS_COUNT: 500
    - REPEATED_JVM_UPGRADE_DTESTS: null
    - REPEATED_JVM_UPGRADE_DTESTS_COUNT: 500
    - REPEATED_DTESTS: null
    - REPEATED_DTESTS_COUNT: 500
    - REPEATED_UPGRADE_DTESTS: null
    - REPEATED_UPGRADE_DTESTS_COUNT: 25
    - REPEATED_ANT_TEST_TARGET: testsome
    - REPEATED_ANT_TEST_CLASS: null
    - REPEATED_ANT_TEST_METHODS: null
    - REPEATED_ANT_TEST_VNODES: false
    - REPEATED_ANT_TEST_COUNT: 500
    - JAVA_HOME: /usr/lib/jvm/java-8-openjdk-amd64
    - JDK_HOME: /usr/lib/jvm/java-8-openjdk-amd64
  j8_dtests_vnode_repeat:
    docker:
    - image: apache/cassandra-testing-ubuntu2004-java11-w-dependencies:latest
    resource_class: large
    working_directory: ~/
    shell: /bin/bash -eo pipefail -l
    parallelism: 25
    steps:
    - attach_workspace:
        at: /home/cassandra
    - run:
        name: Clone Cassandra dtest Repository (via git)
        command: |
          git clone --single-branch --branch $DTEST_BRANCH --depth 1 $DTEST_REPO ~/cassandra-dtest
    - run:
        name: Configure virtualenv and python Dependencies
        command: |
          # note, this should be super quick as all dependencies should be pre-installed in the docker image
          # if additional dependencies were added to requirmeents.txt and the docker image hasn't been updated
          # we'd have to install it here at runtime -- which will make things slow, so do yourself a favor and
          # rebuild the docker image! (it automatically pulls the latest requirements.txt on build)
          source ~/env3.6/bin/activate
          export PATH=$JAVA_HOME/bin:$PATH
          pip3 install --exists-action w --upgrade -r ~/cassandra-dtest/requirements.txt
          pip3 uninstall -y cqlsh
          pip3 freeze
    - run:
        name: Run repeated Python dtest
        no_output_timeout: 15m
        command: |
          if [ "${REPEATED_DTESTS}" == "<nil>" ]; then
            echo "Repeated dtest name hasn't been defined, exiting without running any test"
          elif [ "${REPEATED_DTESTS_COUNT}" == "<nil>" ]; then
            echo "Repeated dtest count hasn't been defined, exiting without running any test"
          elif [ "${REPEATED_DTESTS_COUNT}" -le 0 ]; then
            echo "Repeated dtest count is lesser or equals than zero, exiting without running any test"
          else

            # Calculate the number of test iterations to be run by the current parallel runner.
            # Since we are running the same test multiple times there is no need to use `circleci tests split`.
            count=$((${REPEATED_DTESTS_COUNT} / CIRCLE_NODE_TOTAL))
            if (($CIRCLE_NODE_INDEX < (${REPEATED_DTESTS_COUNT} % CIRCLE_NODE_TOTAL))); then
              count=$((count+1))
            fi

            if (($count <= 0)); then
              echo "No tests to run in this runner"
            else
              echo "Running ${REPEATED_DTESTS} $count times"

              source ~/env3.6/bin/activate
              export PATH=$JAVA_HOME/bin:$PATH

              java -version
              cd ~/cassandra-dtest
              mkdir -p /tmp/dtest

              echo "env: $(env)"
              echo "** done env"
              mkdir -p /tmp/results/dtests

              tests_arg=$(echo ${REPEATED_DTESTS} | sed -e "s/,/ /g")

              stop_on_failure_arg=""
              if ${REPEATED_TESTS_STOP_ON_FAILURE}; then
                stop_on_failure_arg="-x"
              fi

              vnodes_args=""
              if true; then
                vnodes_args="--use-vnodes --num-tokens=16"
              fi

              upgrade_arg=""
              if false; then
                upgrade_arg="--execute-upgrade-tests --upgrade-target-version-only --upgrade-version-selection all"
              fi

              # we need the "set -o pipefail" here so that the exit code that circleci will actually use is from pytest and not the exit code from tee
              set -o pipefail && cd ~/cassandra-dtest && pytest $vnodes_args --count=$count $stop_on_failure_arg $upgrade_arg --log-cli-level=DEBUG --junit-xml=/tmp/results/dtests/pytest_result.xml -s --cassandra-dir=/home/cassandra/cassandra --keep-test-dir  $tests_arg | tee /tmp/dtest/stdout.txt
            fi
          fi
    - store_test_results:
        path: /tmp/results
    - store_artifacts:
        path: /tmp/dtest
        destination: dtest
    - store_artifacts:
        path: ~/cassandra-dtest/logs
        destination: dtest_logs
    environment:
    - ANT_HOME: /usr/share/ant
    - JAVA11_HOME: /usr/lib/jvm/java-11-openjdk-amd64
    - JAVA8_HOME: /usr/lib/jvm/java-8-openjdk-amd64
    - LANG: en_US.UTF-8
    - KEEP_TEST_DIR: true
    - DEFAULT_DIR: /home/cassandra/cassandra-dtest
    - PYTHONIOENCODING: utf-8
    - PYTHONUNBUFFERED: true
    - CASS_DRIVER_NO_EXTENSIONS: true
    - CASS_DRIVER_NO_CYTHON: true
    - CASSANDRA_SKIP_SYNC: true
    - DTEST_REPO: https://github.com/apache/cassandra-dtest.git
    - DTEST_BRANCH: trunk
    - CCM_MAX_HEAP_SIZE: 1024M
    - CCM_HEAP_NEWSIZE: 256M
    - REPEATED_TESTS_STOP_ON_FAILURE: false
    - REPEATED_UTESTS: null
    - REPEATED_UTESTS_COUNT: 500
    - REPEATED_UTESTS_FQLTOOL: null
    - REPEATED_UTESTS_FQLTOOL_COUNT: 500
    - REPEATED_UTESTS_LONG: null
    - REPEATED_UTESTS_LONG_COUNT: 100
    - REPEATED_UTESTS_STRESS: null
    - REPEATED_UTESTS_STRESS_COUNT: 500
    - REPEATED_SIMULATOR_DTESTS: null
    - REPEATED_SIMULATOR_DTESTS_COUNT: 500
    - REPEATED_JVM_DTESTS: null
    - REPEATED_JVM_DTESTS_COUNT: 500
    - REPEATED_JVM_UPGRADE_DTESTS: null
    - REPEATED_JVM_UPGRADE_DTESTS_COUNT: 500
    - REPEATED_DTESTS: null
    - REPEATED_DTESTS_COUNT: 500
    - REPEATED_UPGRADE_DTESTS: null
    - REPEATED_UPGRADE_DTESTS_COUNT: 25
    - REPEATED_ANT_TEST_TARGET: testsome
    - REPEATED_ANT_TEST_CLASS: null
    - REPEATED_ANT_TEST_METHODS: null
    - REPEATED_ANT_TEST_VNODES: false
    - REPEATED_ANT_TEST_COUNT: 500
    - JAVA_HOME: /usr/lib/jvm/java-8-openjdk-amd64
    - JDK_HOME: /usr/lib/jvm/java-8-openjdk-amd64
  j11_cqlsh_dtests_py3_vnode:
    docker:
    - image: apache/cassandra-testing-ubuntu2004-java11:latest
    resource_class: large
    working_directory: ~/
    shell: /bin/bash -eo pipefail -l
    parallelism: 50
    steps:
    - attach_workspace:
        at: /home/cassandra
    - run:
        name: Clone Cassandra dtest Repository (via git)
        command: |
          git clone --single-branch --branch $DTEST_BRANCH --depth 1 $DTEST_REPO ~/cassandra-dtest
    - run:
        name: Configure virtualenv and python Dependencies
        command: |
          # note, this should be super quick as all dependencies should be pre-installed in the docker image
          # if additional dependencies were added to requirmeents.txt and the docker image hasn't been updated
          # we'd have to install it here at runtime -- which will make things slow, so do yourself a favor and
          # rebuild the docker image! (it automatically pulls the latest requirements.txt on build)
          source ~/env3.6/bin/activate
          export PATH=$JAVA_HOME/bin:$PATH
          pip3 install --exists-action w --upgrade -r ~/cassandra-dtest/requirements.txt
          pip3 uninstall -y cqlsh
          pip3 freeze
    - run:
        name: Determine Tests to Run (j11_with_vnodes)
        no_output_timeout: 5m
        command: "# reminder: this code (along with all the steps) is independently executed on every circle container\n# so the goal here is to get the circleci script to return the tests *this* container will run\n# which we do via the `circleci` cli tool.\n\ncd cassandra-dtest\nsource ~/env3.6/bin/activate\nexport PATH=$JAVA_HOME/bin:$PATH\n\nif [ -n '' ]; then\n  export \nfi\n\necho \"***Collected DTests (j11_with_vnodes)***\"\nset -eo pipefail && ./run_dtests.py --use-vnodes --skip-resource-intensive-tests --pytest-options '-k cql' --dtest-print-tests-only --dtest-print-tests-output=/tmp/all_dtest_tests_j11_with_vnodes_raw --cassandra-dir=../cassandra\nif [ -z '' ]; then\n  mv /tmp/all_dtest_tests_j11_with_vnodes_raw /tmp/all_dtest_tests_j11_with_vnodes\nelse\n  grep -e '' /tmp/all_dtest_tests_j11_with_vnodes_raw > /tmp/all_dtest_tests_j11_with_vnodes || { echo \"Filter did not match any tests! Exiting build.\"; exit 0; }\nfi\nset -eo pipefail && circleci tests split --split-by=timings --timings-type=classname /tmp/all_dtest_tests_j11_with_vnodes > /tmp/split_dtest_tests_j11_with_vnodes.txt\ncat /tmp/split_dtest_tests_j11_with_vnodes.txt | tr '\\n' ' ' > /tmp/split_dtest_tests_j11_with_vnodes_final.txt\ncat /tmp/split_dtest_tests_j11_with_vnodes_final.txt\n"
    - run:
        name: Run dtests (j11_with_vnodes)
        no_output_timeout: 15m
        command: |
          echo "cat /tmp/split_dtest_tests_j11_with_vnodes_final.txt"
          cat /tmp/split_dtest_tests_j11_with_vnodes_final.txt

          source ~/env3.6/bin/activate
          export PATH=$JAVA_HOME/bin:$PATH
          if [ -n 'CQLSH_PYTHON=/usr/bin/python3.6' ]; then
            export CQLSH_PYTHON=/usr/bin/python3.6
          fi

          java -version
          cd ~/cassandra-dtest
          mkdir -p /tmp/dtest

          echo "env: $(env)"
          echo "** done env"
          mkdir -p /tmp/results/dtests
          # we need the "set -o pipefail" here so that the exit code that circleci will actually use is from pytest and not the exit code from tee
          export SPLIT_TESTS=`cat /tmp/split_dtest_tests_j11_with_vnodes_final.txt`
          set -o pipefail && cd ~/cassandra-dtest && pytest --use-vnodes --num-tokens=16 --skip-resource-intensive-tests --log-cli-level=DEBUG --junit-xml=/tmp/results/dtests/pytest_result_j11_with_vnodes.xml -s --cassandra-dir=/home/cassandra/cassandra --keep-test-dir $SPLIT_TESTS 2>&1 | tee /tmp/dtest/stdout.txt
    - store_test_results:
        path: /tmp/results
    - store_artifacts:
        path: /tmp/dtest
        destination: dtest_j11_with_vnodes
    - store_artifacts:
        path: ~/cassandra-dtest/logs
        destination: dtest_j11_with_vnodes_logs
    environment:
    - ANT_HOME: /usr/share/ant
    - JAVA11_HOME: /usr/lib/jvm/java-11-openjdk-amd64
    - JAVA8_HOME: /usr/lib/jvm/java-8-openjdk-amd64
    - LANG: en_US.UTF-8
    - KEEP_TEST_DIR: true
    - DEFAULT_DIR: /home/cassandra/cassandra-dtest
    - PYTHONIOENCODING: utf-8
    - PYTHONUNBUFFERED: true
    - CASS_DRIVER_NO_EXTENSIONS: true
    - CASS_DRIVER_NO_CYTHON: true
    - CASSANDRA_SKIP_SYNC: true
    - DTEST_REPO: https://github.com/apache/cassandra-dtest.git
    - DTEST_BRANCH: trunk
    - CCM_MAX_HEAP_SIZE: 1024M
    - CCM_HEAP_NEWSIZE: 256M
    - REPEATED_TESTS_STOP_ON_FAILURE: false
    - REPEATED_UTESTS: null
    - REPEATED_UTESTS_COUNT: 500
    - REPEATED_UTESTS_FQLTOOL: null
    - REPEATED_UTESTS_FQLTOOL_COUNT: 500
    - REPEATED_UTESTS_LONG: null
    - REPEATED_UTESTS_LONG_COUNT: 100
    - REPEATED_UTESTS_STRESS: null
    - REPEATED_UTESTS_STRESS_COUNT: 500
    - REPEATED_SIMULATOR_DTESTS: null
    - REPEATED_SIMULATOR_DTESTS_COUNT: 500
    - REPEATED_JVM_DTESTS: null
    - REPEATED_JVM_DTESTS_COUNT: 500
    - REPEATED_JVM_UPGRADE_DTESTS: null
    - REPEATED_JVM_UPGRADE_DTESTS_COUNT: 500
    - REPEATED_DTESTS: null
    - REPEATED_DTESTS_COUNT: 500
    - REPEATED_UPGRADE_DTESTS: null
    - REPEATED_UPGRADE_DTESTS_COUNT: 25
    - REPEATED_ANT_TEST_TARGET: testsome
    - REPEATED_ANT_TEST_CLASS: null
    - REPEATED_ANT_TEST_METHODS: null
    - REPEATED_ANT_TEST_VNODES: false
    - REPEATED_ANT_TEST_COUNT: 500
    - JAVA_HOME: /usr/lib/jvm/java-11-openjdk-amd64
    - JDK_HOME: /usr/lib/jvm/java-11-openjdk-amd64
    - CASSANDRA_USE_JDK11: true
  j8_upgrade_dtests:
    docker:
    - image: apache/cassandra-testing-ubuntu2004-java11-w-dependencies:latest
    resource_class: xlarge
    working_directory: ~/
    shell: /bin/bash -eo pipefail -l
    parallelism: 100
    steps:
    - attach_workspace:
        at: /home/cassandra
    - run:
        name: Clone Cassandra dtest Repository (via git)
        command: |
          git clone --single-branch --branch $DTEST_BRANCH --depth 1 $DTEST_REPO ~/cassandra-dtest
    - run:
        name: Configure virtualenv and python Dependencies
        command: |
          # note, this should be super quick as all dependencies should be pre-installed in the docker image
          # if additional dependencies were added to requirmeents.txt and the docker image hasn't been updated
          # we'd have to install it here at runtime -- which will make things slow, so do yourself a favor and
          # rebuild the docker image! (it automatically pulls the latest requirements.txt on build)
          source ~/env3.6/bin/activate
          export PATH=$JAVA_HOME/bin:$PATH
          pip3 install --exists-action w --upgrade -r ~/cassandra-dtest/requirements.txt
          pip3 uninstall -y cqlsh
          pip3 freeze
    - run:
        name: Determine Tests to Run (j8_upgradetests_without_vnodes)
        no_output_timeout: 5m
        command: "# reminder: this code (along with all the steps) is independently executed on every circle container\n# so the goal here is to get the circleci script to return the tests *this* container will run\n# which we do via the `circleci` cli tool.\n\ncd cassandra-dtest\nsource ~/env3.6/bin/activate\nexport PATH=$JAVA_HOME/bin:$PATH\n\nif [ -n '' ]; then\n  export \nfi\n\necho \"***Collected DTests (j8_upgradetests_without_vnodes)***\"\nset -eo pipefail && ./run_dtests.py --execute-upgrade-tests-only --upgrade-target-version-only --upgrade-version-selection all --dtest-print-tests-only --dtest-print-tests-output=/tmp/all_dtest_tests_j8_upgradetests_without_vnodes_raw --cassandra-dir=../cassandra\nif [ -z '' ]; then\n  mv /tmp/all_dtest_tests_j8_upgradetests_without_vnodes_raw /tmp/all_dtest_tests_j8_upgradetests_without_vnodes\nelse\n  grep -e '' /tmp/all_dtest_tests_j8_upgradetests_without_vnodes_raw > /tmp/all_dtest_tests_j8_upgradetests_without_vnodes || { echo \"Filter did not match any tests! Exiting build.\"; exit 0; }\nfi\nset -eo pipefail && circleci tests split --split-by=timings --timings-type=classname /tmp/all_dtest_tests_j8_upgradetests_without_vnodes > /tmp/split_dtest_tests_j8_upgradetests_without_vnodes.txt\ncat /tmp/split_dtest_tests_j8_upgradetests_without_vnodes.txt | tr '\\n' ' ' > /tmp/split_dtest_tests_j8_upgradetests_without_vnodes_final.txt\ncat /tmp/split_dtest_tests_j8_upgradetests_without_vnodes_final.txt\n"
    - run:
        name: Run dtests (j8_upgradetests_without_vnodes)
        no_output_timeout: 15m
        command: "echo \"cat /tmp/split_dtest_tests_j8_upgradetests_without_vnodes_final.txt\"\ncat /tmp/split_dtest_tests_j8_upgradetests_without_vnodes_final.txt\n\nsource ~/env3.6/bin/activate\nexport PATH=$JAVA_HOME/bin:$PATH\nif [ -n '' ]; then\n  export \nfi\n\njava -version\ncd ~/cassandra-dtest\nmkdir -p /tmp/dtest\n\necho \"env: $(env)\"\necho \"** done env\"\nmkdir -p /tmp/results/dtests\n# we need the \"set -o pipefail\" here so that the exit code that circleci will actually use is from pytest and not the exit code from tee\nexport SPLIT_TESTS=`cat /tmp/split_dtest_tests_j8_upgradetests_without_vnodes_final.txt`\nset -o pipefail && cd ~/cassandra-dtest && pytest --execute-upgrade-tests-only --upgrade-target-version-only --upgrade-version-selection all --log-cli-level=DEBUG --junit-xml=/tmp/results/dtests/pytest_result_j8_upgradetests_without_vnodes.xml -s --cassandra-dir=/home/cassandra/cassandra --keep-test-dir $SPLIT_TESTS 2>&1 | tee /tmp/dtest/stdout.txt\n"
    - store_test_results:
        path: /tmp/results
    - store_artifacts:
        path: /tmp/dtest
        destination: dtest_j8_upgradetests_without_vnodes
    - store_artifacts:
        path: ~/cassandra-dtest/logs
        destination: dtest_j8_upgradetests_without_vnodes_logs
    environment:
    - ANT_HOME: /usr/share/ant
    - JAVA11_HOME: /usr/lib/jvm/java-11-openjdk-amd64
    - JAVA8_HOME: /usr/lib/jvm/java-8-openjdk-amd64
    - LANG: en_US.UTF-8
    - KEEP_TEST_DIR: true
    - DEFAULT_DIR: /home/cassandra/cassandra-dtest
    - PYTHONIOENCODING: utf-8
    - PYTHONUNBUFFERED: true
    - CASS_DRIVER_NO_EXTENSIONS: true
    - CASS_DRIVER_NO_CYTHON: true
    - CASSANDRA_SKIP_SYNC: true
    - DTEST_REPO: https://github.com/apache/cassandra-dtest.git
    - DTEST_BRANCH: trunk
    - CCM_MAX_HEAP_SIZE: 1024M
    - CCM_HEAP_NEWSIZE: 256M
    - REPEATED_TESTS_STOP_ON_FAILURE: false
    - REPEATED_UTESTS: null
    - REPEATED_UTESTS_COUNT: 500
    - REPEATED_UTESTS_FQLTOOL: null
    - REPEATED_UTESTS_FQLTOOL_COUNT: 500
    - REPEATED_UTESTS_LONG: null
    - REPEATED_UTESTS_LONG_COUNT: 100
    - REPEATED_UTESTS_STRESS: null
    - REPEATED_UTESTS_STRESS_COUNT: 500
    - REPEATED_JVM_DTESTS: null
    - REPEATED_JVM_DTESTS_COUNT: 500
    - REPEATED_JVM_UPGRADE_DTESTS: null
    - REPEATED_JVM_UPGRADE_DTESTS_COUNT: 500
    - REPEATED_DTESTS: null
    - REPEATED_DTESTS_COUNT: 500
    - REPEATED_UPGRADE_DTESTS: null
    - REPEATED_UPGRADE_DTESTS_COUNT: 25
    - REPEATED_ANT_TEST_TARGET: testsome
    - REPEATED_ANT_TEST_CLASS: null
    - REPEATED_ANT_TEST_METHODS: null
    - REPEATED_ANT_TEST_COUNT: 500
    - JAVA_HOME: /usr/lib/jvm/java-8-openjdk-amd64
    - JDK_HOME: /usr/lib/jvm/java-8-openjdk-amd64
  j11_dtests_offheap:
    docker:
    - image: apache/cassandra-testing-ubuntu2004-java11:latest
    resource_class: large
    working_directory: ~/
    shell: /bin/bash -eo pipefail -l
    parallelism: 50
    steps:
    - attach_workspace:
        at: /home/cassandra
    - run:
        name: Log Environment Information
        command: |
          echo '*** id ***'
          id
          echo '*** cat /proc/cpuinfo ***'
          cat /proc/cpuinfo
          echo '*** free -m ***'
          free -m
          echo '*** df -m ***'
          df -m
          echo '*** ifconfig -a ***'
          ifconfig -a
          echo '*** uname -a ***'
          uname -a
          echo '*** mount ***'
          mount
          echo '*** env ***'
          env
          echo '*** java ***'
          which java
          java -version
    - run:
        name: Clone Cassandra dtest Repository (via git)
        command: |
          git clone --single-branch --branch $DTEST_BRANCH --depth 1 $DTEST_REPO ~/cassandra-dtest
    - run:
        name: Configure virtualenv and python Dependencies
        command: |
          # note, this should be super quick as all dependencies should be pre-installed in the docker image
          # if additional dependencies were added to requirmeents.txt and the docker image hasn't been updated
          # we'd have to install it here at runtime -- which will make things slow, so do yourself a favor and
          # rebuild the docker image! (it automatically pulls the latest requirements.txt on build)
          source ~/env3.6/bin/activate
          export PATH=$JAVA_HOME/bin:$PATH
          pip3 install --exists-action w --upgrade -r ~/cassandra-dtest/requirements.txt
          pip3 uninstall -y cqlsh
          pip3 freeze
    - run:
        name: Determine Tests to Run (j11_dtests_offheap)
        no_output_timeout: 5m
        command: "# reminder: this code (along with all the steps) is independently executed on every circle container\n# so the goal here is to get the circleci script to return the tests *this* container will run\n# which we do via the `circleci` cli tool.\n\ncd cassandra-dtest\nsource ~/env3.6/bin/activate\nexport PATH=$JAVA_HOME/bin:$PATH\n\nif [ -n '' ]; then\n  export \nfi\n\necho \"***Collected DTests (j11_dtests_offheap)***\"\nset -eo pipefail && ./run_dtests.py --use-vnodes --use-off-heap-memtables --skip-resource-intensive-tests --pytest-options '-k not cql' --dtest-print-tests-only --dtest-print-tests-output=/tmp/all_dtest_tests_j11_dtests_offheap_raw --cassandra-dir=../cassandra\nif [ -z '' ]; then\n  mv /tmp/all_dtest_tests_j11_dtests_offheap_raw /tmp/all_dtest_tests_j11_dtests_offheap\nelse\n  grep -e '' /tmp/all_dtest_tests_j11_dtests_offheap_raw > /tmp/all_dtest_tests_j11_dtests_offheap || { echo \"Filter did not match any tests! Exiting build.\"; exit 0; }\nfi\nset -eo pipefail && circleci tests split --split-by=timings --timings-type=classname /tmp/all_dtest_tests_j11_dtests_offheap > /tmp/split_dtest_tests_j11_dtests_offheap.txt\ncat /tmp/split_dtest_tests_j11_dtests_offheap.txt | tr '\\n' ' ' > /tmp/split_dtest_tests_j11_dtests_offheap_final.txt\ncat /tmp/split_dtest_tests_j11_dtests_offheap_final.txt\n"
    - run:
        name: Run dtests (j11_dtests_offheap)
        no_output_timeout: 15m
        command: "echo \"cat /tmp/split_dtest_tests_j11_dtests_offheap_final.txt\"\ncat /tmp/split_dtest_tests_j11_dtests_offheap_final.txt\n\nsource ~/env3.6/bin/activate\nexport PATH=$JAVA_HOME/bin:$PATH\nif [ -n '' ]; then\n  export \nfi\n\njava -version\ncd ~/cassandra-dtest\nmkdir -p /tmp/dtest\n\necho \"env: $(env)\"\necho \"** done env\"\nmkdir -p /tmp/results/dtests\n# we need the \"set -o pipefail\" here so that the exit code that circleci will actually use is from pytest and not the exit code from tee\nexport SPLIT_TESTS=`cat /tmp/split_dtest_tests_j11_dtests_offheap_final.txt`\nset -o pipefail && cd ~/cassandra-dtest && pytest --use-vnodes --num-tokens=16 --use-off-heap-memtables --skip-resource-intensive-tests --log-cli-level=DEBUG --junit-xml=/tmp/results/dtests/pytest_result_j11_dtests_offheap.xml -s --cassandra-dir=/home/cassandra/cassandra --keep-test-dir $SPLIT_TESTS 2>&1 | tee /tmp/dtest/stdout.txt\n"
    - store_test_results:
        path: /tmp/results
    - store_artifacts:
        path: /tmp/dtest
        destination: dtest_j11_dtests_offheap
    - store_artifacts:
        path: ~/cassandra-dtest/logs
        destination: dtest_j11_dtests_offheap_logs
    environment:
    - ANT_HOME: /usr/share/ant
    - JAVA11_HOME: /usr/lib/jvm/java-11-openjdk-amd64
    - JAVA8_HOME: /usr/lib/jvm/java-8-openjdk-amd64
    - LANG: en_US.UTF-8
    - KEEP_TEST_DIR: true
    - DEFAULT_DIR: /home/cassandra/cassandra-dtest
    - PYTHONIOENCODING: utf-8
    - PYTHONUNBUFFERED: true
    - CASS_DRIVER_NO_EXTENSIONS: true
    - CASS_DRIVER_NO_CYTHON: true
    - CASSANDRA_SKIP_SYNC: true
    - DTEST_REPO: https://github.com/apache/cassandra-dtest.git
    - DTEST_BRANCH: trunk
    - CCM_MAX_HEAP_SIZE: 1024M
    - CCM_HEAP_NEWSIZE: 256M
    - REPEATED_TESTS_STOP_ON_FAILURE: false
    - REPEATED_UTESTS: null
    - REPEATED_UTESTS_COUNT: 500
    - REPEATED_UTESTS_FQLTOOL: null
    - REPEATED_UTESTS_FQLTOOL_COUNT: 500
    - REPEATED_UTESTS_LONG: null
    - REPEATED_UTESTS_LONG_COUNT: 100
    - REPEATED_UTESTS_STRESS: null
    - REPEATED_UTESTS_STRESS_COUNT: 500
    - REPEATED_SIMULATOR_DTESTS: null
    - REPEATED_SIMULATOR_DTESTS_COUNT: 500
    - REPEATED_JVM_DTESTS: null
    - REPEATED_JVM_DTESTS_COUNT: 500
    - REPEATED_JVM_UPGRADE_DTESTS: null
    - REPEATED_JVM_UPGRADE_DTESTS_COUNT: 500
    - REPEATED_DTESTS: null
    - REPEATED_DTESTS_COUNT: 500
    - REPEATED_UPGRADE_DTESTS: null
    - REPEATED_UPGRADE_DTESTS_COUNT: 25
    - REPEATED_ANT_TEST_TARGET: testsome
    - REPEATED_ANT_TEST_CLASS: null
    - REPEATED_ANT_TEST_METHODS: null
    - REPEATED_ANT_TEST_VNODES: false
    - REPEATED_ANT_TEST_COUNT: 500
    - JAVA_HOME: /usr/lib/jvm/java-11-openjdk-amd64
    - JDK_HOME: /usr/lib/jvm/java-11-openjdk-amd64
    - CASSANDRA_USE_JDK11: true
  j8_jvm_upgrade_dtests_repeat:
    docker:
    - image: apache/cassandra-testing-ubuntu2004-java11-w-dependencies:latest
    resource_class: large
    working_directory: ~/
    shell: /bin/bash -eo pipefail -l
    parallelism: 25
    steps:
    - attach_workspace:
        at: /home/cassandra
    - run:
        name: Log Environment Information
        command: |
          echo '*** id ***'
          id
          echo '*** cat /proc/cpuinfo ***'
          cat /proc/cpuinfo
          echo '*** free -m ***'
          free -m
          echo '*** df -m ***'
          df -m
          echo '*** ifconfig -a ***'
          ifconfig -a
          echo '*** uname -a ***'
          uname -a
          echo '*** mount ***'
          mount
          echo '*** env ***'
          env
          echo '*** java ***'
          which java
          java -version
    - run:
        name: Repeatedly run new or modifed JUnit tests
        no_output_timeout: 15m
        command: "set -x\nexport PATH=$JAVA_HOME/bin:$PATH\ntime mv ~/cassandra /tmp\ncd /tmp/cassandra\nif [ -d ~/dtest_jars ]; then\n  cp ~/dtest_jars/dtest* /tmp/cassandra/build/\nfi\n\n# Calculate the number of test iterations to be run by the current parallel runner.\ncount=$((${REPEATED_JVM_UPGRADE_DTESTS_COUNT} / CIRCLE_NODE_TOTAL))\nif (($CIRCLE_NODE_INDEX < (${REPEATED_JVM_UPGRADE_DTESTS_COUNT} % CIRCLE_NODE_TOTAL))); then\n  count=$((count+1))\nfi\n\n# Put manually specified tests and automatically detected tests together, removing duplicates\ntests=$(echo ${REPEATED_JVM_UPGRADE_DTESTS} | sed -e \"s/<nil>//\" | sed -e \"s/ //\" | tr \",\" \"\\n\" | tr \" \" \"\\n\" | sort -n | uniq -u)\necho \"Tests to be repeated: ${tests}\"\n\n# Prepare the JVM dtests vnodes argument, which is optional.\nvnodes=false\nvnodes_args=\"\"\nif [ \"$vnodes\" = true ] ; then\n  vnodes_args=\"-Dtest.jvm.args='-Dcassandra.dtest.num_tokens=16'\"\nfi\n\n# Prepare the testtag for the target, used by the test macro in build.xml to group the output files\ntarget=test-jvm-dtest-some\ntesttag=\"\"\nif [[ $target == \"test-cdc\" ]]; then\n  testtag=\"cdc\"\nelif [[ $target == \"test-compression\" ]]; then\n  testtag=\"compression\"\nelif [[ $target == \"test-system-keyspace-directory\" ]]; then\n  testtag=\"system_keyspace_directory\"\nfi\n\n# Run each test class as many times as requested.\nexit_code=\"$?\"\nfor test in $tests; do\n\n    # Split class and method names from the test name\n    if [[ $test =~ \"#\" ]]; then\n      class=${test%\"#\"*}\n      method=${test#*\"#\"}\n    else\n      class=$test\n      method=\"\"\n    fi\n\n    # Prepare the -Dtest.name argument.\n    # It can be the fully qualified class name or the short class name, depending on the target.\n    if [[ $target == \"test\" || \\\n          $target == \"test-cdc\" || \\\n          $target == \"test-compression\" || \\\n          $target == \"test-system-keyspace-directory\" || \\\n          $target == \"fqltool-test\" || \\\n          $target == \"long-test\" || \\\n          $target == \"stress-test\" || \\\n          $target == \"test-simulator-dtest\" ]]; then\n      name_arg=\"-Dtest.name=${class##*.}\"\n    else\n      name_arg=\"-Dtest.name=$class\"\n    fi\n\n    # Prepare the -Dtest.methods argument, which is optional\n    if [[ $method == \"\" ]]; then\n      methods_arg=\"\"\n    else\n      methods_arg=\"-Dtest.methods=$method\"\n    fi\n\n    for i in $(seq -w 1 $count); do\n      echo \"Running test $test, iteration $i of $count\"\n\n      # run the test\n      status=\"passes\"\n      if !( set -o pipefail && \\\n            ant test-jvm-dtest-some $name_arg $methods_arg $vnodes_args -Dno-build-test=true | \\\n            tee stdout.txt \\\n          ); then\n        status=\"fails\"\n        exit_code=1\n      fi\n\n      # move the stdout output file\n      dest=/tmp/results/repeated_utests/stdout/${status}/${i}\n      mkdir -p $dest\n      mv stdout.txt $dest/${test}.txt\n\n      # move the XML output files\n      source=build/test/output/${testtag}\n      dest=/tmp/results/repeated_utests/output/${status}/${i}\n      mkdir -p $dest\n      if [[ -d $source && -n \"$(ls $source)\" ]]; then\n        mv $source/* $dest/\n      fi\n\n      # move the log files\n      source=build/test/logs/${testtag}\n      dest=/tmp/results/repeated_utests/logs/${status}/${i}\n      mkdir -p $dest\n      if [[ -d $source && -n \"$(ls $source)\" ]]; then\n        mv $source/* $dest/\n      fi\n      \n      # maybe stop iterations on test failure\n      if [[ ${REPEATED_TESTS_STOP_ON_FAILURE} = true ]] && (( $exit_code > 0 )); then\n        break\n      fi\n    done\ndone\n(exit ${exit_code})\n"
    - store_test_results:
        path: /tmp/results/repeated_utests/output
    - store_artifacts:
        path: /tmp/results/repeated_utests/stdout
        destination: stdout
    - store_artifacts:
        path: /tmp/results/repeated_utests/output
        destination: junitxml
    - store_artifacts:
        path: /tmp/results/repeated_utests/logs
        destination: logs
    environment:
    - ANT_HOME: /usr/share/ant
    - JAVA11_HOME: /usr/lib/jvm/java-11-openjdk-amd64
    - JAVA8_HOME: /usr/lib/jvm/java-8-openjdk-amd64
    - LANG: en_US.UTF-8
    - KEEP_TEST_DIR: true
    - DEFAULT_DIR: /home/cassandra/cassandra-dtest
    - PYTHONIOENCODING: utf-8
    - PYTHONUNBUFFERED: true
    - CASS_DRIVER_NO_EXTENSIONS: true
    - CASS_DRIVER_NO_CYTHON: true
    - CASSANDRA_SKIP_SYNC: true
    - DTEST_REPO: https://github.com/apache/cassandra-dtest.git
    - DTEST_BRANCH: trunk
    - CCM_MAX_HEAP_SIZE: 1024M
    - CCM_HEAP_NEWSIZE: 256M
    - REPEATED_TESTS_STOP_ON_FAILURE: false
    - REPEATED_UTESTS: null
    - REPEATED_UTESTS_COUNT: 500
    - REPEATED_UTESTS_FQLTOOL: null
    - REPEATED_UTESTS_FQLTOOL_COUNT: 500
    - REPEATED_UTESTS_LONG: null
    - REPEATED_UTESTS_LONG_COUNT: 100
    - REPEATED_UTESTS_STRESS: null
    - REPEATED_UTESTS_STRESS_COUNT: 500
    - REPEATED_SIMULATOR_DTESTS: null
    - REPEATED_SIMULATOR_DTESTS_COUNT: 500
    - REPEATED_JVM_DTESTS: null
    - REPEATED_JVM_DTESTS_COUNT: 500
    - REPEATED_JVM_UPGRADE_DTESTS: null
    - REPEATED_JVM_UPGRADE_DTESTS_COUNT: 500
    - REPEATED_DTESTS: null
    - REPEATED_DTESTS_COUNT: 500
    - REPEATED_UPGRADE_DTESTS: null
    - REPEATED_UPGRADE_DTESTS_COUNT: 25
    - REPEATED_ANT_TEST_TARGET: testsome
    - REPEATED_ANT_TEST_CLASS: null
    - REPEATED_ANT_TEST_METHODS: null
    - REPEATED_ANT_TEST_VNODES: false
    - REPEATED_ANT_TEST_COUNT: 500
    - JAVA_HOME: /usr/lib/jvm/java-8-openjdk-amd64
    - JDK_HOME: /usr/lib/jvm/java-8-openjdk-amd64
  j11_cqlsh_dtests_py38_vnode:
    docker:
    - image: apache/cassandra-testing-ubuntu2004-java11:latest
    resource_class: large
    working_directory: ~/
    shell: /bin/bash -eo pipefail -l
    parallelism: 50
    steps:
    - attach_workspace:
        at: /home/cassandra
    - run:
        name: Clone Cassandra dtest Repository (via git)
        command: |
          git clone --single-branch --branch $DTEST_BRANCH --depth 1 $DTEST_REPO ~/cassandra-dtest
    - run:
        name: Configure virtualenv and python Dependencies
        command: |
          # note, this should be super quick as all dependencies should be pre-installed in the docker image
          # if additional dependencies were added to requirmeents.txt and the docker image hasn't been updated
          # we'd have to install it here at runtime -- which will make things slow, so do yourself a favor and
          # rebuild the docker image! (it automatically pulls the latest requirements.txt on build)
          source ~/env3.8/bin/activate
          export PATH=$JAVA_HOME/bin:$PATH
          pip3 install --exists-action w --upgrade -r ~/cassandra-dtest/requirements.txt
          pip3 uninstall -y cqlsh
          pip3 freeze
    - run:
        name: Determine Tests to Run (j11_with_vnodes)
        no_output_timeout: 5m
        command: "# reminder: this code (along with all the steps) is independently executed on every circle container\n# so the goal here is to get the circleci script to return the tests *this* container will run\n# which we do via the `circleci` cli tool.\n\ncd cassandra-dtest\nsource ~/env3.8/bin/activate\nexport PATH=$JAVA_HOME/bin:$PATH\n\nif [ -n '' ]; then\n  export \nfi\n\necho \"***Collected DTests (j11_with_vnodes)***\"\nset -eo pipefail && ./run_dtests.py --use-vnodes --skip-resource-intensive-tests --pytest-options '-k cql' --dtest-print-tests-only --dtest-print-tests-output=/tmp/all_dtest_tests_j11_with_vnodes_raw --cassandra-dir=../cassandra\nif [ -z '' ]; then\n  mv /tmp/all_dtest_tests_j11_with_vnodes_raw /tmp/all_dtest_tests_j11_with_vnodes\nelse\n  grep -e '' /tmp/all_dtest_tests_j11_with_vnodes_raw > /tmp/all_dtest_tests_j11_with_vnodes || { echo \"Filter did not match any tests! Exiting build.\"; exit 0; }\nfi\nset -eo pipefail && circleci tests split --split-by=timings --timings-type=classname /tmp/all_dtest_tests_j11_with_vnodes > /tmp/split_dtest_tests_j11_with_vnodes.txt\ncat /tmp/split_dtest_tests_j11_with_vnodes.txt | tr '\\n' ' ' > /tmp/split_dtest_tests_j11_with_vnodes_final.txt\ncat /tmp/split_dtest_tests_j11_with_vnodes_final.txt\n"
    - run:
        name: Run dtests (j11_with_vnodes)
        no_output_timeout: 15m
        command: |
          echo "cat /tmp/split_dtest_tests_j11_with_vnodes_final.txt"
          cat /tmp/split_dtest_tests_j11_with_vnodes_final.txt

          source ~/env3.8/bin/activate
          export PATH=$JAVA_HOME/bin:$PATH
          if [ -n 'CQLSH_PYTHON=/usr/bin/python3.8' ]; then
            export CQLSH_PYTHON=/usr/bin/python3.8
          fi

          java -version
          cd ~/cassandra-dtest
          mkdir -p /tmp/dtest

          echo "env: $(env)"
          echo "** done env"
          mkdir -p /tmp/results/dtests
          # we need the "set -o pipefail" here so that the exit code that circleci will actually use is from pytest and not the exit code from tee
          export SPLIT_TESTS=`cat /tmp/split_dtest_tests_j11_with_vnodes_final.txt`
          set -o pipefail && cd ~/cassandra-dtest && pytest --use-vnodes --num-tokens=16 --skip-resource-intensive-tests --log-cli-level=DEBUG --junit-xml=/tmp/results/dtests/pytest_result_j11_with_vnodes.xml -s --cassandra-dir=/home/cassandra/cassandra --keep-test-dir $SPLIT_TESTS 2>&1 | tee /tmp/dtest/stdout.txt
    - store_test_results:
        path: /tmp/results
    - store_artifacts:
        path: /tmp/dtest
        destination: dtest_j11_with_vnodes
    - store_artifacts:
        path: ~/cassandra-dtest/logs
        destination: dtest_j11_with_vnodes_logs
    environment:
    - ANT_HOME: /usr/share/ant
    - JAVA11_HOME: /usr/lib/jvm/java-11-openjdk-amd64
    - JAVA8_HOME: /usr/lib/jvm/java-8-openjdk-amd64
    - LANG: en_US.UTF-8
    - KEEP_TEST_DIR: true
    - DEFAULT_DIR: /home/cassandra/cassandra-dtest
    - PYTHONIOENCODING: utf-8
    - PYTHONUNBUFFERED: true
    - CASS_DRIVER_NO_EXTENSIONS: true
    - CASS_DRIVER_NO_CYTHON: true
    - CASSANDRA_SKIP_SYNC: true
    - DTEST_REPO: https://github.com/apache/cassandra-dtest.git
    - DTEST_BRANCH: trunk
    - CCM_MAX_HEAP_SIZE: 1024M
    - CCM_HEAP_NEWSIZE: 256M
    - REPEATED_TESTS_STOP_ON_FAILURE: false
    - REPEATED_UTESTS: null
    - REPEATED_UTESTS_COUNT: 500
    - REPEATED_UTESTS_FQLTOOL: null
    - REPEATED_UTESTS_FQLTOOL_COUNT: 500
    - REPEATED_UTESTS_LONG: null
    - REPEATED_UTESTS_LONG_COUNT: 100
    - REPEATED_UTESTS_STRESS: null
    - REPEATED_UTESTS_STRESS_COUNT: 500
    - REPEATED_SIMULATOR_DTESTS: null
    - REPEATED_SIMULATOR_DTESTS_COUNT: 500
    - REPEATED_JVM_DTESTS: null
    - REPEATED_JVM_DTESTS_COUNT: 500
    - REPEATED_JVM_UPGRADE_DTESTS: null
    - REPEATED_JVM_UPGRADE_DTESTS_COUNT: 500
    - REPEATED_DTESTS: null
    - REPEATED_DTESTS_COUNT: 500
    - REPEATED_UPGRADE_DTESTS: null
    - REPEATED_UPGRADE_DTESTS_COUNT: 25
    - REPEATED_ANT_TEST_TARGET: testsome
    - REPEATED_ANT_TEST_CLASS: null
    - REPEATED_ANT_TEST_METHODS: null
    - REPEATED_ANT_TEST_VNODES: false
    - REPEATED_ANT_TEST_COUNT: 500
    - JAVA_HOME: /usr/lib/jvm/java-11-openjdk-amd64
    - JDK_HOME: /usr/lib/jvm/java-11-openjdk-amd64
    - CASSANDRA_USE_JDK11: true
  j11_jvm_dtests_repeat:
    docker:
    - image: apache/cassandra-testing-ubuntu2004-java11:latest
    resource_class: medium
    working_directory: ~/
    shell: /bin/bash -eo pipefail -l
    parallelism: 25
    steps:
    - attach_workspace:
        at: /home/cassandra
    - run:
        name: Log Environment Information
        command: |
          echo '*** id ***'
          id
          echo '*** cat /proc/cpuinfo ***'
          cat /proc/cpuinfo
          echo '*** free -m ***'
          free -m
          echo '*** df -m ***'
          df -m
          echo '*** ifconfig -a ***'
          ifconfig -a
          echo '*** uname -a ***'
          uname -a
          echo '*** mount ***'
          mount
          echo '*** env ***'
          env
          echo '*** java ***'
          which java
          java -version
    - run:
        name: Repeatedly run new or modifed JUnit tests
        no_output_timeout: 15m
        command: "set -x\nexport PATH=$JAVA_HOME/bin:$PATH\ntime mv ~/cassandra /tmp\ncd /tmp/cassandra\nif [ -d ~/dtest_jars ]; then\n  cp ~/dtest_jars/dtest* /tmp/cassandra/build/\nfi\n\n# Calculate the number of test iterations to be run by the current parallel runner.\ncount=$((${REPEATED_JVM_DTESTS_COUNT} / CIRCLE_NODE_TOTAL))\nif (($CIRCLE_NODE_INDEX < (${REPEATED_JVM_DTESTS_COUNT} % CIRCLE_NODE_TOTAL))); then\n  count=$((count+1))\nfi\n\n# Put manually specified tests and automatically detected tests together, removing duplicates\ntests=$(echo ${REPEATED_JVM_DTESTS} | sed -e \"s/<nil>//\" | sed -e \"s/ //\" | tr \",\" \"\\n\" | tr \" \" \"\\n\" | sort -n | uniq -u)\necho \"Tests to be repeated: ${tests}\"\n\n# Prepare the JVM dtests vnodes argument, which is optional.\nvnodes=false\nvnodes_args=\"\"\nif [ \"$vnodes\" = true ] ; then\n  vnodes_args=\"-Dtest.jvm.args='-Dcassandra.dtest.num_tokens=16'\"\nfi\n\n# Prepare the testtag for the target, used by the test macro in build.xml to group the output files\ntarget=test-jvm-dtest-some\ntesttag=\"\"\nif [[ $target == \"test-cdc\" ]]; then\n  testtag=\"cdc\"\nelif [[ $target == \"test-compression\" ]]; then\n  testtag=\"compression\"\nelif [[ $target == \"test-system-keyspace-directory\" ]]; then\n  testtag=\"system_keyspace_directory\"\nfi\n\n# Run each test class as many times as requested.\nexit_code=\"$?\"\nfor test in $tests; do\n\n    # Split class and method names from the test name\n    if [[ $test =~ \"#\" ]]; then\n      class=${test%\"#\"*}\n      method=${test#*\"#\"}\n    else\n      class=$test\n      method=\"\"\n    fi\n\n    # Prepare the -Dtest.name argument.\n    # It can be the fully qualified class name or the short class name, depending on the target.\n    if [[ $target == \"test\" || \\\n          $target == \"test-cdc\" || \\\n          $target == \"test-compression\" || \\\n          $target == \"test-system-keyspace-directory\" || \\\n          $target == \"fqltool-test\" || \\\n          $target == \"long-test\" || \\\n          $target == \"stress-test\" || \\\n          $target == \"test-simulator-dtest\" ]]; then\n      name_arg=\"-Dtest.name=${class##*.}\"\n    else\n      name_arg=\"-Dtest.name=$class\"\n    fi\n\n    # Prepare the -Dtest.methods argument, which is optional\n    if [[ $method == \"\" ]]; then\n      methods_arg=\"\"\n    else\n      methods_arg=\"-Dtest.methods=$method\"\n    fi\n\n    for i in $(seq -w 1 $count); do\n      echo \"Running test $test, iteration $i of $count\"\n\n      # run the test\n      status=\"passes\"\n      if !( set -o pipefail && \\\n            ant test-jvm-dtest-some $name_arg $methods_arg $vnodes_args -Dno-build-test=true | \\\n            tee stdout.txt \\\n          ); then\n        status=\"fails\"\n        exit_code=1\n      fi\n\n      # move the stdout output file\n      dest=/tmp/results/repeated_utests/stdout/${status}/${i}\n      mkdir -p $dest\n      mv stdout.txt $dest/${test}.txt\n\n      # move the XML output files\n      source=build/test/output/${testtag}\n      dest=/tmp/results/repeated_utests/output/${status}/${i}\n      mkdir -p $dest\n      if [[ -d $source && -n \"$(ls $source)\" ]]; then\n        mv $source/* $dest/\n      fi\n\n      # move the log files\n      source=build/test/logs/${testtag}\n      dest=/tmp/results/repeated_utests/logs/${status}/${i}\n      mkdir -p $dest\n      if [[ -d $source && -n \"$(ls $source)\" ]]; then\n        mv $source/* $dest/\n      fi\n      \n      # maybe stop iterations on test failure\n      if [[ ${REPEATED_TESTS_STOP_ON_FAILURE} = true ]] && (( $exit_code > 0 )); then\n        break\n      fi\n    done\ndone\n(exit ${exit_code})\n"
    - store_test_results:
        path: /tmp/results/repeated_utests/output
    - store_artifacts:
        path: /tmp/results/repeated_utests/stdout
        destination: stdout
    - store_artifacts:
        path: /tmp/results/repeated_utests/output
        destination: junitxml
    - store_artifacts:
        path: /tmp/results/repeated_utests/logs
        destination: logs
    environment:
    - ANT_HOME: /usr/share/ant
    - JAVA11_HOME: /usr/lib/jvm/java-11-openjdk-amd64
    - JAVA8_HOME: /usr/lib/jvm/java-8-openjdk-amd64
    - LANG: en_US.UTF-8
    - KEEP_TEST_DIR: true
    - DEFAULT_DIR: /home/cassandra/cassandra-dtest
    - PYTHONIOENCODING: utf-8
    - PYTHONUNBUFFERED: true
    - CASS_DRIVER_NO_EXTENSIONS: true
    - CASS_DRIVER_NO_CYTHON: true
    - CASSANDRA_SKIP_SYNC: true
    - DTEST_REPO: https://github.com/apache/cassandra-dtest.git
    - DTEST_BRANCH: trunk
    - CCM_MAX_HEAP_SIZE: 1024M
    - CCM_HEAP_NEWSIZE: 256M
    - REPEATED_TESTS_STOP_ON_FAILURE: false
    - REPEATED_UTESTS: null
    - REPEATED_UTESTS_COUNT: 500
    - REPEATED_UTESTS_FQLTOOL: null
    - REPEATED_UTESTS_FQLTOOL_COUNT: 500
    - REPEATED_UTESTS_LONG: null
    - REPEATED_UTESTS_LONG_COUNT: 100
    - REPEATED_UTESTS_STRESS: null
    - REPEATED_UTESTS_STRESS_COUNT: 500
    - REPEATED_SIMULATOR_DTESTS: null
    - REPEATED_SIMULATOR_DTESTS_COUNT: 500
    - REPEATED_JVM_DTESTS: null
    - REPEATED_JVM_DTESTS_COUNT: 500
    - REPEATED_JVM_UPGRADE_DTESTS: null
    - REPEATED_JVM_UPGRADE_DTESTS_COUNT: 500
    - REPEATED_DTESTS: null
    - REPEATED_DTESTS_COUNT: 500
    - REPEATED_UPGRADE_DTESTS: null
    - REPEATED_UPGRADE_DTESTS_COUNT: 25
    - REPEATED_ANT_TEST_TARGET: testsome
    - REPEATED_ANT_TEST_CLASS: null
    - REPEATED_ANT_TEST_METHODS: null
    - REPEATED_ANT_TEST_VNODES: false
    - REPEATED_ANT_TEST_COUNT: 500
    - JAVA_HOME: /usr/lib/jvm/java-11-openjdk-amd64
    - JDK_HOME: /usr/lib/jvm/java-11-openjdk-amd64
    - CASSANDRA_USE_JDK11: true
  j8_utests_long_repeat:
    docker:
    - image: apache/cassandra-testing-ubuntu2004-java11-w-dependencies:latest
    resource_class: medium
    working_directory: ~/
    shell: /bin/bash -eo pipefail -l
    parallelism: 25
    steps:
    - attach_workspace:
        at: /home/cassandra
    - run:
        name: Log Environment Information
        command: |
          echo '*** id ***'
          id
          echo '*** cat /proc/cpuinfo ***'
          cat /proc/cpuinfo
          echo '*** free -m ***'
          free -m
          echo '*** df -m ***'
          df -m
          echo '*** ifconfig -a ***'
          ifconfig -a
          echo '*** uname -a ***'
          uname -a
          echo '*** mount ***'
          mount
          echo '*** env ***'
          env
          echo '*** java ***'
          which java
          java -version
    - run:
        name: Repeatedly run new or modifed JUnit tests
        no_output_timeout: 15m
        command: "set -x\nexport PATH=$JAVA_HOME/bin:$PATH\ntime mv ~/cassandra /tmp\ncd /tmp/cassandra\nif [ -d ~/dtest_jars ]; then\n  cp ~/dtest_jars/dtest* /tmp/cassandra/build/\nfi\n\n# Calculate the number of test iterations to be run by the current parallel runner.\ncount=$((${REPEATED_UTESTS_LONG_COUNT} / CIRCLE_NODE_TOTAL))\nif (($CIRCLE_NODE_INDEX < (${REPEATED_UTESTS_LONG_COUNT} % CIRCLE_NODE_TOTAL))); then\n  count=$((count+1))\nfi\n\n# Put manually specified tests and automatically detected tests together, removing duplicates\ntests=$(echo ${REPEATED_UTESTS_LONG} | sed -e \"s/<nil>//\" | sed -e \"s/ //\" | tr \",\" \"\\n\" | tr \" \" \"\\n\" | sort -n | uniq -u)\necho \"Tests to be repeated: ${tests}\"\n\n# Prepare the JVM dtests vnodes argument, which is optional.\nvnodes=false\nvnodes_args=\"\"\nif [ \"$vnodes\" = true ] ; then\n  vnodes_args=\"-Dtest.jvm.args='-Dcassandra.dtest.num_tokens=16'\"\nfi\n\n# Prepare the testtag for the target, used by the test macro in build.xml to group the output files\ntarget=long-testsome\ntesttag=\"\"\nif [[ $target == \"test-cdc\" ]]; then\n  testtag=\"cdc\"\nelif [[ $target == \"test-compression\" ]]; then\n  testtag=\"compression\"\nelif [[ $target == \"test-system-keyspace-directory\" ]]; then\n  testtag=\"system_keyspace_directory\"\nfi\n\n# Run each test class as many times as requested.\nexit_code=\"$?\"\nfor test in $tests; do\n\n    # Split class and method names from the test name\n    if [[ $test =~ \"#\" ]]; then\n      class=${test%\"#\"*}\n      method=${test#*\"#\"}\n    else\n      class=$test\n      method=\"\"\n    fi\n\n    # Prepare the -Dtest.name argument.\n    # It can be the fully qualified class name or the short class name, depending on the target.\n    if [[ $target == \"test\" || \\\n          $target == \"test-cdc\" || \\\n          $target == \"test-compression\" || \\\n          $target == \"test-system-keyspace-directory\" || \\\n          $target == \"fqltool-test\" || \\\n          $target == \"long-test\" || \\\n          $target == \"stress-test\" || \\\n          $target == \"test-simulator-dtest\" ]]; then\n      name_arg=\"-Dtest.name=${class##*.}\"\n    else\n      name_arg=\"-Dtest.name=$class\"\n    fi\n\n    # Prepare the -Dtest.methods argument, which is optional\n    if [[ $method == \"\" ]]; then\n      methods_arg=\"\"\n    else\n      methods_arg=\"-Dtest.methods=$method\"\n    fi\n\n    for i in $(seq -w 1 $count); do\n      echo \"Running test $test, iteration $i of $count\"\n\n      # run the test\n      status=\"passes\"\n      if !( set -o pipefail && \\\n            ant long-testsome $name_arg $methods_arg $vnodes_args -Dno-build-test=true | \\\n            tee stdout.txt \\\n          ); then\n        status=\"fails\"\n        exit_code=1\n      fi\n\n      # move the stdout output file\n      dest=/tmp/results/repeated_utests/stdout/${status}/${i}\n      mkdir -p $dest\n      mv stdout.txt $dest/${test}.txt\n\n      # move the XML output files\n      source=build/test/output/${testtag}\n      dest=/tmp/results/repeated_utests/output/${status}/${i}\n      mkdir -p $dest\n      if [[ -d $source && -n \"$(ls $source)\" ]]; then\n        mv $source/* $dest/\n      fi\n\n      # move the log files\n      source=build/test/logs/${testtag}\n      dest=/tmp/results/repeated_utests/logs/${status}/${i}\n      mkdir -p $dest\n      if [[ -d $source && -n \"$(ls $source)\" ]]; then\n        mv $source/* $dest/\n      fi\n      \n      # maybe stop iterations on test failure\n      if [[ ${REPEATED_TESTS_STOP_ON_FAILURE} = true ]] && (( $exit_code > 0 )); then\n        break\n      fi\n    done\ndone\n(exit ${exit_code})\n"
    - store_test_results:
        path: /tmp/results/repeated_utests/output
    - store_artifacts:
        path: /tmp/results/repeated_utests/stdout
        destination: stdout
    - store_artifacts:
        path: /tmp/results/repeated_utests/output
        destination: junitxml
    - store_artifacts:
        path: /tmp/results/repeated_utests/logs
        destination: logs
    environment:
    - ANT_HOME: /usr/share/ant
    - JAVA11_HOME: /usr/lib/jvm/java-11-openjdk-amd64
    - JAVA8_HOME: /usr/lib/jvm/java-8-openjdk-amd64
    - LANG: en_US.UTF-8
    - KEEP_TEST_DIR: true
    - DEFAULT_DIR: /home/cassandra/cassandra-dtest
    - PYTHONIOENCODING: utf-8
    - PYTHONUNBUFFERED: true
    - CASS_DRIVER_NO_EXTENSIONS: true
    - CASS_DRIVER_NO_CYTHON: true
    - CASSANDRA_SKIP_SYNC: true
    - DTEST_REPO: https://github.com/apache/cassandra-dtest.git
    - DTEST_BRANCH: trunk
    - CCM_MAX_HEAP_SIZE: 1024M
    - CCM_HEAP_NEWSIZE: 256M
    - REPEATED_TESTS_STOP_ON_FAILURE: false
    - REPEATED_UTESTS: null
    - REPEATED_UTESTS_COUNT: 500
    - REPEATED_UTESTS_FQLTOOL: null
    - REPEATED_UTESTS_FQLTOOL_COUNT: 500
    - REPEATED_UTESTS_LONG: null
    - REPEATED_UTESTS_LONG_COUNT: 100
    - REPEATED_UTESTS_STRESS: null
    - REPEATED_UTESTS_STRESS_COUNT: 500
    - REPEATED_SIMULATOR_DTESTS: null
    - REPEATED_SIMULATOR_DTESTS_COUNT: 500
    - REPEATED_JVM_DTESTS: null
    - REPEATED_JVM_DTESTS_COUNT: 500
    - REPEATED_JVM_UPGRADE_DTESTS: null
    - REPEATED_JVM_UPGRADE_DTESTS_COUNT: 500
    - REPEATED_DTESTS: null
    - REPEATED_DTESTS_COUNT: 500
    - REPEATED_UPGRADE_DTESTS: null
    - REPEATED_UPGRADE_DTESTS_COUNT: 25
    - REPEATED_ANT_TEST_TARGET: testsome
    - REPEATED_ANT_TEST_CLASS: null
    - REPEATED_ANT_TEST_METHODS: null
    - REPEATED_ANT_TEST_VNODES: false
    - REPEATED_ANT_TEST_COUNT: 500
    - JAVA_HOME: /usr/lib/jvm/java-8-openjdk-amd64
    - JDK_HOME: /usr/lib/jvm/java-8-openjdk-amd64
  j8_dtests_offheap:
    docker:
    - image: apache/cassandra-testing-ubuntu2004-java11-w-dependencies:latest
    resource_class: large
    working_directory: ~/
    shell: /bin/bash -eo pipefail -l
    parallelism: 50
    steps:
    - attach_workspace:
        at: /home/cassandra
    - run:
        name: Clone Cassandra dtest Repository (via git)
        command: |
          git clone --single-branch --branch $DTEST_BRANCH --depth 1 $DTEST_REPO ~/cassandra-dtest
    - run:
        name: Configure virtualenv and python Dependencies
        command: |
          # note, this should be super quick as all dependencies should be pre-installed in the docker image
          # if additional dependencies were added to requirmeents.txt and the docker image hasn't been updated
          # we'd have to install it here at runtime -- which will make things slow, so do yourself a favor and
          # rebuild the docker image! (it automatically pulls the latest requirements.txt on build)
          source ~/env3.6/bin/activate
          export PATH=$JAVA_HOME/bin:$PATH
          pip3 install --exists-action w --upgrade -r ~/cassandra-dtest/requirements.txt
          pip3 uninstall -y cqlsh
          pip3 freeze
    - run:
        name: Determine Tests to Run (j8_dtests_offheap)
        no_output_timeout: 5m
        command: "# reminder: this code (along with all the steps) is independently executed on every circle container\n# so the goal here is to get the circleci script to return the tests *this* container will run\n# which we do via the `circleci` cli tool.\n\ncd cassandra-dtest\nsource ~/env3.6/bin/activate\nexport PATH=$JAVA_HOME/bin:$PATH\n\nif [ -n '' ]; then\n  export \nfi\n\necho \"***Collected DTests (j8_dtests_offheap)***\"\nset -eo pipefail && ./run_dtests.py --use-vnodes --use-off-heap-memtables --skip-resource-intensive-tests --pytest-options '-k not cql' --dtest-print-tests-only --dtest-print-tests-output=/tmp/all_dtest_tests_j8_dtests_offheap_raw --cassandra-dir=../cassandra\nif [ -z '' ]; then\n  mv /tmp/all_dtest_tests_j8_dtests_offheap_raw /tmp/all_dtest_tests_j8_dtests_offheap\nelse\n  grep -e '' /tmp/all_dtest_tests_j8_dtests_offheap_raw > /tmp/all_dtest_tests_j8_dtests_offheap || { echo \"Filter did not match any tests! Exiting build.\"; exit 0; }\nfi\nset -eo pipefail && circleci tests split --split-by=timings --timings-type=classname /tmp/all_dtest_tests_j8_dtests_offheap > /tmp/split_dtest_tests_j8_dtests_offheap.txt\ncat /tmp/split_dtest_tests_j8_dtests_offheap.txt | tr '\\n' ' ' > /tmp/split_dtest_tests_j8_dtests_offheap_final.txt\ncat /tmp/split_dtest_tests_j8_dtests_offheap_final.txt\n"
    - run:
        name: Run dtests (j8_dtests_offheap)
        no_output_timeout: 15m
        command: "echo \"cat /tmp/split_dtest_tests_j8_dtests_offheap_final.txt\"\ncat /tmp/split_dtest_tests_j8_dtests_offheap_final.txt\n\nsource ~/env3.6/bin/activate\nexport PATH=$JAVA_HOME/bin:$PATH\nif [ -n '' ]; then\n  export \nfi\n\njava -version\ncd ~/cassandra-dtest\nmkdir -p /tmp/dtest\n\necho \"env: $(env)\"\necho \"** done env\"\nmkdir -p /tmp/results/dtests\n# we need the \"set -o pipefail\" here so that the exit code that circleci will actually use is from pytest and not the exit code from tee\nexport SPLIT_TESTS=`cat /tmp/split_dtest_tests_j8_dtests_offheap_final.txt`\nset -o pipefail && cd ~/cassandra-dtest && pytest --use-vnodes --num-tokens=16 --use-off-heap-memtables --skip-resource-intensive-tests --log-cli-level=DEBUG --junit-xml=/tmp/results/dtests/pytest_result_j8_dtests_offheap.xml -s --cassandra-dir=/home/cassandra/cassandra --keep-test-dir $SPLIT_TESTS 2>&1 | tee /tmp/dtest/stdout.txt\n"
    - store_test_results:
        path: /tmp/results
    - store_artifacts:
        path: /tmp/dtest
        destination: dtest_j8_dtests_offheap
    - store_artifacts:
        path: ~/cassandra-dtest/logs
        destination: dtest_j8_dtests_offheap_logs
    environment:
    - ANT_HOME: /usr/share/ant
    - JAVA11_HOME: /usr/lib/jvm/java-11-openjdk-amd64
    - JAVA8_HOME: /usr/lib/jvm/java-8-openjdk-amd64
    - LANG: en_US.UTF-8
    - KEEP_TEST_DIR: true
    - DEFAULT_DIR: /home/cassandra/cassandra-dtest
    - PYTHONIOENCODING: utf-8
    - PYTHONUNBUFFERED: true
    - CASS_DRIVER_NO_EXTENSIONS: true
    - CASS_DRIVER_NO_CYTHON: true
    - CASSANDRA_SKIP_SYNC: true
    - DTEST_REPO: https://github.com/apache/cassandra-dtest.git
    - DTEST_BRANCH: trunk
    - CCM_MAX_HEAP_SIZE: 1024M
    - CCM_HEAP_NEWSIZE: 256M
    - REPEATED_TESTS_STOP_ON_FAILURE: false
    - REPEATED_UTESTS: null
    - REPEATED_UTESTS_COUNT: 500
    - REPEATED_UTESTS_FQLTOOL: null
    - REPEATED_UTESTS_FQLTOOL_COUNT: 500
    - REPEATED_UTESTS_LONG: null
    - REPEATED_UTESTS_LONG_COUNT: 100
    - REPEATED_UTESTS_STRESS: null
    - REPEATED_UTESTS_STRESS_COUNT: 500
    - REPEATED_JVM_DTESTS: null
    - REPEATED_JVM_DTESTS_COUNT: 500
    - REPEATED_JVM_UPGRADE_DTESTS: null
    - REPEATED_JVM_UPGRADE_DTESTS_COUNT: 500
    - REPEATED_DTESTS: null
    - REPEATED_DTESTS_COUNT: 500
    - REPEATED_UPGRADE_DTESTS: null
    - REPEATED_UPGRADE_DTESTS_COUNT: 25
    - REPEATED_ANT_TEST_TARGET: testsome
    - REPEATED_ANT_TEST_CLASS: null
    - REPEATED_ANT_TEST_METHODS: null
    - REPEATED_ANT_TEST_COUNT: 500
    - JAVA_HOME: /usr/lib/jvm/java-8-openjdk-amd64
    - JDK_HOME: /usr/lib/jvm/java-8-openjdk-amd64
  j8_unit_tests:
    docker:
    - image: apache/cassandra-testing-ubuntu2004-java11-w-dependencies:latest
    resource_class: medium
    working_directory: ~/
    shell: /bin/bash -eo pipefail -l
    parallelism: 25
    steps:
    - attach_workspace:
        at: /home/cassandra
    - run:
        name: Determine unit Tests to Run
        command: |
          # reminder: this code (along with all the steps) is independently executed on every circle container
          # so the goal here is to get the circleci script to return the tests *this* container will run
          # which we do via the `circleci` cli tool.

          rm -fr ~/cassandra-dtest/upgrade_tests
          echo "***java tests***"

          # get all of our unit test filenames
          set -eo pipefail && circleci tests glob "$HOME/cassandra/test/unit/**/*.java" > /tmp/all_java_unit_tests.txt

          # split up the unit tests into groups based on the number of containers we have
          set -eo pipefail && circleci tests split --split-by=timings --timings-type=filename --index=${CIRCLE_NODE_INDEX} --total=${CIRCLE_NODE_TOTAL} /tmp/all_java_unit_tests.txt > /tmp/java_tests_${CIRCLE_NODE_INDEX}.txt
          set -eo pipefail && cat /tmp/java_tests_${CIRCLE_NODE_INDEX}.txt | sed "s;^/home/cassandra/cassandra/test/unit/;;g" | grep "Test\.java$"  > /tmp/java_tests_${CIRCLE_NODE_INDEX}_final.txt
          echo "** /tmp/java_tests_${CIRCLE_NODE_INDEX}_final.txt"
          cat /tmp/java_tests_${CIRCLE_NODE_INDEX}_final.txt
        no_output_timeout: 15m
    - run:
        name: Log Environment Information
        command: |
          echo '*** id ***'
          id
          echo '*** cat /proc/cpuinfo ***'
          cat /proc/cpuinfo
          echo '*** free -m ***'
          free -m
          echo '*** df -m ***'
          df -m
          echo '*** ifconfig -a ***'
          ifconfig -a
          echo '*** uname -a ***'
          uname -a
          echo '*** mount ***'
          mount
          echo '*** env ***'
          env
          echo '*** java ***'
          which java
          java -version
    - run:
        name: Run Unit Tests (testclasslist)
        command: |
          set -x
          export PATH=$JAVA_HOME/bin:$PATH
          time mv ~/cassandra /tmp
          cd /tmp/cassandra
          if [ -d ~/dtest_jars ]; then
            cp ~/dtest_jars/dtest* /tmp/cassandra/build/
          fi
          test_timeout=$(grep 'name="test.unit.timeout"' build.xml | awk -F'"' '{print $4}' || true)
          if [ -z "$test_timeout" ]; then
            test_timeout=$(grep 'name="test.timeout"' build.xml | awk -F'"' '{print $4}')
          fi
          ant testclasslist   -Dtest.timeout="$test_timeout" -Dtest.classlistfile=/tmp/java_tests_${CIRCLE_NODE_INDEX}_final.txt -Dtest.classlistprefix=unit -Dno-build-test=true
        no_output_timeout: 15m
    - store_test_results:
        path: /tmp/cassandra/build/test/output/
    - store_artifacts:
        path: /tmp/cassandra/build/test/output
        destination: junitxml
    - store_artifacts:
        path: /tmp/cassandra/build/test/logs
        destination: logs
    environment:
    - ANT_HOME: /usr/share/ant
    - JAVA11_HOME: /usr/lib/jvm/java-11-openjdk-amd64
    - JAVA8_HOME: /usr/lib/jvm/java-8-openjdk-amd64
    - LANG: en_US.UTF-8
    - KEEP_TEST_DIR: true
    - DEFAULT_DIR: /home/cassandra/cassandra-dtest
    - PYTHONIOENCODING: utf-8
    - PYTHONUNBUFFERED: true
    - CASS_DRIVER_NO_EXTENSIONS: true
    - CASS_DRIVER_NO_CYTHON: true
    - CASSANDRA_SKIP_SYNC: true
    - DTEST_REPO: https://github.com/apache/cassandra-dtest.git
    - DTEST_BRANCH: trunk
    - CCM_MAX_HEAP_SIZE: 1024M
    - CCM_HEAP_NEWSIZE: 256M
    - REPEATED_TESTS_STOP_ON_FAILURE: false
    - REPEATED_UTESTS: null
    - REPEATED_UTESTS_COUNT: 500
    - REPEATED_UTESTS_FQLTOOL: null
    - REPEATED_UTESTS_FQLTOOL_COUNT: 500
    - REPEATED_UTESTS_LONG: null
    - REPEATED_UTESTS_LONG_COUNT: 100
    - REPEATED_UTESTS_STRESS: null
    - REPEATED_UTESTS_STRESS_COUNT: 500
    - REPEATED_SIMULATOR_DTESTS: null
    - REPEATED_SIMULATOR_DTESTS_COUNT: 500
    - REPEATED_JVM_DTESTS: null
    - REPEATED_JVM_DTESTS_COUNT: 500
    - REPEATED_JVM_UPGRADE_DTESTS: null
    - REPEATED_JVM_UPGRADE_DTESTS_COUNT: 500
    - REPEATED_DTESTS: null
    - REPEATED_DTESTS_COUNT: 500
    - REPEATED_UPGRADE_DTESTS: null
    - REPEATED_UPGRADE_DTESTS_COUNT: 25
    - REPEATED_ANT_TEST_TARGET: testsome
    - REPEATED_ANT_TEST_CLASS: null
    - REPEATED_ANT_TEST_METHODS: null
    - REPEATED_ANT_TEST_VNODES: false
    - REPEATED_ANT_TEST_COUNT: 500
    - JAVA_HOME: /usr/lib/jvm/java-8-openjdk-amd64
    - JDK_HOME: /usr/lib/jvm/java-8-openjdk-amd64
  j11_jvm_dtests:
    docker:
    - image: apache/cassandra-testing-ubuntu2004-java11:latest
    resource_class: large
    working_directory: ~/
    shell: /bin/bash -eo pipefail -l
    parallelism: 10
    steps:
    - attach_workspace:
        at: /home/cassandra
    - run:
        name: Determine distributed Tests to Run
        command: |
          # reminder: this code (along with all the steps) is independently executed on every circle container
          # so the goal here is to get the circleci script to return the tests *this* container will run
          # which we do via the `circleci` cli tool.

          rm -fr ~/cassandra-dtest/upgrade_tests
          echo "***java tests***"

          # get all of our unit test filenames
          set -eo pipefail && circleci tests glob "$HOME/cassandra/test/distributed/**/*.java" > /tmp/all_java_unit_tests.txt

          # split up the unit tests into groups based on the number of containers we have
          set -eo pipefail && circleci tests split --split-by=timings --timings-type=filename --index=${CIRCLE_NODE_INDEX} --total=${CIRCLE_NODE_TOTAL} /tmp/all_java_unit_tests.txt > /tmp/java_tests_${CIRCLE_NODE_INDEX}.txt
          set -eo pipefail && cat /tmp/java_tests_${CIRCLE_NODE_INDEX}.txt | sed "s;^/home/cassandra/cassandra/test/distributed/;;g" | grep "Test\.java$" | grep -v upgrade > /tmp/java_tests_${CIRCLE_NODE_INDEX}_final.txt
          echo "** /tmp/java_tests_${CIRCLE_NODE_INDEX}_final.txt"
          cat /tmp/java_tests_${CIRCLE_NODE_INDEX}_final.txt
        no_output_timeout: 15m
    - run:
        name: Log Environment Information
        command: |
          echo '*** id ***'
          id
          echo '*** cat /proc/cpuinfo ***'
          cat /proc/cpuinfo
          echo '*** free -m ***'
          free -m
          echo '*** df -m ***'
          df -m
          echo '*** ifconfig -a ***'
          ifconfig -a
          echo '*** uname -a ***'
          uname -a
          echo '*** mount ***'
          mount
          echo '*** env ***'
          env
          echo '*** java ***'
          which java
          java -version
    - run:
        name: Run Unit Tests (testclasslist)
        command: |
          set -x
          export PATH=$JAVA_HOME/bin:$PATH
          time mv ~/cassandra /tmp
          cd /tmp/cassandra
          if [ -d ~/dtest_jars ]; then
            cp ~/dtest_jars/dtest* /tmp/cassandra/build/
          fi
          test_timeout=$(grep 'name="test.distributed.timeout"' build.xml | awk -F'"' '{print $4}' || true)
          if [ -z "$test_timeout" ]; then
            test_timeout=$(grep 'name="test.timeout"' build.xml | awk -F'"' '{print $4}')
          fi
          ant testclasslist   -Dtest.timeout="$test_timeout" -Dtest.classlistfile=/tmp/java_tests_${CIRCLE_NODE_INDEX}_final.txt -Dtest.classlistprefix=distributed -Dno-build-test=true
        no_output_timeout: 15m
    - store_test_results:
        path: /tmp/cassandra/build/test/output/
    - store_artifacts:
        path: /tmp/cassandra/build/test/output
        destination: junitxml
    - store_artifacts:
        path: /tmp/cassandra/build/test/logs
        destination: logs
    environment:
    - ANT_HOME: /usr/share/ant
    - JAVA11_HOME: /usr/lib/jvm/java-11-openjdk-amd64
    - JAVA8_HOME: /usr/lib/jvm/java-8-openjdk-amd64
    - LANG: en_US.UTF-8
    - KEEP_TEST_DIR: true
    - DEFAULT_DIR: /home/cassandra/cassandra-dtest
    - PYTHONIOENCODING: utf-8
    - PYTHONUNBUFFERED: true
    - CASS_DRIVER_NO_EXTENSIONS: true
    - CASS_DRIVER_NO_CYTHON: true
    - CASSANDRA_SKIP_SYNC: true
    - DTEST_REPO: https://github.com/apache/cassandra-dtest.git
    - DTEST_BRANCH: trunk
    - CCM_MAX_HEAP_SIZE: 1024M
    - CCM_HEAP_NEWSIZE: 256M
    - REPEATED_TESTS_STOP_ON_FAILURE: false
    - REPEATED_UTESTS: null
    - REPEATED_UTESTS_COUNT: 500
    - REPEATED_UTESTS_FQLTOOL: null
    - REPEATED_UTESTS_FQLTOOL_COUNT: 500
    - REPEATED_UTESTS_LONG: null
    - REPEATED_UTESTS_LONG_COUNT: 100
    - REPEATED_UTESTS_STRESS: null
    - REPEATED_UTESTS_STRESS_COUNT: 500
    - REPEATED_SIMULATOR_DTESTS: null
    - REPEATED_SIMULATOR_DTESTS_COUNT: 500
    - REPEATED_JVM_DTESTS: null
    - REPEATED_JVM_DTESTS_COUNT: 500
    - REPEATED_JVM_UPGRADE_DTESTS: null
    - REPEATED_JVM_UPGRADE_DTESTS_COUNT: 500
    - REPEATED_DTESTS: null
    - REPEATED_DTESTS_COUNT: 500
    - REPEATED_UPGRADE_DTESTS: null
    - REPEATED_UPGRADE_DTESTS_COUNT: 25
    - REPEATED_ANT_TEST_TARGET: testsome
    - REPEATED_ANT_TEST_CLASS: null
    - REPEATED_ANT_TEST_METHODS: null
    - REPEATED_ANT_TEST_VNODES: false
    - REPEATED_ANT_TEST_COUNT: 500
    - JAVA_HOME: /usr/lib/jvm/java-11-openjdk-amd64
    - JDK_HOME: /usr/lib/jvm/java-11-openjdk-amd64
    - CASSANDRA_USE_JDK11: true
  j11_jvm_dtests_vnode_repeat:
    docker:
    - image: apache/cassandra-testing-ubuntu2004-java11:latest
    resource_class: medium
    working_directory: ~/
    shell: /bin/bash -eo pipefail -l
    parallelism: 25
    steps:
    - attach_workspace:
        at: /home/cassandra
    - run:
        name: Log Environment Information
        command: |
          echo '*** id ***'
          id
          echo '*** cat /proc/cpuinfo ***'
          cat /proc/cpuinfo
          echo '*** free -m ***'
          free -m
          echo '*** df -m ***'
          df -m
          echo '*** ifconfig -a ***'
          ifconfig -a
          echo '*** uname -a ***'
          uname -a
          echo '*** mount ***'
          mount
          echo '*** env ***'
          env
          echo '*** java ***'
          which java
          java -version
    - run:
        name: Repeatedly run new or modifed JUnit tests
        no_output_timeout: 15m
        command: "set -x\nexport PATH=$JAVA_HOME/bin:$PATH\ntime mv ~/cassandra /tmp\ncd /tmp/cassandra\nif [ -d ~/dtest_jars ]; then\n  cp ~/dtest_jars/dtest* /tmp/cassandra/build/\nfi\n\n# Calculate the number of test iterations to be run by the current parallel runner.\ncount=$((${REPEATED_JVM_DTESTS_COUNT} / CIRCLE_NODE_TOTAL))\nif (($CIRCLE_NODE_INDEX < (${REPEATED_JVM_DTESTS_COUNT} % CIRCLE_NODE_TOTAL))); then\n  count=$((count+1))\nfi\n\n# Put manually specified tests and automatically detected tests together, removing duplicates\ntests=$(echo ${REPEATED_JVM_DTESTS} | sed -e \"s/<nil>//\" | sed -e \"s/ //\" | tr \",\" \"\\n\" | tr \" \" \"\\n\" | sort -n | uniq -u)\necho \"Tests to be repeated: ${tests}\"\n\n# Prepare the JVM dtests vnodes argument, which is optional.\nvnodes=true\nvnodes_args=\"\"\nif [ \"$vnodes\" = true ] ; then\n  vnodes_args=\"-Dtest.jvm.args='-Dcassandra.dtest.num_tokens=16'\"\nfi\n\n# Prepare the testtag for the target, used by the test macro in build.xml to group the output files\ntarget=test-jvm-dtest-some\ntesttag=\"\"\nif [[ $target == \"test-cdc\" ]]; then\n  testtag=\"cdc\"\nelif [[ $target == \"test-compression\" ]]; then\n  testtag=\"compression\"\nelif [[ $target == \"test-system-keyspace-directory\" ]]; then\n  testtag=\"system_keyspace_directory\"\nfi\n\n# Run each test class as many times as requested.\nexit_code=\"$?\"\nfor test in $tests; do\n\n    # Split class and method names from the test name\n    if [[ $test =~ \"#\" ]]; then\n      class=${test%\"#\"*}\n      method=${test#*\"#\"}\n    else\n      class=$test\n      method=\"\"\n    fi\n\n    # Prepare the -Dtest.name argument.\n    # It can be the fully qualified class name or the short class name, depending on the target.\n    if [[ $target == \"test\" || \\\n          $target == \"test-cdc\" || \\\n          $target == \"test-compression\" || \\\n          $target == \"test-system-keyspace-directory\" || \\\n          $target == \"fqltool-test\" || \\\n          $target == \"long-test\" || \\\n          $target == \"stress-test\" || \\\n          $target == \"test-simulator-dtest\" ]]; then\n      name_arg=\"-Dtest.name=${class##*.}\"\n    else\n      name_arg=\"-Dtest.name=$class\"\n    fi\n\n    # Prepare the -Dtest.methods argument, which is optional\n    if [[ $method == \"\" ]]; then\n      methods_arg=\"\"\n    else\n      methods_arg=\"-Dtest.methods=$method\"\n    fi\n\n    for i in $(seq -w 1 $count); do\n      echo \"Running test $test, iteration $i of $count\"\n\n      # run the test\n      status=\"passes\"\n      if !( set -o pipefail && \\\n            ant test-jvm-dtest-some $name_arg $methods_arg $vnodes_args -Dno-build-test=true | \\\n            tee stdout.txt \\\n          ); then\n        status=\"fails\"\n        exit_code=1\n      fi\n\n      # move the stdout output file\n      dest=/tmp/results/repeated_utests/stdout/${status}/${i}\n      mkdir -p $dest\n      mv stdout.txt $dest/${test}.txt\n\n      # move the XML output files\n      source=build/test/output/${testtag}\n      dest=/tmp/results/repeated_utests/output/${status}/${i}\n      mkdir -p $dest\n      if [[ -d $source && -n \"$(ls $source)\" ]]; then\n        mv $source/* $dest/\n      fi\n\n      # move the log files\n      source=build/test/logs/${testtag}\n      dest=/tmp/results/repeated_utests/logs/${status}/${i}\n      mkdir -p $dest\n      if [[ -d $source && -n \"$(ls $source)\" ]]; then\n        mv $source/* $dest/\n      fi\n      \n      # maybe stop iterations on test failure\n      if [[ ${REPEATED_TESTS_STOP_ON_FAILURE} = true ]] && (( $exit_code > 0 )); then\n        break\n      fi\n    done\ndone\n(exit ${exit_code})\n"
    - store_test_results:
        path: /tmp/results/repeated_utests/output
    - store_artifacts:
        path: /tmp/results/repeated_utests/stdout
        destination: stdout
    - store_artifacts:
        path: /tmp/results/repeated_utests/output
        destination: junitxml
    - store_artifacts:
        path: /tmp/results/repeated_utests/logs
        destination: logs
    environment:
    - ANT_HOME: /usr/share/ant
    - JAVA11_HOME: /usr/lib/jvm/java-11-openjdk-amd64
    - JAVA8_HOME: /usr/lib/jvm/java-8-openjdk-amd64
    - LANG: en_US.UTF-8
    - KEEP_TEST_DIR: true
    - DEFAULT_DIR: /home/cassandra/cassandra-dtest
    - PYTHONIOENCODING: utf-8
    - PYTHONUNBUFFERED: true
    - CASS_DRIVER_NO_EXTENSIONS: true
    - CASS_DRIVER_NO_CYTHON: true
    - CASSANDRA_SKIP_SYNC: true
    - DTEST_REPO: https://github.com/apache/cassandra-dtest.git
    - DTEST_BRANCH: trunk
    - CCM_MAX_HEAP_SIZE: 1024M
    - CCM_HEAP_NEWSIZE: 256M
    - REPEATED_TESTS_STOP_ON_FAILURE: false
    - REPEATED_UTESTS: null
    - REPEATED_UTESTS_COUNT: 500
    - REPEATED_UTESTS_FQLTOOL: null
    - REPEATED_UTESTS_FQLTOOL_COUNT: 500
    - REPEATED_UTESTS_LONG: null
    - REPEATED_UTESTS_LONG_COUNT: 100
    - REPEATED_UTESTS_STRESS: null
    - REPEATED_UTESTS_STRESS_COUNT: 500
    - REPEATED_SIMULATOR_DTESTS: null
    - REPEATED_SIMULATOR_DTESTS_COUNT: 500
    - REPEATED_JVM_DTESTS: null
    - REPEATED_JVM_DTESTS_COUNT: 500
    - REPEATED_JVM_UPGRADE_DTESTS: null
    - REPEATED_JVM_UPGRADE_DTESTS_COUNT: 500
    - REPEATED_DTESTS: null
    - REPEATED_DTESTS_COUNT: 500
    - REPEATED_UPGRADE_DTESTS: null
    - REPEATED_UPGRADE_DTESTS_COUNT: 25
    - REPEATED_ANT_TEST_TARGET: testsome
    - REPEATED_ANT_TEST_CLASS: null
    - REPEATED_ANT_TEST_METHODS: null
    - REPEATED_ANT_TEST_VNODES: false
    - REPEATED_ANT_TEST_COUNT: 500
    - JAVA_HOME: /usr/lib/jvm/java-11-openjdk-amd64
    - JDK_HOME: /usr/lib/jvm/java-11-openjdk-amd64
    - CASSANDRA_USE_JDK11: true
  j11_build:
    docker:
    - image: apache/cassandra-testing-ubuntu2004-java11:latest
    resource_class: medium
    working_directory: ~/
    shell: /bin/bash -eo pipefail -l
    parallelism: 1
    steps:
    - run:
        name: Log Environment Information
        command: |
          echo '*** id ***'
          id
          echo '*** cat /proc/cpuinfo ***'
          cat /proc/cpuinfo
          echo '*** free -m ***'
          free -m
          echo '*** df -m ***'
          df -m
          echo '*** ifconfig -a ***'
          ifconfig -a
          echo '*** uname -a ***'
          uname -a
          echo '*** mount ***'
          mount
          echo '*** env ***'
          env
          echo '*** java ***'
          which java
          java -version
    - run:
        name: Clone Cassandra Repository (via git)
        command: |
          git clone --single-branch --depth 1 --branch $CIRCLE_BRANCH https://github.com/$CIRCLE_PROJECT_USERNAME/$CIRCLE_PROJECT_REPONAME.git ~/cassandra
    - run:
        name: Build Cassandra
        command: |
          export PATH=$JAVA_HOME/bin:$PATH
          cd ~/cassandra
          # Loop to prevent failure due to maven-ant-tasks not downloading a jar..
          for x in $(seq 1 3); do
              ${ANT_HOME}/bin/ant clean realclean jar
              RETURN="$?"
              if [ "${RETURN}" -eq "0" ]; then
                  break
              fi
          done
          # Exit, if we didn't build successfully
          if [ "${RETURN}" -ne "0" ]; then
              echo "Build failed with exit code: ${RETURN}"
              exit ${RETURN}
          fi
        no_output_timeout: 15m
    - run:
        name: Run eclipse-warnings
        command: |
          export PATH=$JAVA_HOME/bin:$PATH
          cd ~/cassandra
          ant eclipse-warnings
    - persist_to_workspace:
        root: /home/cassandra
        paths:
        - cassandra
        - .m2
    environment:
    - ANT_HOME: /usr/share/ant
    - JAVA11_HOME: /usr/lib/jvm/java-11-openjdk-amd64
    - JAVA8_HOME: /usr/lib/jvm/java-8-openjdk-amd64
    - LANG: en_US.UTF-8
    - KEEP_TEST_DIR: true
    - DEFAULT_DIR: /home/cassandra/cassandra-dtest
    - PYTHONIOENCODING: utf-8
    - PYTHONUNBUFFERED: true
    - CASS_DRIVER_NO_EXTENSIONS: true
    - CASS_DRIVER_NO_CYTHON: true
    - CASSANDRA_SKIP_SYNC: true
    - DTEST_REPO: https://github.com/apache/cassandra-dtest.git
    - DTEST_BRANCH: trunk
    - CCM_MAX_HEAP_SIZE: 1024M
    - CCM_HEAP_NEWSIZE: 256M
    - REPEATED_TESTS_STOP_ON_FAILURE: false
    - REPEATED_UTESTS: null
    - REPEATED_UTESTS_COUNT: 500
    - REPEATED_UTESTS_FQLTOOL: null
    - REPEATED_UTESTS_FQLTOOL_COUNT: 500
    - REPEATED_UTESTS_LONG: null
    - REPEATED_UTESTS_LONG_COUNT: 100
    - REPEATED_UTESTS_STRESS: null
    - REPEATED_UTESTS_STRESS_COUNT: 500
    - REPEATED_SIMULATOR_DTESTS: null
    - REPEATED_SIMULATOR_DTESTS_COUNT: 500
    - REPEATED_JVM_DTESTS: null
    - REPEATED_JVM_DTESTS_COUNT: 500
    - REPEATED_JVM_UPGRADE_DTESTS: null
    - REPEATED_JVM_UPGRADE_DTESTS_COUNT: 500
    - REPEATED_DTESTS: null
    - REPEATED_DTESTS_COUNT: 500
    - REPEATED_UPGRADE_DTESTS: null
    - REPEATED_UPGRADE_DTESTS_COUNT: 25
    - REPEATED_ANT_TEST_TARGET: testsome
    - REPEATED_ANT_TEST_CLASS: null
    - REPEATED_ANT_TEST_METHODS: null
    - REPEATED_ANT_TEST_VNODES: false
    - REPEATED_ANT_TEST_COUNT: 500
    - JAVA_HOME: /usr/lib/jvm/java-11-openjdk-amd64
    - JDK_HOME: /usr/lib/jvm/java-11-openjdk-amd64
    - CASSANDRA_USE_JDK11: true
  j8_dtests:
    docker:
    - image: apache/cassandra-testing-ubuntu2004-java11-w-dependencies:latest
    resource_class: large
    working_directory: ~/
    shell: /bin/bash -eo pipefail -l
    parallelism: 50
    steps:
    - attach_workspace:
        at: /home/cassandra
    - run:
        name: Clone Cassandra dtest Repository (via git)
        command: |
          git clone --single-branch --branch $DTEST_BRANCH --depth 1 $DTEST_REPO ~/cassandra-dtest
    - run:
        name: Configure virtualenv and python Dependencies
        command: |
          # note, this should be super quick as all dependencies should be pre-installed in the docker image
          # if additional dependencies were added to requirmeents.txt and the docker image hasn't been updated
          # we'd have to install it here at runtime -- which will make things slow, so do yourself a favor and
          # rebuild the docker image! (it automatically pulls the latest requirements.txt on build)
          source ~/env3.6/bin/activate
          export PATH=$JAVA_HOME/bin:$PATH
          pip3 install --exists-action w --upgrade -r ~/cassandra-dtest/requirements.txt
          pip3 uninstall -y cqlsh
          pip3 freeze
    - run:
        name: Determine Tests to Run (j8_without_vnodes)
        no_output_timeout: 5m
        command: "# reminder: this code (along with all the steps) is independently executed on every circle container\n# so the goal here is to get the circleci script to return the tests *this* container will run\n# which we do via the `circleci` cli tool.\n\ncd cassandra-dtest\nsource ~/env3.6/bin/activate\nexport PATH=$JAVA_HOME/bin:$PATH\n\nif [ -n '' ]; then\n  export \nfi\n\necho \"***Collected DTests (j8_without_vnodes)***\"\nset -eo pipefail && ./run_dtests.py --skip-resource-intensive-tests --pytest-options '-k not cql' --dtest-print-tests-only --dtest-print-tests-output=/tmp/all_dtest_tests_j8_without_vnodes_raw --cassandra-dir=../cassandra\nif [ -z '' ]; then\n  mv /tmp/all_dtest_tests_j8_without_vnodes_raw /tmp/all_dtest_tests_j8_without_vnodes\nelse\n  grep -e '' /tmp/all_dtest_tests_j8_without_vnodes_raw > /tmp/all_dtest_tests_j8_without_vnodes || { echo \"Filter did not match any tests! Exiting build.\"; exit 0; }\nfi\nset -eo pipefail && circleci tests split --split-by=timings --timings-type=classname /tmp/all_dtest_tests_j8_without_vnodes > /tmp/split_dtest_tests_j8_without_vnodes.txt\ncat /tmp/split_dtest_tests_j8_without_vnodes.txt | tr '\\n' ' ' > /tmp/split_dtest_tests_j8_without_vnodes_final.txt\ncat /tmp/split_dtest_tests_j8_without_vnodes_final.txt\n"
    - run:
        name: Run dtests (j8_without_vnodes)
        no_output_timeout: 15m
        command: "echo \"cat /tmp/split_dtest_tests_j8_without_vnodes_final.txt\"\ncat /tmp/split_dtest_tests_j8_without_vnodes_final.txt\n\nsource ~/env3.6/bin/activate\nexport PATH=$JAVA_HOME/bin:$PATH\nif [ -n '' ]; then\n  export \nfi\n\njava -version\ncd ~/cassandra-dtest\nmkdir -p /tmp/dtest\n\necho \"env: $(env)\"\necho \"** done env\"\nmkdir -p /tmp/results/dtests\n# we need the \"set -o pipefail\" here so that the exit code that circleci will actually use is from pytest and not the exit code from tee\nexport SPLIT_TESTS=`cat /tmp/split_dtest_tests_j8_without_vnodes_final.txt`\nset -o pipefail && cd ~/cassandra-dtest && pytest --skip-resource-intensive-tests --log-cli-level=DEBUG --junit-xml=/tmp/results/dtests/pytest_result_j8_without_vnodes.xml -s --cassandra-dir=/home/cassandra/cassandra --keep-test-dir $SPLIT_TESTS 2>&1 | tee /tmp/dtest/stdout.txt\n"
    - store_test_results:
        path: /tmp/results
    - store_artifacts:
        path: /tmp/dtest
        destination: dtest_j8_without_vnodes
    - store_artifacts:
        path: ~/cassandra-dtest/logs
        destination: dtest_j8_without_vnodes_logs
    environment:
    - ANT_HOME: /usr/share/ant
    - JAVA11_HOME: /usr/lib/jvm/java-11-openjdk-amd64
    - JAVA8_HOME: /usr/lib/jvm/java-8-openjdk-amd64
    - LANG: en_US.UTF-8
    - KEEP_TEST_DIR: true
    - DEFAULT_DIR: /home/cassandra/cassandra-dtest
    - PYTHONIOENCODING: utf-8
    - PYTHONUNBUFFERED: true
    - CASS_DRIVER_NO_EXTENSIONS: true
    - CASS_DRIVER_NO_CYTHON: true
    - CASSANDRA_SKIP_SYNC: true
    - DTEST_REPO: https://github.com/apache/cassandra-dtest.git
    - DTEST_BRANCH: trunk
    - CCM_MAX_HEAP_SIZE: 1024M
    - CCM_HEAP_NEWSIZE: 256M
    - REPEATED_TESTS_STOP_ON_FAILURE: false
    - REPEATED_UTESTS: null
    - REPEATED_UTESTS_COUNT: 500
    - REPEATED_UTESTS_FQLTOOL: null
    - REPEATED_UTESTS_FQLTOOL_COUNT: 500
    - REPEATED_UTESTS_LONG: null
    - REPEATED_UTESTS_LONG_COUNT: 100
    - REPEATED_UTESTS_STRESS: null
    - REPEATED_UTESTS_STRESS_COUNT: 500
    - REPEATED_SIMULATOR_DTESTS: null
    - REPEATED_SIMULATOR_DTESTS_COUNT: 500
    - REPEATED_JVM_DTESTS: null
    - REPEATED_JVM_DTESTS_COUNT: 500
    - REPEATED_JVM_UPGRADE_DTESTS: null
    - REPEATED_JVM_UPGRADE_DTESTS_COUNT: 500
    - REPEATED_DTESTS: null
    - REPEATED_DTESTS_COUNT: 500
    - REPEATED_UPGRADE_DTESTS: null
    - REPEATED_UPGRADE_DTESTS_COUNT: 25
    - REPEATED_ANT_TEST_TARGET: testsome
    - REPEATED_ANT_TEST_CLASS: null
    - REPEATED_ANT_TEST_METHODS: null
    - REPEATED_ANT_TEST_VNODES: false
    - REPEATED_ANT_TEST_COUNT: 500
    - JAVA_HOME: /usr/lib/jvm/java-8-openjdk-amd64
    - JDK_HOME: /usr/lib/jvm/java-8-openjdk-amd64
  j8_dtests_vnode:
    docker:
    - image: apache/cassandra-testing-ubuntu2004-java11-w-dependencies:latest
    resource_class: large
    working_directory: ~/
    shell: /bin/bash -eo pipefail -l
    parallelism: 50
    steps:
    - attach_workspace:
        at: /home/cassandra
    - run:
        name: Clone Cassandra dtest Repository (via git)
        command: |
          git clone --single-branch --branch $DTEST_BRANCH --depth 1 $DTEST_REPO ~/cassandra-dtest
    - run:
        name: Configure virtualenv and python Dependencies
        command: |
          # note, this should be super quick as all dependencies should be pre-installed in the docker image
          # if additional dependencies were added to requirmeents.txt and the docker image hasn't been updated
          # we'd have to install it here at runtime -- which will make things slow, so do yourself a favor and
          # rebuild the docker image! (it automatically pulls the latest requirements.txt on build)
          source ~/env3.6/bin/activate
          export PATH=$JAVA_HOME/bin:$PATH
          pip3 install --exists-action w --upgrade -r ~/cassandra-dtest/requirements.txt
          pip3 uninstall -y cqlsh
          pip3 freeze
    - run:
        name: Determine Tests to Run (j8_with_vnodes)
        no_output_timeout: 5m
        command: "# reminder: this code (along with all the steps) is independently executed on every circle container\n# so the goal here is to get the circleci script to return the tests *this* container will run\n# which we do via the `circleci` cli tool.\n\ncd cassandra-dtest\nsource ~/env3.6/bin/activate\nexport PATH=$JAVA_HOME/bin:$PATH\n\nif [ -n '' ]; then\n  export \nfi\n\necho \"***Collected DTests (j8_with_vnodes)***\"\nset -eo pipefail && ./run_dtests.py --use-vnodes --skip-resource-intensive-tests --pytest-options '-k not cql' --dtest-print-tests-only --dtest-print-tests-output=/tmp/all_dtest_tests_j8_with_vnodes_raw --cassandra-dir=../cassandra\nif [ -z '' ]; then\n  mv /tmp/all_dtest_tests_j8_with_vnodes_raw /tmp/all_dtest_tests_j8_with_vnodes\nelse\n  grep -e '' /tmp/all_dtest_tests_j8_with_vnodes_raw > /tmp/all_dtest_tests_j8_with_vnodes || { echo \"Filter did not match any tests! Exiting build.\"; exit 0; }\nfi\nset -eo pipefail && circleci tests split --split-by=timings --timings-type=classname /tmp/all_dtest_tests_j8_with_vnodes > /tmp/split_dtest_tests_j8_with_vnodes.txt\ncat /tmp/split_dtest_tests_j8_with_vnodes.txt | tr '\\n' ' ' > /tmp/split_dtest_tests_j8_with_vnodes_final.txt\ncat /tmp/split_dtest_tests_j8_with_vnodes_final.txt\n"
    - run:
        name: Run dtests (j8_with_vnodes)
        no_output_timeout: 15m
        command: "echo \"cat /tmp/split_dtest_tests_j8_with_vnodes_final.txt\"\ncat /tmp/split_dtest_tests_j8_with_vnodes_final.txt\n\nsource ~/env3.6/bin/activate\nexport PATH=$JAVA_HOME/bin:$PATH\nif [ -n '' ]; then\n  export \nfi\n\njava -version\ncd ~/cassandra-dtest\nmkdir -p /tmp/dtest\n\necho \"env: $(env)\"\necho \"** done env\"\nmkdir -p /tmp/results/dtests\n# we need the \"set -o pipefail\" here so that the exit code that circleci will actually use is from pytest and not the exit code from tee\nexport SPLIT_TESTS=`cat /tmp/split_dtest_tests_j8_with_vnodes_final.txt`\nset -o pipefail && cd ~/cassandra-dtest && pytest --use-vnodes --num-tokens=16 --skip-resource-intensive-tests --log-cli-level=DEBUG --junit-xml=/tmp/results/dtests/pytest_result_j8_with_vnodes.xml -s --cassandra-dir=/home/cassandra/cassandra --keep-test-dir $SPLIT_TESTS 2>&1 | tee /tmp/dtest/stdout.txt\n"
    - store_test_results:
        path: /tmp/results
    - store_artifacts:
        path: /tmp/dtest
        destination: dtest_j8_with_vnodes
    - store_artifacts:
        path: ~/cassandra-dtest/logs
        destination: dtest_j8_with_vnodes_logs
    environment:
    - ANT_HOME: /usr/share/ant
    - JAVA11_HOME: /usr/lib/jvm/java-11-openjdk-amd64
    - JAVA8_HOME: /usr/lib/jvm/java-8-openjdk-amd64
    - LANG: en_US.UTF-8
    - KEEP_TEST_DIR: true
    - DEFAULT_DIR: /home/cassandra/cassandra-dtest
    - PYTHONIOENCODING: utf-8
    - PYTHONUNBUFFERED: true
    - CASS_DRIVER_NO_EXTENSIONS: true
    - CASS_DRIVER_NO_CYTHON: true
    - CASSANDRA_SKIP_SYNC: true
    - DTEST_REPO: https://github.com/apache/cassandra-dtest.git
    - DTEST_BRANCH: trunk
    - CCM_MAX_HEAP_SIZE: 1024M
    - CCM_HEAP_NEWSIZE: 256M
    - REPEATED_TESTS_STOP_ON_FAILURE: false
    - REPEATED_UTESTS: null
    - REPEATED_UTESTS_COUNT: 500
    - REPEATED_UTESTS_FQLTOOL: null
    - REPEATED_UTESTS_FQLTOOL_COUNT: 500
    - REPEATED_UTESTS_LONG: null
    - REPEATED_UTESTS_LONG_COUNT: 100
    - REPEATED_UTESTS_STRESS: null
    - REPEATED_UTESTS_STRESS_COUNT: 500
    - REPEATED_SIMULATOR_DTESTS: null
    - REPEATED_SIMULATOR_DTESTS_COUNT: 500
    - REPEATED_JVM_DTESTS: null
    - REPEATED_JVM_DTESTS_COUNT: 500
    - REPEATED_JVM_UPGRADE_DTESTS: null
    - REPEATED_JVM_UPGRADE_DTESTS_COUNT: 500
    - REPEATED_DTESTS: null
    - REPEATED_DTESTS_COUNT: 500
    - REPEATED_UPGRADE_DTESTS: null
    - REPEATED_UPGRADE_DTESTS_COUNT: 25
    - REPEATED_ANT_TEST_TARGET: testsome
    - REPEATED_ANT_TEST_CLASS: null
    - REPEATED_ANT_TEST_METHODS: null
    - REPEATED_ANT_TEST_VNODES: false
    - REPEATED_ANT_TEST_COUNT: 500
    - JAVA_HOME: /usr/lib/jvm/java-8-openjdk-amd64
    - JDK_HOME: /usr/lib/jvm/java-8-openjdk-amd64
  j11_cqlshlib_tests:
    docker:
    - image: apache/cassandra-testing-ubuntu2004-java11:latest
    resource_class: medium
    working_directory: ~/
    shell: /bin/bash -eo pipefail -l
    parallelism: 1
    steps:
    - attach_workspace:
        at: /home/cassandra
    - run:
        name: Run cqlshlib Unit Tests
        command: |
          export PATH=$JAVA_HOME/bin:$PATH
          time mv ~/cassandra /tmp
          cd /tmp/cassandra/pylib
          ./cassandra-cqlsh-tests.sh ..
        no_output_timeout: 15m
    - store_test_results:
        path: /tmp/cassandra/pylib
    environment:
    - ANT_HOME: /usr/share/ant
    - JAVA11_HOME: /usr/lib/jvm/java-11-openjdk-amd64
    - JAVA8_HOME: /usr/lib/jvm/java-8-openjdk-amd64
    - LANG: en_US.UTF-8
    - KEEP_TEST_DIR: true
    - DEFAULT_DIR: /home/cassandra/cassandra-dtest
    - PYTHONIOENCODING: utf-8
    - PYTHONUNBUFFERED: true
    - CASS_DRIVER_NO_EXTENSIONS: true
    - CASS_DRIVER_NO_CYTHON: true
    - CASSANDRA_SKIP_SYNC: true
    - DTEST_REPO: https://github.com/apache/cassandra-dtest.git
    - DTEST_BRANCH: trunk
    - CCM_MAX_HEAP_SIZE: 1024M
    - CCM_HEAP_NEWSIZE: 256M
    - REPEATED_TESTS_STOP_ON_FAILURE: false
    - REPEATED_UTESTS: null
    - REPEATED_UTESTS_COUNT: 500
    - REPEATED_UTESTS_FQLTOOL: null
    - REPEATED_UTESTS_FQLTOOL_COUNT: 500
    - REPEATED_UTESTS_LONG: null
    - REPEATED_UTESTS_LONG_COUNT: 100
    - REPEATED_UTESTS_STRESS: null
    - REPEATED_UTESTS_STRESS_COUNT: 500
    - REPEATED_SIMULATOR_DTESTS: null
    - REPEATED_SIMULATOR_DTESTS_COUNT: 500
    - REPEATED_JVM_DTESTS: null
    - REPEATED_JVM_DTESTS_COUNT: 500
    - REPEATED_JVM_UPGRADE_DTESTS: null
    - REPEATED_JVM_UPGRADE_DTESTS_COUNT: 500
    - REPEATED_DTESTS: null
    - REPEATED_DTESTS_COUNT: 500
    - REPEATED_UPGRADE_DTESTS: null
    - REPEATED_UPGRADE_DTESTS_COUNT: 25
    - REPEATED_ANT_TEST_TARGET: testsome
    - REPEATED_ANT_TEST_CLASS: null
    - REPEATED_ANT_TEST_METHODS: null
    - REPEATED_ANT_TEST_VNODES: false
    - REPEATED_ANT_TEST_COUNT: 500
    - JAVA_HOME: /usr/lib/jvm/java-11-openjdk-amd64
    - JDK_HOME: /usr/lib/jvm/java-11-openjdk-amd64
    - CASSANDRA_USE_JDK11: true
  j8_jvm_dtests_repeat:
    docker:
    - image: apache/cassandra-testing-ubuntu2004-java11-w-dependencies:latest
    resource_class: medium
    working_directory: ~/
    shell: /bin/bash -eo pipefail -l
    parallelism: 25
    steps:
    - attach_workspace:
        at: /home/cassandra
    - run:
        name: Log Environment Information
        command: |
          echo '*** id ***'
          id
          echo '*** cat /proc/cpuinfo ***'
          cat /proc/cpuinfo
          echo '*** free -m ***'
          free -m
          echo '*** df -m ***'
          df -m
          echo '*** ifconfig -a ***'
          ifconfig -a
          echo '*** uname -a ***'
          uname -a
          echo '*** mount ***'
          mount
          echo '*** env ***'
          env
          echo '*** java ***'
          which java
          java -version
    - run:
        name: Repeatedly run new or modifed JUnit tests
        no_output_timeout: 15m
        command: "set -x\nexport PATH=$JAVA_HOME/bin:$PATH\ntime mv ~/cassandra /tmp\ncd /tmp/cassandra\nif [ -d ~/dtest_jars ]; then\n  cp ~/dtest_jars/dtest* /tmp/cassandra/build/\nfi\n\n# Calculate the number of test iterations to be run by the current parallel runner.\ncount=$((${REPEATED_JVM_DTESTS_COUNT} / CIRCLE_NODE_TOTAL))\nif (($CIRCLE_NODE_INDEX < (${REPEATED_JVM_DTESTS_COUNT} % CIRCLE_NODE_TOTAL))); then\n  count=$((count+1))\nfi\n\n# Put manually specified tests and automatically detected tests together, removing duplicates\ntests=$(echo ${REPEATED_JVM_DTESTS} | sed -e \"s/<nil>//\" | sed -e \"s/ //\" | tr \",\" \"\\n\" | tr \" \" \"\\n\" | sort -n | uniq -u)\necho \"Tests to be repeated: ${tests}\"\n\n# Prepare the JVM dtests vnodes argument, which is optional.\nvnodes=false\nvnodes_args=\"\"\nif [ \"$vnodes\" = true ] ; then\n  vnodes_args=\"-Dtest.jvm.args='-Dcassandra.dtest.num_tokens=16'\"\nfi\n\n# Prepare the testtag for the target, used by the test macro in build.xml to group the output files\ntarget=test-jvm-dtest-some\ntesttag=\"\"\nif [[ $target == \"test-cdc\" ]]; then\n  testtag=\"cdc\"\nelif [[ $target == \"test-compression\" ]]; then\n  testtag=\"compression\"\nelif [[ $target == \"test-system-keyspace-directory\" ]]; then\n  testtag=\"system_keyspace_directory\"\nfi\n\n# Run each test class as many times as requested.\nexit_code=\"$?\"\nfor test in $tests; do\n\n    # Split class and method names from the test name\n    if [[ $test =~ \"#\" ]]; then\n      class=${test%\"#\"*}\n      method=${test#*\"#\"}\n    else\n      class=$test\n      method=\"\"\n    fi\n\n    # Prepare the -Dtest.name argument.\n    # It can be the fully qualified class name or the short class name, depending on the target.\n    if [[ $target == \"test\" || \\\n          $target == \"test-cdc\" || \\\n          $target == \"test-compression\" || \\\n          $target == \"test-system-keyspace-directory\" || \\\n          $target == \"fqltool-test\" || \\\n          $target == \"long-test\" || \\\n          $target == \"stress-test\" || \\\n          $target == \"test-simulator-dtest\" ]]; then\n      name_arg=\"-Dtest.name=${class##*.}\"\n    else\n      name_arg=\"-Dtest.name=$class\"\n    fi\n\n    # Prepare the -Dtest.methods argument, which is optional\n    if [[ $method == \"\" ]]; then\n      methods_arg=\"\"\n    else\n      methods_arg=\"-Dtest.methods=$method\"\n    fi\n\n    for i in $(seq -w 1 $count); do\n      echo \"Running test $test, iteration $i of $count\"\n\n      # run the test\n      status=\"passes\"\n      if !( set -o pipefail && \\\n            ant test-jvm-dtest-some $name_arg $methods_arg $vnodes_args -Dno-build-test=true | \\\n            tee stdout.txt \\\n          ); then\n        status=\"fails\"\n        exit_code=1\n      fi\n\n      # move the stdout output file\n      dest=/tmp/results/repeated_utests/stdout/${status}/${i}\n      mkdir -p $dest\n      mv stdout.txt $dest/${test}.txt\n\n      # move the XML output files\n      source=build/test/output/${testtag}\n      dest=/tmp/results/repeated_utests/output/${status}/${i}\n      mkdir -p $dest\n      if [[ -d $source && -n \"$(ls $source)\" ]]; then\n        mv $source/* $dest/\n      fi\n\n      # move the log files\n      source=build/test/logs/${testtag}\n      dest=/tmp/results/repeated_utests/logs/${status}/${i}\n      mkdir -p $dest\n      if [[ -d $source && -n \"$(ls $source)\" ]]; then\n        mv $source/* $dest/\n      fi\n      \n      # maybe stop iterations on test failure\n      if [[ ${REPEATED_TESTS_STOP_ON_FAILURE} = true ]] && (( $exit_code > 0 )); then\n        break\n      fi\n    done\ndone\n(exit ${exit_code})\n"
    - store_test_results:
        path: /tmp/results/repeated_utests/output
    - store_artifacts:
        path: /tmp/results/repeated_utests/stdout
        destination: stdout
    - store_artifacts:
        path: /tmp/results/repeated_utests/output
        destination: junitxml
    - store_artifacts:
        path: /tmp/results/repeated_utests/logs
        destination: logs
    environment:
    - ANT_HOME: /usr/share/ant
    - JAVA11_HOME: /usr/lib/jvm/java-11-openjdk-amd64
    - JAVA8_HOME: /usr/lib/jvm/java-8-openjdk-amd64
    - LANG: en_US.UTF-8
    - KEEP_TEST_DIR: true
    - DEFAULT_DIR: /home/cassandra/cassandra-dtest
    - PYTHONIOENCODING: utf-8
    - PYTHONUNBUFFERED: true
    - CASS_DRIVER_NO_EXTENSIONS: true
    - CASS_DRIVER_NO_CYTHON: true
    - CASSANDRA_SKIP_SYNC: true
    - DTEST_REPO: https://github.com/apache/cassandra-dtest.git
    - DTEST_BRANCH: trunk
    - CCM_MAX_HEAP_SIZE: 1024M
    - CCM_HEAP_NEWSIZE: 256M
    - REPEATED_TESTS_STOP_ON_FAILURE: false
    - REPEATED_UTESTS: null
    - REPEATED_UTESTS_COUNT: 500
    - REPEATED_UTESTS_FQLTOOL: null
    - REPEATED_UTESTS_FQLTOOL_COUNT: 500
    - REPEATED_UTESTS_LONG: null
    - REPEATED_UTESTS_LONG_COUNT: 100
    - REPEATED_UTESTS_STRESS: null
    - REPEATED_UTESTS_STRESS_COUNT: 500
    - REPEATED_SIMULATOR_DTESTS: null
    - REPEATED_SIMULATOR_DTESTS_COUNT: 500
    - REPEATED_JVM_DTESTS: null
    - REPEATED_JVM_DTESTS_COUNT: 500
    - REPEATED_JVM_UPGRADE_DTESTS: null
    - REPEATED_JVM_UPGRADE_DTESTS_COUNT: 500
    - REPEATED_DTESTS: null
    - REPEATED_DTESTS_COUNT: 500
    - REPEATED_UPGRADE_DTESTS: null
    - REPEATED_UPGRADE_DTESTS_COUNT: 25
    - REPEATED_ANT_TEST_TARGET: testsome
    - REPEATED_ANT_TEST_CLASS: null
    - REPEATED_ANT_TEST_METHODS: null
    - REPEATED_ANT_TEST_VNODES: false
    - REPEATED_ANT_TEST_COUNT: 500
    - JAVA_HOME: /usr/lib/jvm/java-8-openjdk-amd64
    - JDK_HOME: /usr/lib/jvm/java-8-openjdk-amd64
  j11_dtests:
    docker:
    - image: apache/cassandra-testing-ubuntu2004-java11:latest
    resource_class: large
    working_directory: ~/
    shell: /bin/bash -eo pipefail -l
    parallelism: 50
    steps:
    - attach_workspace:
        at: /home/cassandra
    - run:
        name: Log Environment Information
        command: |
          echo '*** id ***'
          id
          echo '*** cat /proc/cpuinfo ***'
          cat /proc/cpuinfo
          echo '*** free -m ***'
          free -m
          echo '*** df -m ***'
          df -m
          echo '*** ifconfig -a ***'
          ifconfig -a
          echo '*** uname -a ***'
          uname -a
          echo '*** mount ***'
          mount
          echo '*** env ***'
          env
          echo '*** java ***'
          which java
          java -version
    - run:
        name: Clone Cassandra dtest Repository (via git)
        command: |
          git clone --single-branch --branch $DTEST_BRANCH --depth 1 $DTEST_REPO ~/cassandra-dtest
    - run:
        name: Configure virtualenv and python Dependencies
        command: |
          # note, this should be super quick as all dependencies should be pre-installed in the docker image
          # if additional dependencies were added to requirmeents.txt and the docker image hasn't been updated
          # we'd have to install it here at runtime -- which will make things slow, so do yourself a favor and
          # rebuild the docker image! (it automatically pulls the latest requirements.txt on build)
          source ~/env3.6/bin/activate
          export PATH=$JAVA_HOME/bin:$PATH
          pip3 install --exists-action w --upgrade -r ~/cassandra-dtest/requirements.txt
          pip3 uninstall -y cqlsh
          pip3 freeze
    - run:
        name: Determine Tests to Run (j11_without_vnodes)
        no_output_timeout: 5m
        command: "# reminder: this code (along with all the steps) is independently executed on every circle container\n# so the goal here is to get the circleci script to return the tests *this* container will run\n# which we do via the `circleci` cli tool.\n\ncd cassandra-dtest\nsource ~/env3.6/bin/activate\nexport PATH=$JAVA_HOME/bin:$PATH\n\nif [ -n '' ]; then\n  export \nfi\n\necho \"***Collected DTests (j11_without_vnodes)***\"\nset -eo pipefail && ./run_dtests.py --skip-resource-intensive-tests --pytest-options '-k not cql' --dtest-print-tests-only --dtest-print-tests-output=/tmp/all_dtest_tests_j11_without_vnodes_raw --cassandra-dir=../cassandra\nif [ -z '' ]; then\n  mv /tmp/all_dtest_tests_j11_without_vnodes_raw /tmp/all_dtest_tests_j11_without_vnodes\nelse\n  grep -e '' /tmp/all_dtest_tests_j11_without_vnodes_raw > /tmp/all_dtest_tests_j11_without_vnodes || { echo \"Filter did not match any tests! Exiting build.\"; exit 0; }\nfi\nset -eo pipefail && circleci tests split --split-by=timings --timings-type=classname /tmp/all_dtest_tests_j11_without_vnodes > /tmp/split_dtest_tests_j11_without_vnodes.txt\ncat /tmp/split_dtest_tests_j11_without_vnodes.txt | tr '\\n' ' ' > /tmp/split_dtest_tests_j11_without_vnodes_final.txt\ncat /tmp/split_dtest_tests_j11_without_vnodes_final.txt\n"
    - run:
        name: Run dtests (j11_without_vnodes)
        no_output_timeout: 15m
        command: "echo \"cat /tmp/split_dtest_tests_j11_without_vnodes_final.txt\"\ncat /tmp/split_dtest_tests_j11_without_vnodes_final.txt\n\nsource ~/env3.6/bin/activate\nexport PATH=$JAVA_HOME/bin:$PATH\nif [ -n '' ]; then\n  export \nfi\n\njava -version\ncd ~/cassandra-dtest\nmkdir -p /tmp/dtest\n\necho \"env: $(env)\"\necho \"** done env\"\nmkdir -p /tmp/results/dtests\n# we need the \"set -o pipefail\" here so that the exit code that circleci will actually use is from pytest and not the exit code from tee\nexport SPLIT_TESTS=`cat /tmp/split_dtest_tests_j11_without_vnodes_final.txt`\nset -o pipefail && cd ~/cassandra-dtest && pytest --skip-resource-intensive-tests --log-cli-level=DEBUG --junit-xml=/tmp/results/dtests/pytest_result_j11_without_vnodes.xml -s --cassandra-dir=/home/cassandra/cassandra --keep-test-dir $SPLIT_TESTS 2>&1 | tee /tmp/dtest/stdout.txt\n"
    - store_test_results:
        path: /tmp/results
    - store_artifacts:
        path: /tmp/dtest
        destination: dtest_j11_without_vnodes
    - store_artifacts:
        path: ~/cassandra-dtest/logs
        destination: dtest_j11_without_vnodes_logs
    environment:
    - ANT_HOME: /usr/share/ant
    - JAVA11_HOME: /usr/lib/jvm/java-11-openjdk-amd64
    - JAVA8_HOME: /usr/lib/jvm/java-8-openjdk-amd64
    - LANG: en_US.UTF-8
    - KEEP_TEST_DIR: true
    - DEFAULT_DIR: /home/cassandra/cassandra-dtest
    - PYTHONIOENCODING: utf-8
    - PYTHONUNBUFFERED: true
    - CASS_DRIVER_NO_EXTENSIONS: true
    - CASS_DRIVER_NO_CYTHON: true
    - CASSANDRA_SKIP_SYNC: true
    - DTEST_REPO: https://github.com/apache/cassandra-dtest.git
    - DTEST_BRANCH: trunk
    - CCM_MAX_HEAP_SIZE: 1024M
    - CCM_HEAP_NEWSIZE: 256M
    - REPEATED_TESTS_STOP_ON_FAILURE: false
    - REPEATED_UTESTS: null
    - REPEATED_UTESTS_COUNT: 500
    - REPEATED_UTESTS_FQLTOOL: null
    - REPEATED_UTESTS_FQLTOOL_COUNT: 500
    - REPEATED_UTESTS_LONG: null
    - REPEATED_UTESTS_LONG_COUNT: 100
    - REPEATED_UTESTS_STRESS: null
    - REPEATED_UTESTS_STRESS_COUNT: 500
    - REPEATED_SIMULATOR_DTESTS: null
    - REPEATED_SIMULATOR_DTESTS_COUNT: 500
    - REPEATED_JVM_DTESTS: null
    - REPEATED_JVM_DTESTS_COUNT: 500
    - REPEATED_JVM_UPGRADE_DTESTS: null
    - REPEATED_JVM_UPGRADE_DTESTS_COUNT: 500
    - REPEATED_DTESTS: null
    - REPEATED_DTESTS_COUNT: 500
    - REPEATED_UPGRADE_DTESTS: null
    - REPEATED_UPGRADE_DTESTS_COUNT: 25
    - REPEATED_ANT_TEST_TARGET: testsome
    - REPEATED_ANT_TEST_CLASS: null
    - REPEATED_ANT_TEST_METHODS: null
    - REPEATED_ANT_TEST_VNODES: false
    - REPEATED_ANT_TEST_COUNT: 500
    - JAVA_HOME: /usr/lib/jvm/java-11-openjdk-amd64
    - JDK_HOME: /usr/lib/jvm/java-11-openjdk-amd64
    - CASSANDRA_USE_JDK11: true
  j8_repeated_ant_test:
    docker:
    - image: apache/cassandra-testing-ubuntu2004-java11-w-dependencies:latest
    resource_class: medium
    working_directory: ~/
    shell: /bin/bash -eo pipefail -l
    parallelism: 25
    steps:
    - attach_workspace:
        at: /home/cassandra
    - run:
        name: Log Environment Information
        command: |
          echo '*** id ***'
          id
          echo '*** cat /proc/cpuinfo ***'
          cat /proc/cpuinfo
          echo '*** free -m ***'
          free -m
          echo '*** df -m ***'
          df -m
          echo '*** ifconfig -a ***'
          ifconfig -a
          echo '*** uname -a ***'
          uname -a
          echo '*** mount ***'
          mount
          echo '*** env ***'
          env
          echo '*** java ***'
          which java
          java -version
    - run:
        name: Run repeated JUnit test
        no_output_timeout: 15m
        command: |
          if [ "${REPEATED_ANT_TEST_CLASS}" == "<nil>" ]; then
            echo "Repeated utest class name hasn't been defined, exiting without running any test"
          elif [ "${REPEATED_ANT_TEST_COUNT}" == "<nil>" ]; then
            echo "Repeated utest count hasn't been defined, exiting without running any test"
          elif [ "${REPEATED_ANT_TEST_COUNT}" -le 0 ]; then
            echo "Repeated utest count is lesser or equals than zero, exiting without running any test"
          else

            # Calculate the number of test iterations to be run by the current parallel runner.
            # Since we are running the same test multiple times there is no need to use `circleci tests split`.
            count=$((${REPEATED_ANT_TEST_COUNT} / CIRCLE_NODE_TOTAL))
            if (($CIRCLE_NODE_INDEX < (${REPEATED_ANT_TEST_COUNT} % CIRCLE_NODE_TOTAL))); then
              count=$((count+1))
            fi

            if (($count <= 0)); then
              echo "No tests to run in this runner"
            else
              echo "Running ${REPEATED_ANT_TEST_TARGET} ${REPEATED_ANT_TEST_CLASS} ${REPEATED_ANT_TEST_METHODS} ${REPEATED_ANT_TEST_COUNT} times"

              set -x
              export PATH=$JAVA_HOME/bin:$PATH
              time mv ~/cassandra /tmp
              cd /tmp/cassandra
              if [ -d ~/dtest_jars ]; then
                cp ~/dtest_jars/dtest* /tmp/cassandra/build/
              fi

              target=${REPEATED_ANT_TEST_TARGET}
              class_path=${REPEATED_ANT_TEST_CLASS}
              class_name="${class_path##*.}"

              # Prepare the -Dtest.name argument.
              # It can be the fully qualified class name or the short class name, depending on the target.
              if [[ $target == "test" || \
                    $target == "test-cdc" || \
                    $target == "test-compression" || \
                    $target == "test-system-keyspace-directory" || \
                    $target == "fqltool-test" || \
                    $target == "long-test" || \
                    $target == "stress-test" || \
                    $target == "test-simulator-dtest" ]]; then
                name="-Dtest.name=$class_name"
              else
                name="-Dtest.name=$class_path"
              fi

              # Prepare the -Dtest.methods argument, which is optional
              if [ "${REPEATED_ANT_TEST_METHODS}" == "<nil>" ]; then
                methods=""
              else
                methods="-Dtest.methods=${REPEATED_ANT_TEST_METHODS}"
              fi

              # Prepare the JVM dtests vnodes argument, which is optional
              vnodes_args=""
              if ${REPEATED_ANT_TEST_VNODES}; then
                vnodes_args="-Dtest.jvm.args='-Dcassandra.dtest.num_tokens=16'"
              fi

              # Run the test target as many times as requested collecting the exit code,
              # stopping the iteration only if stop_on_failure is set.
              exit_code="$?"
              for i in $(seq -w 1 $count); do

                echo "Running test iteration $i of $count"

                # run the test
                status="passes"
                if !( set -o pipefail && ant $target $name $methods $vnodes_args -Dno-build-test=true | tee stdout.txt ); then
                  status="fails"
                  exit_code=1
                fi

                # move the stdout output file
                dest=/tmp/results/repeated_utest/stdout/${status}/${i}
                mkdir -p $dest
                mv stdout.txt $dest/${REPEATED_ANT_TEST_TARGET}-${REPEATED_ANT_TEST_CLASS}.txt

                # move the XML output files
                source=build/test/output
                dest=/tmp/results/repeated_utest/output/${status}/${i}
                mkdir -p $dest
                if [[ -d $source && -n "$(ls $source)" ]]; then
                  mv $source/* $dest/
                fi

                # move the log files
                source=build/test/logs
                dest=/tmp/results/repeated_utest/logs/${status}/${i}
                mkdir -p $dest
                if [[ -d $source && -n "$(ls $source)" ]]; then
                  mv $source/* $dest/
                fi

                # maybe stop iterations on test failure
                if [[ ${REPEATED_TESTS_STOP_ON_FAILURE} = true ]] && (( $exit_code > 0 )); then
                  break
                fi
              done

              (exit ${exit_code})
            fi
          fi
    - store_test_results:
        path: /tmp/results/repeated_utest/output
    - store_artifacts:
        path: /tmp/results/repeated_utest/stdout
        destination: stdout
    - store_artifacts:
        path: /tmp/results/repeated_utest/output
        destination: junitxml
    - store_artifacts:
        path: /tmp/results/repeated_utest/logs
        destination: logs
    environment:
    - ANT_HOME: /usr/share/ant
    - JAVA11_HOME: /usr/lib/jvm/java-11-openjdk-amd64
    - JAVA8_HOME: /usr/lib/jvm/java-8-openjdk-amd64
    - LANG: en_US.UTF-8
    - KEEP_TEST_DIR: true
    - DEFAULT_DIR: /home/cassandra/cassandra-dtest
    - PYTHONIOENCODING: utf-8
    - PYTHONUNBUFFERED: true
    - CASS_DRIVER_NO_EXTENSIONS: true
    - CASS_DRIVER_NO_CYTHON: true
    - CASSANDRA_SKIP_SYNC: true
    - DTEST_REPO: https://github.com/apache/cassandra-dtest.git
    - DTEST_BRANCH: trunk
    - CCM_MAX_HEAP_SIZE: 1024M
    - CCM_HEAP_NEWSIZE: 256M
    - REPEATED_TESTS_STOP_ON_FAILURE: false
    - REPEATED_UTESTS: null
    - REPEATED_UTESTS_COUNT: 500
    - REPEATED_UTESTS_FQLTOOL: null
    - REPEATED_UTESTS_FQLTOOL_COUNT: 500
    - REPEATED_UTESTS_LONG: null
    - REPEATED_UTESTS_LONG_COUNT: 100
    - REPEATED_UTESTS_STRESS: null
    - REPEATED_UTESTS_STRESS_COUNT: 500
    - REPEATED_SIMULATOR_DTESTS: null
    - REPEATED_SIMULATOR_DTESTS_COUNT: 500
    - REPEATED_JVM_DTESTS: null
    - REPEATED_JVM_DTESTS_COUNT: 500
    - REPEATED_JVM_UPGRADE_DTESTS: null
    - REPEATED_JVM_UPGRADE_DTESTS_COUNT: 500
    - REPEATED_DTESTS: null
    - REPEATED_DTESTS_COUNT: 500
    - REPEATED_UPGRADE_DTESTS: null
    - REPEATED_UPGRADE_DTESTS_COUNT: 25
    - REPEATED_ANT_TEST_TARGET: testsome
    - REPEATED_ANT_TEST_CLASS: null
    - REPEATED_ANT_TEST_METHODS: null
    - REPEATED_ANT_TEST_VNODES: false
    - REPEATED_ANT_TEST_COUNT: 500
    - JAVA_HOME: /usr/lib/jvm/java-8-openjdk-amd64
    - JDK_HOME: /usr/lib/jvm/java-8-openjdk-amd64
  j8_utests_long:
    docker:
    - image: apache/cassandra-testing-ubuntu2004-java11-w-dependencies:latest
    resource_class: medium
    working_directory: ~/
    shell: /bin/bash -eo pipefail -l
    parallelism: 1
    steps:
    - attach_workspace:
        at: /home/cassandra
    - run:
        name: Run Unit Tests (long-test)
        command: |
          export PATH=$JAVA_HOME/bin:$PATH
          time mv ~/cassandra /tmp
          cd /tmp/cassandra
          if [ -d ~/dtest_jars ]; then
            cp ~/dtest_jars/dtest* /tmp/cassandra/build/
          fi
          ant long-test -Dno-build-test=true
        no_output_timeout: 15m
    - store_test_results:
        path: /tmp/cassandra/build/test/output/
    - store_artifacts:
        path: /tmp/cassandra/build/test/output
        destination: junitxml
    - store_artifacts:
        path: /tmp/cassandra/build/test/logs
        destination: logs
    environment:
    - ANT_HOME: /usr/share/ant
    - JAVA11_HOME: /usr/lib/jvm/java-11-openjdk-amd64
    - JAVA8_HOME: /usr/lib/jvm/java-8-openjdk-amd64
    - LANG: en_US.UTF-8
    - KEEP_TEST_DIR: true
    - DEFAULT_DIR: /home/cassandra/cassandra-dtest
    - PYTHONIOENCODING: utf-8
    - PYTHONUNBUFFERED: true
    - CASS_DRIVER_NO_EXTENSIONS: true
    - CASS_DRIVER_NO_CYTHON: true
    - CASSANDRA_SKIP_SYNC: true
    - DTEST_REPO: https://github.com/apache/cassandra-dtest.git
    - DTEST_BRANCH: trunk
    - CCM_MAX_HEAP_SIZE: 1024M
    - CCM_HEAP_NEWSIZE: 256M
    - REPEATED_TESTS_STOP_ON_FAILURE: false
    - REPEATED_UTESTS: null
    - REPEATED_UTESTS_COUNT: 500
    - REPEATED_UTESTS_FQLTOOL: null
    - REPEATED_UTESTS_FQLTOOL_COUNT: 500
    - REPEATED_UTESTS_LONG: null
    - REPEATED_UTESTS_LONG_COUNT: 100
    - REPEATED_UTESTS_STRESS: null
    - REPEATED_UTESTS_STRESS_COUNT: 500
    - REPEATED_SIMULATOR_DTESTS: null
    - REPEATED_SIMULATOR_DTESTS_COUNT: 500
    - REPEATED_JVM_DTESTS: null
    - REPEATED_JVM_DTESTS_COUNT: 500
    - REPEATED_JVM_UPGRADE_DTESTS: null
    - REPEATED_JVM_UPGRADE_DTESTS_COUNT: 500
    - REPEATED_DTESTS: null
    - REPEATED_DTESTS_COUNT: 500
    - REPEATED_UPGRADE_DTESTS: null
    - REPEATED_UPGRADE_DTESTS_COUNT: 25
    - REPEATED_ANT_TEST_TARGET: testsome
    - REPEATED_ANT_TEST_CLASS: null
    - REPEATED_ANT_TEST_METHODS: null
    - REPEATED_ANT_TEST_VNODES: false
    - REPEATED_ANT_TEST_COUNT: 500
    - JAVA_HOME: /usr/lib/jvm/java-8-openjdk-amd64
    - JDK_HOME: /usr/lib/jvm/java-8-openjdk-amd64
  j8_utests_cdc:
    docker:
    - image: apache/cassandra-testing-ubuntu2004-java11-w-dependencies:latest
    resource_class: medium
    working_directory: ~/
    shell: /bin/bash -eo pipefail -l
    parallelism: 25
    steps:
    - attach_workspace:
        at: /home/cassandra
    - run:
        name: Determine unit Tests to Run
        command: |
          # reminder: this code (along with all the steps) is independently executed on every circle container
          # so the goal here is to get the circleci script to return the tests *this* container will run
          # which we do via the `circleci` cli tool.

          rm -fr ~/cassandra-dtest/upgrade_tests
          echo "***java tests***"

          # get all of our unit test filenames
          set -eo pipefail && circleci tests glob "$HOME/cassandra/test/unit/**/*.java" > /tmp/all_java_unit_tests.txt

          # split up the unit tests into groups based on the number of containers we have
          set -eo pipefail && circleci tests split --split-by=timings --timings-type=filename --index=${CIRCLE_NODE_INDEX} --total=${CIRCLE_NODE_TOTAL} /tmp/all_java_unit_tests.txt > /tmp/java_tests_${CIRCLE_NODE_INDEX}.txt
          set -eo pipefail && cat /tmp/java_tests_${CIRCLE_NODE_INDEX}.txt | sed "s;^/home/cassandra/cassandra/test/unit/;;g" | grep "Test\.java$"  > /tmp/java_tests_${CIRCLE_NODE_INDEX}_final.txt
          echo "** /tmp/java_tests_${CIRCLE_NODE_INDEX}_final.txt"
          cat /tmp/java_tests_${CIRCLE_NODE_INDEX}_final.txt
        no_output_timeout: 15m
    - run:
        name: Log Environment Information
        command: |
          echo '*** id ***'
          id
          echo '*** cat /proc/cpuinfo ***'
          cat /proc/cpuinfo
          echo '*** free -m ***'
          free -m
          echo '*** df -m ***'
          df -m
          echo '*** ifconfig -a ***'
          ifconfig -a
          echo '*** uname -a ***'
          uname -a
          echo '*** mount ***'
          mount
          echo '*** env ***'
          env
          echo '*** java ***'
          which java
          java -version
    - run:
        name: Run Unit Tests (testclasslist-cdc)
        command: |
          set -x
          export PATH=$JAVA_HOME/bin:$PATH
          time mv ~/cassandra /tmp
          cd /tmp/cassandra
          if [ -d ~/dtest_jars ]; then
            cp ~/dtest_jars/dtest* /tmp/cassandra/build/
          fi
          test_timeout=$(grep 'name="test.unit.timeout"' build.xml | awk -F'"' '{print $4}' || true)
          if [ -z "$test_timeout" ]; then
            test_timeout=$(grep 'name="test.timeout"' build.xml | awk -F'"' '{print $4}')
          fi
          ant testclasslist-cdc   -Dtest.timeout="$test_timeout" -Dtest.classlistfile=/tmp/java_tests_${CIRCLE_NODE_INDEX}_final.txt -Dtest.classlistprefix=unit -Dno-build-test=true
        no_output_timeout: 15m
    - store_test_results:
        path: /tmp/cassandra/build/test/output/
    - store_artifacts:
        path: /tmp/cassandra/build/test/output
        destination: junitxml
    - store_artifacts:
        path: /tmp/cassandra/build/test/logs
        destination: logs
    environment:
    - ANT_HOME: /usr/share/ant
    - JAVA11_HOME: /usr/lib/jvm/java-11-openjdk-amd64
    - JAVA8_HOME: /usr/lib/jvm/java-8-openjdk-amd64
    - LANG: en_US.UTF-8
    - KEEP_TEST_DIR: true
    - DEFAULT_DIR: /home/cassandra/cassandra-dtest
    - PYTHONIOENCODING: utf-8
    - PYTHONUNBUFFERED: true
    - CASS_DRIVER_NO_EXTENSIONS: true
    - CASS_DRIVER_NO_CYTHON: true
    - CASSANDRA_SKIP_SYNC: true
    - DTEST_REPO: https://github.com/apache/cassandra-dtest.git
    - DTEST_BRANCH: trunk
    - CCM_MAX_HEAP_SIZE: 1024M
    - CCM_HEAP_NEWSIZE: 256M
    - REPEATED_TESTS_STOP_ON_FAILURE: false
    - REPEATED_UTESTS: null
    - REPEATED_UTESTS_COUNT: 500
    - REPEATED_UTESTS_FQLTOOL: null
    - REPEATED_UTESTS_FQLTOOL_COUNT: 500
    - REPEATED_UTESTS_LONG: null
    - REPEATED_UTESTS_LONG_COUNT: 100
    - REPEATED_UTESTS_STRESS: null
    - REPEATED_UTESTS_STRESS_COUNT: 500
    - REPEATED_SIMULATOR_DTESTS: null
    - REPEATED_SIMULATOR_DTESTS_COUNT: 500
    - REPEATED_JVM_DTESTS: null
    - REPEATED_JVM_DTESTS_COUNT: 500
    - REPEATED_JVM_UPGRADE_DTESTS: null
    - REPEATED_JVM_UPGRADE_DTESTS_COUNT: 500
    - REPEATED_DTESTS: null
    - REPEATED_DTESTS_COUNT: 500
    - REPEATED_UPGRADE_DTESTS: null
    - REPEATED_UPGRADE_DTESTS_COUNT: 25
    - REPEATED_ANT_TEST_TARGET: testsome
    - REPEATED_ANT_TEST_CLASS: null
    - REPEATED_ANT_TEST_METHODS: null
    - REPEATED_ANT_TEST_VNODES: false
    - REPEATED_ANT_TEST_COUNT: 500
    - JAVA_HOME: /usr/lib/jvm/java-8-openjdk-amd64
    - JDK_HOME: /usr/lib/jvm/java-8-openjdk-amd64
  j8_dtests_repeat:
    docker:
    - image: apache/cassandra-testing-ubuntu2004-java11-w-dependencies:latest
    resource_class: large
    working_directory: ~/
    shell: /bin/bash -eo pipefail -l
    parallelism: 25
    steps:
    - attach_workspace:
        at: /home/cassandra
    - run:
        name: Clone Cassandra dtest Repository (via git)
        command: |
          git clone --single-branch --branch $DTEST_BRANCH --depth 1 $DTEST_REPO ~/cassandra-dtest
    - run:
        name: Configure virtualenv and python Dependencies
        command: |
          # note, this should be super quick as all dependencies should be pre-installed in the docker image
          # if additional dependencies were added to requirmeents.txt and the docker image hasn't been updated
          # we'd have to install it here at runtime -- which will make things slow, so do yourself a favor and
          # rebuild the docker image! (it automatically pulls the latest requirements.txt on build)
          source ~/env3.6/bin/activate
          export PATH=$JAVA_HOME/bin:$PATH
          pip3 install --exists-action w --upgrade -r ~/cassandra-dtest/requirements.txt
          pip3 uninstall -y cqlsh
          pip3 freeze
    - run:
        name: Run repeated Python dtest
        no_output_timeout: 15m
        command: |
          if [ "${REPEATED_DTESTS}" == "<nil>" ]; then
            echo "Repeated dtest name hasn't been defined, exiting without running any test"
          elif [ "${REPEATED_DTESTS_COUNT}" == "<nil>" ]; then
            echo "Repeated dtest count hasn't been defined, exiting without running any test"
          elif [ "${REPEATED_DTESTS_COUNT}" -le 0 ]; then
            echo "Repeated dtest count is lesser or equals than zero, exiting without running any test"
          else

            # Calculate the number of test iterations to be run by the current parallel runner.
            # Since we are running the same test multiple times there is no need to use `circleci tests split`.
            count=$((${REPEATED_DTESTS_COUNT} / CIRCLE_NODE_TOTAL))
            if (($CIRCLE_NODE_INDEX < (${REPEATED_DTESTS_COUNT} % CIRCLE_NODE_TOTAL))); then
              count=$((count+1))
            fi

            if (($count <= 0)); then
              echo "No tests to run in this runner"
            else
              echo "Running ${REPEATED_DTESTS} $count times"

              source ~/env3.6/bin/activate
              export PATH=$JAVA_HOME/bin:$PATH

              java -version
              cd ~/cassandra-dtest
              mkdir -p /tmp/dtest

              echo "env: $(env)"
              echo "** done env"
              mkdir -p /tmp/results/dtests

              tests_arg=$(echo ${REPEATED_DTESTS} | sed -e "s/,/ /g")

              stop_on_failure_arg=""
              if ${REPEATED_TESTS_STOP_ON_FAILURE}; then
                stop_on_failure_arg="-x"
              fi

              vnodes_args=""
              if false; then
                vnodes_args="--use-vnodes --num-tokens=16"
              fi

              upgrade_arg=""
              if false; then
                upgrade_arg="--execute-upgrade-tests --upgrade-target-version-only --upgrade-version-selection all"
              fi

              # we need the "set -o pipefail" here so that the exit code that circleci will actually use is from pytest and not the exit code from tee
              set -o pipefail && cd ~/cassandra-dtest && pytest $vnodes_args --count=$count $stop_on_failure_arg $upgrade_arg --log-cli-level=DEBUG --junit-xml=/tmp/results/dtests/pytest_result.xml -s --cassandra-dir=/home/cassandra/cassandra --keep-test-dir  $tests_arg | tee /tmp/dtest/stdout.txt
            fi
          fi
    - store_test_results:
        path: /tmp/results
    - store_artifacts:
        path: /tmp/dtest
        destination: dtest
    - store_artifacts:
        path: ~/cassandra-dtest/logs
        destination: dtest_logs
    environment:
    - ANT_HOME: /usr/share/ant
    - JAVA11_HOME: /usr/lib/jvm/java-11-openjdk-amd64
    - JAVA8_HOME: /usr/lib/jvm/java-8-openjdk-amd64
    - LANG: en_US.UTF-8
    - KEEP_TEST_DIR: true
    - DEFAULT_DIR: /home/cassandra/cassandra-dtest
    - PYTHONIOENCODING: utf-8
    - PYTHONUNBUFFERED: true
    - CASS_DRIVER_NO_EXTENSIONS: true
    - CASS_DRIVER_NO_CYTHON: true
    - CASSANDRA_SKIP_SYNC: true
    - DTEST_REPO: https://github.com/apache/cassandra-dtest.git
    - DTEST_BRANCH: trunk
    - CCM_MAX_HEAP_SIZE: 1024M
    - CCM_HEAP_NEWSIZE: 256M
    - REPEATED_TESTS_STOP_ON_FAILURE: false
    - REPEATED_UTESTS: null
    - REPEATED_UTESTS_COUNT: 500
    - REPEATED_UTESTS_FQLTOOL: null
    - REPEATED_UTESTS_FQLTOOL_COUNT: 500
    - REPEATED_UTESTS_LONG: null
    - REPEATED_UTESTS_LONG_COUNT: 100
    - REPEATED_UTESTS_STRESS: null
    - REPEATED_UTESTS_STRESS_COUNT: 500
    - REPEATED_SIMULATOR_DTESTS: null
    - REPEATED_SIMULATOR_DTESTS_COUNT: 500
    - REPEATED_JVM_DTESTS: null
    - REPEATED_JVM_DTESTS_COUNT: 500
    - REPEATED_JVM_UPGRADE_DTESTS: null
    - REPEATED_JVM_UPGRADE_DTESTS_COUNT: 500
    - REPEATED_DTESTS: null
    - REPEATED_DTESTS_COUNT: 500
    - REPEATED_UPGRADE_DTESTS: null
    - REPEATED_UPGRADE_DTESTS_COUNT: 25
    - REPEATED_ANT_TEST_TARGET: testsome
    - REPEATED_ANT_TEST_CLASS: null
    - REPEATED_ANT_TEST_METHODS: null
    - REPEATED_ANT_TEST_VNODES: false
    - REPEATED_ANT_TEST_COUNT: 500
    - JAVA_HOME: /usr/lib/jvm/java-8-openjdk-amd64
    - JDK_HOME: /usr/lib/jvm/java-8-openjdk-amd64
  j8_jvm_dtests:
    docker:
    - image: apache/cassandra-testing-ubuntu2004-java11-w-dependencies:latest
    resource_class: large
    working_directory: ~/
    shell: /bin/bash -eo pipefail -l
    parallelism: 10
    steps:
    - attach_workspace:
        at: /home/cassandra
    - run:
        name: Determine distributed Tests to Run
        command: |
          # reminder: this code (along with all the steps) is independently executed on every circle container
          # so the goal here is to get the circleci script to return the tests *this* container will run
          # which we do via the `circleci` cli tool.

          rm -fr ~/cassandra-dtest/upgrade_tests
          echo "***java tests***"

          # get all of our unit test filenames
          set -eo pipefail && circleci tests glob "$HOME/cassandra/test/distributed/**/*.java" > /tmp/all_java_unit_tests.txt

          # split up the unit tests into groups based on the number of containers we have
          set -eo pipefail && circleci tests split --split-by=timings --timings-type=filename --index=${CIRCLE_NODE_INDEX} --total=${CIRCLE_NODE_TOTAL} /tmp/all_java_unit_tests.txt > /tmp/java_tests_${CIRCLE_NODE_INDEX}.txt
          set -eo pipefail && cat /tmp/java_tests_${CIRCLE_NODE_INDEX}.txt | sed "s;^/home/cassandra/cassandra/test/distributed/;;g" | grep "Test\.java$" | grep -v upgrade > /tmp/java_tests_${CIRCLE_NODE_INDEX}_final.txt
          echo "** /tmp/java_tests_${CIRCLE_NODE_INDEX}_final.txt"
          cat /tmp/java_tests_${CIRCLE_NODE_INDEX}_final.txt
        no_output_timeout: 15m
    - run:
        name: Log Environment Information
        command: |
          echo '*** id ***'
          id
          echo '*** cat /proc/cpuinfo ***'
          cat /proc/cpuinfo
          echo '*** free -m ***'
          free -m
          echo '*** df -m ***'
          df -m
          echo '*** ifconfig -a ***'
          ifconfig -a
          echo '*** uname -a ***'
          uname -a
          echo '*** mount ***'
          mount
          echo '*** env ***'
          env
          echo '*** java ***'
          which java
          java -version
    - run:
        name: Run Unit Tests (testclasslist)
        command: |
          set -x
          export PATH=$JAVA_HOME/bin:$PATH
          time mv ~/cassandra /tmp
          cd /tmp/cassandra
          if [ -d ~/dtest_jars ]; then
            cp ~/dtest_jars/dtest* /tmp/cassandra/build/
          fi
          test_timeout=$(grep 'name="test.distributed.timeout"' build.xml | awk -F'"' '{print $4}' || true)
          if [ -z "$test_timeout" ]; then
            test_timeout=$(grep 'name="test.timeout"' build.xml | awk -F'"' '{print $4}')
          fi
          ant testclasslist   -Dtest.timeout="$test_timeout" -Dtest.classlistfile=/tmp/java_tests_${CIRCLE_NODE_INDEX}_final.txt -Dtest.classlistprefix=distributed -Dno-build-test=true
        no_output_timeout: 15m
    - store_test_results:
        path: /tmp/cassandra/build/test/output/
    - store_artifacts:
        path: /tmp/cassandra/build/test/output
        destination: junitxml
    - store_artifacts:
        path: /tmp/cassandra/build/test/logs
        destination: logs
    environment:
    - ANT_HOME: /usr/share/ant
    - JAVA11_HOME: /usr/lib/jvm/java-11-openjdk-amd64
    - JAVA8_HOME: /usr/lib/jvm/java-8-openjdk-amd64
    - LANG: en_US.UTF-8
    - KEEP_TEST_DIR: true
    - DEFAULT_DIR: /home/cassandra/cassandra-dtest
    - PYTHONIOENCODING: utf-8
    - PYTHONUNBUFFERED: true
    - CASS_DRIVER_NO_EXTENSIONS: true
    - CASS_DRIVER_NO_CYTHON: true
    - CASSANDRA_SKIP_SYNC: true
    - DTEST_REPO: https://github.com/apache/cassandra-dtest.git
    - DTEST_BRANCH: trunk
    - CCM_MAX_HEAP_SIZE: 1024M
    - CCM_HEAP_NEWSIZE: 256M
    - REPEATED_TESTS_STOP_ON_FAILURE: false
    - REPEATED_UTESTS: null
    - REPEATED_UTESTS_COUNT: 500
    - REPEATED_UTESTS_FQLTOOL: null
    - REPEATED_UTESTS_FQLTOOL_COUNT: 500
    - REPEATED_UTESTS_LONG: null
    - REPEATED_UTESTS_LONG_COUNT: 100
    - REPEATED_UTESTS_STRESS: null
    - REPEATED_UTESTS_STRESS_COUNT: 500
    - REPEATED_SIMULATOR_DTESTS: null
    - REPEATED_SIMULATOR_DTESTS_COUNT: 500
    - REPEATED_JVM_DTESTS: null
    - REPEATED_JVM_DTESTS_COUNT: 500
    - REPEATED_JVM_UPGRADE_DTESTS: null
    - REPEATED_JVM_UPGRADE_DTESTS_COUNT: 500
    - REPEATED_DTESTS: null
    - REPEATED_DTESTS_COUNT: 500
    - REPEATED_UPGRADE_DTESTS: null
    - REPEATED_UPGRADE_DTESTS_COUNT: 25
    - REPEATED_ANT_TEST_TARGET: testsome
    - REPEATED_ANT_TEST_CLASS: null
    - REPEATED_ANT_TEST_METHODS: null
    - REPEATED_ANT_TEST_VNODES: false
    - REPEATED_ANT_TEST_COUNT: 500
    - JAVA_HOME: /usr/lib/jvm/java-8-openjdk-amd64
    - JDK_HOME: /usr/lib/jvm/java-8-openjdk-amd64
  j8_build:
    docker:
    - image: apache/cassandra-testing-ubuntu2004-java11-w-dependencies:latest
    resource_class: medium
    working_directory: ~/
    shell: /bin/bash -eo pipefail -l
    parallelism: 1
    steps:
    - run:
        name: Log Environment Information
        command: |
          echo '*** id ***'
          id
          echo '*** cat /proc/cpuinfo ***'
          cat /proc/cpuinfo
          echo '*** free -m ***'
          free -m
          echo '*** df -m ***'
          df -m
          echo '*** ifconfig -a ***'
          ifconfig -a
          echo '*** uname -a ***'
          uname -a
          echo '*** mount ***'
          mount
          echo '*** env ***'
          env
          echo '*** java ***'
          which java
          java -version
    - run:
        name: Clone Cassandra Repository (via git)
        command: |
          git clone --single-branch --depth 1 --branch $CIRCLE_BRANCH https://github.com/$CIRCLE_PROJECT_USERNAME/$CIRCLE_PROJECT_REPONAME.git ~/cassandra
    - run:
        name: Build Cassandra
        command: |
          export PATH=$JAVA_HOME/bin:$PATH
          cd ~/cassandra
          # Loop to prevent failure due to maven-ant-tasks not downloading a jar..
          for x in $(seq 1 3); do
              ${ANT_HOME}/bin/ant clean realclean jar
              RETURN="$?"
              if [ "${RETURN}" -eq "0" ]; then
                  break
              fi
          done
          # Exit, if we didn't build successfully
          if [ "${RETURN}" -ne "0" ]; then
              echo "Build failed with exit code: ${RETURN}"
              exit ${RETURN}
          fi
        no_output_timeout: 15m
    - run:
        name: Run eclipse-warnings
        command: |
          export PATH=$JAVA_HOME/bin:$PATH
          cd ~/cassandra
          ant eclipse-warnings
    - persist_to_workspace:
        root: /home/cassandra
        paths:
        - cassandra
        - .m2
    environment:
    - ANT_HOME: /usr/share/ant
    - JAVA11_HOME: /usr/lib/jvm/java-11-openjdk-amd64
    - JAVA8_HOME: /usr/lib/jvm/java-8-openjdk-amd64
    - LANG: en_US.UTF-8
    - KEEP_TEST_DIR: true
    - DEFAULT_DIR: /home/cassandra/cassandra-dtest
    - PYTHONIOENCODING: utf-8
    - PYTHONUNBUFFERED: true
    - CASS_DRIVER_NO_EXTENSIONS: true
    - CASS_DRIVER_NO_CYTHON: true
    - CASSANDRA_SKIP_SYNC: true
    - DTEST_REPO: https://github.com/apache/cassandra-dtest.git
    - DTEST_BRANCH: trunk
    - CCM_MAX_HEAP_SIZE: 1024M
    - CCM_HEAP_NEWSIZE: 256M
    - REPEATED_TESTS_STOP_ON_FAILURE: false
    - REPEATED_UTESTS: null
    - REPEATED_UTESTS_COUNT: 500
    - REPEATED_UTESTS_FQLTOOL: null
    - REPEATED_UTESTS_FQLTOOL_COUNT: 500
    - REPEATED_UTESTS_LONG: null
    - REPEATED_UTESTS_LONG_COUNT: 100
    - REPEATED_UTESTS_STRESS: null
    - REPEATED_UTESTS_STRESS_COUNT: 500
    - REPEATED_SIMULATOR_DTESTS: null
    - REPEATED_SIMULATOR_DTESTS_COUNT: 500
    - REPEATED_JVM_DTESTS: null
    - REPEATED_JVM_DTESTS_COUNT: 500
    - REPEATED_JVM_UPGRADE_DTESTS: null
    - REPEATED_JVM_UPGRADE_DTESTS_COUNT: 500
    - REPEATED_DTESTS: null
    - REPEATED_DTESTS_COUNT: 500
    - REPEATED_UPGRADE_DTESTS: null
    - REPEATED_UPGRADE_DTESTS_COUNT: 25
    - REPEATED_ANT_TEST_TARGET: testsome
    - REPEATED_ANT_TEST_CLASS: null
    - REPEATED_ANT_TEST_METHODS: null
    - REPEATED_ANT_TEST_VNODES: false
    - REPEATED_ANT_TEST_COUNT: 500
    - JAVA_HOME: /usr/lib/jvm/java-8-openjdk-amd64
    - JDK_HOME: /usr/lib/jvm/java-8-openjdk-amd64
  j8_cqlsh_dtests_py38_vnode:
    docker:
    - image: apache/cassandra-testing-ubuntu2004-java11-w-dependencies:latest
    resource_class: large
    working_directory: ~/
    shell: /bin/bash -eo pipefail -l
    parallelism: 50
    steps:
    - attach_workspace:
        at: /home/cassandra
    - run:
        name: Clone Cassandra dtest Repository (via git)
        command: |
          git clone --single-branch --branch $DTEST_BRANCH --depth 1 $DTEST_REPO ~/cassandra-dtest
    - run:
        name: Configure virtualenv and python Dependencies
        command: |
          # note, this should be super quick as all dependencies should be pre-installed in the docker image
          # if additional dependencies were added to requirmeents.txt and the docker image hasn't been updated
          # we'd have to install it here at runtime -- which will make things slow, so do yourself a favor and
          # rebuild the docker image! (it automatically pulls the latest requirements.txt on build)
          source ~/env3.8/bin/activate
          export PATH=$JAVA_HOME/bin:$PATH
          pip3 install --exists-action w --upgrade -r ~/cassandra-dtest/requirements.txt
          pip3 uninstall -y cqlsh
          pip3 freeze
    - run:
        name: Determine Tests to Run (j8_with_vnodes)
        no_output_timeout: 5m
        command: "# reminder: this code (along with all the steps) is independently executed on every circle container\n# so the goal here is to get the circleci script to return the tests *this* container will run\n# which we do via the `circleci` cli tool.\n\ncd cassandra-dtest\nsource ~/env3.8/bin/activate\nexport PATH=$JAVA_HOME/bin:$PATH\n\nif [ -n '' ]; then\n  export \nfi\n\necho \"***Collected DTests (j8_with_vnodes)***\"\nset -eo pipefail && ./run_dtests.py --use-vnodes --skip-resource-intensive-tests --pytest-options '-k cql' --dtest-print-tests-only --dtest-print-tests-output=/tmp/all_dtest_tests_j8_with_vnodes_raw --cassandra-dir=../cassandra\nif [ -z '' ]; then\n  mv /tmp/all_dtest_tests_j8_with_vnodes_raw /tmp/all_dtest_tests_j8_with_vnodes\nelse\n  grep -e '' /tmp/all_dtest_tests_j8_with_vnodes_raw > /tmp/all_dtest_tests_j8_with_vnodes || { echo \"Filter did not match any tests! Exiting build.\"; exit 0; }\nfi\nset -eo pipefail && circleci tests split --split-by=timings --timings-type=classname /tmp/all_dtest_tests_j8_with_vnodes > /tmp/split_dtest_tests_j8_with_vnodes.txt\ncat /tmp/split_dtest_tests_j8_with_vnodes.txt | tr '\\n' ' ' > /tmp/split_dtest_tests_j8_with_vnodes_final.txt\ncat /tmp/split_dtest_tests_j8_with_vnodes_final.txt\n"
    - run:
        name: Run dtests (j8_with_vnodes)
        no_output_timeout: 15m
        command: |
          echo "cat /tmp/split_dtest_tests_j8_with_vnodes_final.txt"
          cat /tmp/split_dtest_tests_j8_with_vnodes_final.txt

          source ~/env3.8/bin/activate
          export PATH=$JAVA_HOME/bin:$PATH
          if [ -n 'CQLSH_PYTHON=/usr/bin/python3.8' ]; then
            export CQLSH_PYTHON=/usr/bin/python3.8
          fi

          java -version
          cd ~/cassandra-dtest
          mkdir -p /tmp/dtest

          echo "env: $(env)"
          echo "** done env"
          mkdir -p /tmp/results/dtests
          # we need the "set -o pipefail" here so that the exit code that circleci will actually use is from pytest and not the exit code from tee
          export SPLIT_TESTS=`cat /tmp/split_dtest_tests_j8_with_vnodes_final.txt`
          set -o pipefail && cd ~/cassandra-dtest && pytest --use-vnodes --num-tokens=16 --skip-resource-intensive-tests --log-cli-level=DEBUG --junit-xml=/tmp/results/dtests/pytest_result_j8_with_vnodes.xml -s --cassandra-dir=/home/cassandra/cassandra --keep-test-dir $SPLIT_TESTS 2>&1 | tee /tmp/dtest/stdout.txt
    - store_test_results:
        path: /tmp/results
    - store_artifacts:
        path: /tmp/dtest
        destination: dtest_j8_with_vnodes
    - store_artifacts:
        path: ~/cassandra-dtest/logs
        destination: dtest_j8_with_vnodes_logs
    environment:
    - ANT_HOME: /usr/share/ant
    - JAVA11_HOME: /usr/lib/jvm/java-11-openjdk-amd64
    - JAVA8_HOME: /usr/lib/jvm/java-8-openjdk-amd64
    - LANG: en_US.UTF-8
    - KEEP_TEST_DIR: true
    - DEFAULT_DIR: /home/cassandra/cassandra-dtest
    - PYTHONIOENCODING: utf-8
    - PYTHONUNBUFFERED: true
    - CASS_DRIVER_NO_EXTENSIONS: true
    - CASS_DRIVER_NO_CYTHON: true
    - CASSANDRA_SKIP_SYNC: true
    - DTEST_REPO: https://github.com/apache/cassandra-dtest.git
    - DTEST_BRANCH: trunk
    - CCM_MAX_HEAP_SIZE: 1024M
    - CCM_HEAP_NEWSIZE: 256M
    - REPEATED_TESTS_STOP_ON_FAILURE: false
    - REPEATED_UTESTS: null
    - REPEATED_UTESTS_COUNT: 500
    - REPEATED_UTESTS_FQLTOOL: null
    - REPEATED_UTESTS_FQLTOOL_COUNT: 500
    - REPEATED_UTESTS_LONG: null
    - REPEATED_UTESTS_LONG_COUNT: 100
    - REPEATED_UTESTS_STRESS: null
    - REPEATED_UTESTS_STRESS_COUNT: 500
<<<<<<< HEAD
    - REPEATED_SIMULATOR_DTESTS: null
    - REPEATED_SIMULATOR_DTESTS_COUNT: 500
=======
>>>>>>> 2b3d0d32
    - REPEATED_JVM_DTESTS: null
    - REPEATED_JVM_DTESTS_COUNT: 500
    - REPEATED_JVM_UPGRADE_DTESTS: null
    - REPEATED_JVM_UPGRADE_DTESTS_COUNT: 500
    - REPEATED_DTESTS: null
    - REPEATED_DTESTS_COUNT: 500
    - REPEATED_UPGRADE_DTESTS: null
    - REPEATED_UPGRADE_DTESTS_COUNT: 25
    - REPEATED_ANT_TEST_TARGET: testsome
    - REPEATED_ANT_TEST_CLASS: null
    - REPEATED_ANT_TEST_METHODS: null
<<<<<<< HEAD
    - REPEATED_ANT_TEST_VNODES: false
    - REPEATED_ANT_TEST_COUNT: 500
    - JAVA_HOME: /usr/lib/jvm/java-8-openjdk-amd64
    - JDK_HOME: /usr/lib/jvm/java-8-openjdk-amd64
=======
    - REPEATED_ANT_TEST_COUNT: 500
    - JAVA_HOME: /usr/lib/jvm/java-8-openjdk-amd64
    - JDK_HOME: /usr/lib/jvm/java-8-openjdk-amd64
  j11_cqlsh-dtests-py2-offheap:
    docker:
    - image: apache/cassandra-testing-ubuntu2004-java11:latest
    resource_class: large
    working_directory: ~/
    shell: /bin/bash -eo pipefail -l
    parallelism: 50
    steps:
    - attach_workspace:
        at: /home/cassandra
    - run:
        name: Clone Cassandra dtest Repository (via git)
        command: |
          git clone --single-branch --branch $DTEST_BRANCH --depth 1 $DTEST_REPO ~/cassandra-dtest
    - run:
        name: Configure virtualenv and python Dependencies
        command: |
          # note, this should be super quick as all dependencies should be pre-installed in the docker image
          # if additional dependencies were added to requirmeents.txt and the docker image hasn't been updated
          # we'd have to install it here at runtime -- which will make things slow, so do yourself a favor and
          # rebuild the docker image! (it automatically pulls the latest requirements.txt on build)
          source ~/env3.6/bin/activate
          export PATH=$JAVA_HOME/bin:$PATH
          pip3 install --exists-action w --upgrade -r ~/cassandra-dtest/requirements.txt
          pip3 uninstall -y cqlsh
          pip3 freeze
    - run:
        name: Determine Tests to Run (j11_dtests_offheap)
        no_output_timeout: 5m
        command: "# reminder: this code (along with all the steps) is independently executed on every circle container\n# so the goal here is to get the circleci script to return the tests *this* container will run\n# which we do via the `circleci` cli tool.\n\ncd cassandra-dtest\nsource ~/env3.6/bin/activate\nexport PATH=$JAVA_HOME/bin:$PATH\n\nif [ -n '' ]; then\n  export \nfi\n\necho \"***Collected DTests (j11_dtests_offheap)***\"\nset -eo pipefail && ./run_dtests.py --use-vnodes --use-off-heap-memtables --skip-resource-intensive-tests --pytest-options '-k cql' --dtest-print-tests-only --dtest-print-tests-output=/tmp/all_dtest_tests_j11_dtests_offheap_raw --cassandra-dir=../cassandra\nif [ -z '' ]; then\n  mv /tmp/all_dtest_tests_j11_dtests_offheap_raw /tmp/all_dtest_tests_j11_dtests_offheap\nelse\n  grep -e '' /tmp/all_dtest_tests_j11_dtests_offheap_raw > /tmp/all_dtest_tests_j11_dtests_offheap || { echo \"Filter did not match any tests! Exiting build.\"; exit 0; }\nfi\nset -eo pipefail && circleci tests split --split-by=timings --timings-type=classname /tmp/all_dtest_tests_j11_dtests_offheap > /tmp/split_dtest_tests_j11_dtests_offheap.txt\ncat /tmp/split_dtest_tests_j11_dtests_offheap.txt | tr '\\n' ' ' > /tmp/split_dtest_tests_j11_dtests_offheap_final.txt\ncat /tmp/split_dtest_tests_j11_dtests_offheap_final.txt\n"
    - run:
        name: Run dtests (j11_dtests_offheap)
        no_output_timeout: 15m
        command: |
          echo "cat /tmp/split_dtest_tests_j11_dtests_offheap_final.txt"
          cat /tmp/split_dtest_tests_j11_dtests_offheap_final.txt

          source ~/env3.6/bin/activate
          export PATH=$JAVA_HOME/bin:$PATH
          if [ -n 'CQLSH_PYTHON=/usr/bin/python2.7' ]; then
            export CQLSH_PYTHON=/usr/bin/python2.7
          fi

          java -version
          cd ~/cassandra-dtest
          mkdir -p /tmp/dtest

          echo "env: $(env)"
          echo "** done env"
          mkdir -p /tmp/results/dtests
          # we need the "set -o pipefail" here so that the exit code that circleci will actually use is from pytest and not the exit code from tee
          export SPLIT_TESTS=`cat /tmp/split_dtest_tests_j11_dtests_offheap_final.txt`
          set -o pipefail && cd ~/cassandra-dtest && pytest --use-vnodes --num-tokens=16 --use-off-heap-memtables --skip-resource-intensive-tests --log-cli-level=DEBUG --junit-xml=/tmp/results/dtests/pytest_result_j11_dtests_offheap.xml -s --cassandra-dir=/home/cassandra/cassandra --keep-test-dir $SPLIT_TESTS 2>&1 | tee /tmp/dtest/stdout.txt
    - store_test_results:
        path: /tmp/results
    - store_artifacts:
        path: /tmp/dtest
        destination: dtest_j11_dtests_offheap
    - store_artifacts:
        path: ~/cassandra-dtest/logs
        destination: dtest_j11_dtests_offheap_logs
    environment:
    - ANT_HOME: /usr/share/ant
    - JAVA11_HOME: /usr/lib/jvm/java-11-openjdk-amd64
    - JAVA8_HOME: /usr/lib/jvm/java-8-openjdk-amd64
    - LANG: en_US.UTF-8
    - KEEP_TEST_DIR: true
    - DEFAULT_DIR: /home/cassandra/cassandra-dtest
    - PYTHONIOENCODING: utf-8
    - PYTHONUNBUFFERED: true
    - CASS_DRIVER_NO_EXTENSIONS: true
    - CASS_DRIVER_NO_CYTHON: true
    - CASSANDRA_SKIP_SYNC: true
    - DTEST_REPO: https://github.com/apache/cassandra-dtest.git
    - DTEST_BRANCH: trunk
    - CCM_MAX_HEAP_SIZE: 1024M
    - CCM_HEAP_NEWSIZE: 256M
    - REPEATED_TESTS_STOP_ON_FAILURE: false
    - REPEATED_UTESTS: null
    - REPEATED_UTESTS_COUNT: 500
    - REPEATED_UTESTS_FQLTOOL: null
    - REPEATED_UTESTS_FQLTOOL_COUNT: 500
    - REPEATED_UTESTS_LONG: null
    - REPEATED_UTESTS_LONG_COUNT: 100
    - REPEATED_UTESTS_STRESS: null
    - REPEATED_UTESTS_STRESS_COUNT: 500
    - REPEATED_JVM_DTESTS: null
    - REPEATED_JVM_DTESTS_COUNT: 500
    - REPEATED_JVM_UPGRADE_DTESTS: null
    - REPEATED_JVM_UPGRADE_DTESTS_COUNT: 500
    - REPEATED_DTESTS: null
    - REPEATED_DTESTS_COUNT: 500
    - REPEATED_UPGRADE_DTESTS: null
    - REPEATED_UPGRADE_DTESTS_COUNT: 25
    - REPEATED_ANT_TEST_TARGET: testsome
    - REPEATED_ANT_TEST_CLASS: null
    - REPEATED_ANT_TEST_METHODS: null
    - REPEATED_ANT_TEST_COUNT: 500
    - JAVA_HOME: /usr/lib/jvm/java-11-openjdk-amd64
    - JDK_HOME: /usr/lib/jvm/java-11-openjdk-amd64
    - CASSANDRA_USE_JDK11: true
>>>>>>> 2b3d0d32
  j11_unit_tests_repeat:
    docker:
    - image: apache/cassandra-testing-ubuntu2004-java11:latest
    resource_class: medium
    working_directory: ~/
    shell: /bin/bash -eo pipefail -l
    parallelism: 25
    steps:
    - attach_workspace:
        at: /home/cassandra
    - run:
        name: Log Environment Information
        command: |
          echo '*** id ***'
          id
          echo '*** cat /proc/cpuinfo ***'
          cat /proc/cpuinfo
          echo '*** free -m ***'
          free -m
          echo '*** df -m ***'
          df -m
          echo '*** ifconfig -a ***'
          ifconfig -a
          echo '*** uname -a ***'
          uname -a
          echo '*** mount ***'
          mount
          echo '*** env ***'
          env
          echo '*** java ***'
          which java
          java -version
    - run:
        name: Repeatedly run new or modifed JUnit tests
        no_output_timeout: 15m
<<<<<<< HEAD
        command: "set -x\nexport PATH=$JAVA_HOME/bin:$PATH\ntime mv ~/cassandra /tmp\ncd /tmp/cassandra\nif [ -d ~/dtest_jars ]; then\n  cp ~/dtest_jars/dtest* /tmp/cassandra/build/\nfi\n\n# Calculate the number of test iterations to be run by the current parallel runner.\ncount=$((${REPEATED_UTESTS_COUNT} / CIRCLE_NODE_TOTAL))\nif (($CIRCLE_NODE_INDEX < (${REPEATED_UTESTS_COUNT} % CIRCLE_NODE_TOTAL))); then\n  count=$((count+1))\nfi\n\n# Put manually specified tests and automatically detected tests together, removing duplicates\ntests=$(echo ${REPEATED_UTESTS} | sed -e \"s/<nil>//\" | sed -e \"s/ //\" | tr \",\" \"\\n\" | tr \" \" \"\\n\" | sort -n | uniq -u)\necho \"Tests to be repeated: ${tests}\"\n\n# Prepare the JVM dtests vnodes argument, which is optional.\nvnodes=false\nvnodes_args=\"\"\nif [ \"$vnodes\" = true ] ; then\n  vnodes_args=\"-Dtest.jvm.args='-Dcassandra.dtest.num_tokens=16'\"\nfi\n\n# Prepare the testtag for the target, used by the test macro in build.xml to group the output files\ntarget=testsome\ntesttag=\"\"\nif [[ $target == \"test-cdc\" ]]; then\n  testtag=\"cdc\"\nelif [[ $target == \"test-compression\" ]]; then\n  testtag=\"compression\"\nelif [[ $target == \"test-system-keyspace-directory\" ]]; then\n  testtag=\"system_keyspace_directory\"\nfi\n\n# Run each test class as many times as requested.\nexit_code=\"$?\"\nfor test in $tests; do\n\n    # Split class and method names from the test name\n    if [[ $test =~ \"#\" ]]; then\n      class=${test%\"#\"*}\n      method=${test#*\"#\"}\n    else\n      class=$test\n      method=\"\"\n    fi\n\n    # Prepare the -Dtest.name argument.\n    # It can be the fully qualified class name or the short class name, depending on the target.\n    if [[ $target == \"test\" || \\\n          $target == \"test-cdc\" || \\\n          $target == \"test-compression\" || \\\n          $target == \"test-system-keyspace-directory\" || \\\n          $target == \"fqltool-test\" || \\\n          $target == \"long-test\" || \\\n          $target == \"stress-test\" || \\\n          $target == \"test-simulator-dtest\" ]]; then\n      name_arg=\"-Dtest.name=${class##*.}\"\n    else\n      name_arg=\"-Dtest.name=$class\"\n    fi\n\n    # Prepare the -Dtest.methods argument, which is optional\n    if [[ $method == \"\" ]]; then\n      methods_arg=\"\"\n    else\n      methods_arg=\"-Dtest.methods=$method\"\n    fi\n\n    for i in $(seq -w 1 $count); do\n      echo \"Running test $test, iteration $i of $count\"\n\n      # run the test\n      status=\"passes\"\n      if !( set -o pipefail && \\\n            ant testsome $name_arg $methods_arg $vnodes_args -Dno-build-test=true | \\\n            tee stdout.txt \\\n          ); then\n        status=\"fails\"\n        exit_code=1\n      fi\n\n      # move the stdout output file\n      dest=/tmp/results/repeated_utests/stdout/${status}/${i}\n      mkdir -p $dest\n      mv stdout.txt $dest/${test}.txt\n\n      # move the XML output files\n      source=build/test/output/${testtag}\n      dest=/tmp/results/repeated_utests/output/${status}/${i}\n      mkdir -p $dest\n      if [[ -d $source && -n \"$(ls $source)\" ]]; then\n        mv $source/* $dest/\n      fi\n\n      # move the log files\n      source=build/test/logs/${testtag}\n      dest=/tmp/results/repeated_utests/logs/${status}/${i}\n      mkdir -p $dest\n      if [[ -d $source && -n \"$(ls $source)\" ]]; then\n        mv $source/* $dest/\n      fi\n      \n      # maybe stop iterations on test failure\n      if [[ ${REPEATED_TESTS_STOP_ON_FAILURE} = true ]] && (( $exit_code > 0 )); then\n        break\n      fi\n    done\ndone\n(exit ${exit_code})\n"
=======
        command: |
          set -x
          export PATH=$JAVA_HOME/bin:$PATH
          time mv ~/cassandra /tmp
          cd /tmp/cassandra
          if [ -d ~/dtest_jars ]; then
            cp ~/dtest_jars/dtest* /tmp/cassandra/build/
          fi

          # Calculate the number of test iterations to be run by the current parallel runner.
          count=$((${REPEATED_UTESTS_COUNT} / CIRCLE_NODE_TOTAL))
          if (($CIRCLE_NODE_INDEX < (${REPEATED_UTESTS_COUNT} % CIRCLE_NODE_TOTAL))); then
            count=$((count+1))
          fi

          # Put manually specified tests and automatically detected tests together, removing duplicates
          tests=$(echo ${REPEATED_UTESTS} | sed -e "s/<nil>//" | sed -e "s/ //" | tr "," "\n" | tr " " "\n" | sort -n | uniq -u)
          echo "Tests to be repeated: ${tests}"

          # Prepare the testtag for the target, used by the test macro in build.xml to group the output files
          target=testsome
          testtag=""
          if [[ $target == "test-cdc" ]]; then
            testtag="cdc"
          elif [[ $target == "test-compression" ]]; then
            testtag="compression"
          elif [[ $target == "test-system-keyspace-directory" ]]; then
            testtag="system_keyspace_directory"
          fi

          # Run each test class as many times as requested.
          exit_code="$?"
          for test in $tests; do

              # Split class and method names from the test name
              if [[ $test =~ "#" ]]; then
                class=${test%"#"*}
                method=${test#*"#"}
              else
                class=$test
                method=""
              fi

              # Prepare the -Dtest.name argument.
              # It can be the fully qualified class name or the short class name, depending on the target.
              if [[ $target == "test" || \
                    $target == "test-cdc" || \
                    $target == "test-compression" || \
                    $target == "test-system-keyspace-directory" || \
                    $target == "fqltool-test" || \
                    $target == "long-test" || \
                    $target == "stress-test" ]]; then
                name_arg="-Dtest.name=${class##*.}"
              else
                name_arg="-Dtest.name=$class"
              fi

              # Prepare the -Dtest.methods argument, which is optional
              if [[ $method == "" ]]; then
                methods_arg=""
              else
                methods_arg="-Dtest.methods=$method"
              fi

              for i in $(seq -w 1 $count); do
                echo "Running test $test, iteration $i of $count"

                # run the test
                status="passes"
                if !( set -o pipefail && \
                      ant testsome $name_arg $methods_arg -Dno-build-test=true | \
                      tee stdout.txt \
                    ); then
                  status="fails"
                  exit_code=1
                fi

                # move the stdout output file
                dest=/tmp/results/repeated_utests/stdout/${status}/${i}
                mkdir -p $dest
                mv stdout.txt $dest/${test}.txt

                # move the XML output files
                source=build/test/output/${testtag}
                dest=/tmp/results/repeated_utests/output/${status}/${i}
                mkdir -p $dest
                if [[ -d $source && -n "$(ls $source)" ]]; then
                  mv $source/* $dest/
                fi

                # move the log files
                source=build/test/logs/${testtag}
                dest=/tmp/results/repeated_utests/logs/${status}/${i}
                mkdir -p $dest
                if [[ -d $source && -n "$(ls $source)" ]]; then
                  mv $source/* $dest/
                fi

                # maybe stop iterations on test failure
                if [[ ${REPEATED_TESTS_STOP_ON_FAILURE} = true ]] && (( $exit_code > 0 )); then
                  break
                fi
              done
          done
          (exit ${exit_code})
>>>>>>> 2b3d0d32
    - store_test_results:
        path: /tmp/results/repeated_utests/output
    - store_artifacts:
        path: /tmp/results/repeated_utests/stdout
        destination: stdout
    - store_artifacts:
        path: /tmp/results/repeated_utests/output
        destination: junitxml
    - store_artifacts:
        path: /tmp/results/repeated_utests/logs
        destination: logs
    environment:
    - ANT_HOME: /usr/share/ant
    - JAVA11_HOME: /usr/lib/jvm/java-11-openjdk-amd64
    - JAVA8_HOME: /usr/lib/jvm/java-8-openjdk-amd64
    - LANG: en_US.UTF-8
    - KEEP_TEST_DIR: true
    - DEFAULT_DIR: /home/cassandra/cassandra-dtest
    - PYTHONIOENCODING: utf-8
    - PYTHONUNBUFFERED: true
    - CASS_DRIVER_NO_EXTENSIONS: true
    - CASS_DRIVER_NO_CYTHON: true
    - CASSANDRA_SKIP_SYNC: true
    - DTEST_REPO: https://github.com/apache/cassandra-dtest.git
    - DTEST_BRANCH: trunk
    - CCM_MAX_HEAP_SIZE: 1024M
    - CCM_HEAP_NEWSIZE: 256M
    - REPEATED_TESTS_STOP_ON_FAILURE: false
    - REPEATED_UTESTS: null
    - REPEATED_UTESTS_COUNT: 500
    - REPEATED_UTESTS_FQLTOOL: null
    - REPEATED_UTESTS_FQLTOOL_COUNT: 500
    - REPEATED_UTESTS_LONG: null
    - REPEATED_UTESTS_LONG_COUNT: 100
    - REPEATED_UTESTS_STRESS: null
    - REPEATED_UTESTS_STRESS_COUNT: 500
    - REPEATED_SIMULATOR_DTESTS: null
    - REPEATED_SIMULATOR_DTESTS_COUNT: 500
    - REPEATED_JVM_DTESTS: null
    - REPEATED_JVM_DTESTS_COUNT: 500
    - REPEATED_JVM_UPGRADE_DTESTS: null
    - REPEATED_JVM_UPGRADE_DTESTS_COUNT: 500
    - REPEATED_DTESTS: null
    - REPEATED_DTESTS_COUNT: 500
    - REPEATED_UPGRADE_DTESTS: null
    - REPEATED_UPGRADE_DTESTS_COUNT: 25
    - REPEATED_ANT_TEST_TARGET: testsome
    - REPEATED_ANT_TEST_CLASS: null
    - REPEATED_ANT_TEST_METHODS: null
    - REPEATED_ANT_TEST_VNODES: false
    - REPEATED_ANT_TEST_COUNT: 500
    - JAVA_HOME: /usr/lib/jvm/java-11-openjdk-amd64
    - JDK_HOME: /usr/lib/jvm/java-11-openjdk-amd64
    - CASSANDRA_USE_JDK11: true
  j8_utests_fqltool:
    docker:
    - image: apache/cassandra-testing-ubuntu2004-java11-w-dependencies:latest
    resource_class: medium
    working_directory: ~/
    shell: /bin/bash -eo pipefail -l
    parallelism: 1
    steps:
    - attach_workspace:
        at: /home/cassandra
    - run:
        name: Run Unit Tests (fqltool-test)
        command: |
          export PATH=$JAVA_HOME/bin:$PATH
          time mv ~/cassandra /tmp
          cd /tmp/cassandra
          if [ -d ~/dtest_jars ]; then
            cp ~/dtest_jars/dtest* /tmp/cassandra/build/
          fi
          ant fqltool-test -Dno-build-test=true
        no_output_timeout: 15m
    - store_test_results:
        path: /tmp/cassandra/build/test/output/
    - store_artifacts:
        path: /tmp/cassandra/build/test/output
        destination: junitxml
    - store_artifacts:
        path: /tmp/cassandra/build/test/logs
        destination: logs
    environment:
    - ANT_HOME: /usr/share/ant
    - JAVA11_HOME: /usr/lib/jvm/java-11-openjdk-amd64
    - JAVA8_HOME: /usr/lib/jvm/java-8-openjdk-amd64
    - LANG: en_US.UTF-8
    - KEEP_TEST_DIR: true
    - DEFAULT_DIR: /home/cassandra/cassandra-dtest
    - PYTHONIOENCODING: utf-8
    - PYTHONUNBUFFERED: true
    - CASS_DRIVER_NO_EXTENSIONS: true
    - CASS_DRIVER_NO_CYTHON: true
    - CASSANDRA_SKIP_SYNC: true
    - DTEST_REPO: https://github.com/apache/cassandra-dtest.git
    - DTEST_BRANCH: trunk
    - CCM_MAX_HEAP_SIZE: 1024M
    - CCM_HEAP_NEWSIZE: 256M
    - REPEATED_TESTS_STOP_ON_FAILURE: false
    - REPEATED_UTESTS: null
    - REPEATED_UTESTS_COUNT: 500
    - REPEATED_UTESTS_FQLTOOL: null
    - REPEATED_UTESTS_FQLTOOL_COUNT: 500
    - REPEATED_UTESTS_LONG: null
    - REPEATED_UTESTS_LONG_COUNT: 100
    - REPEATED_UTESTS_STRESS: null
    - REPEATED_UTESTS_STRESS_COUNT: 500
    - REPEATED_SIMULATOR_DTESTS: null
    - REPEATED_SIMULATOR_DTESTS_COUNT: 500
    - REPEATED_JVM_DTESTS: null
    - REPEATED_JVM_DTESTS_COUNT: 500
    - REPEATED_JVM_UPGRADE_DTESTS: null
    - REPEATED_JVM_UPGRADE_DTESTS_COUNT: 500
    - REPEATED_DTESTS: null
    - REPEATED_DTESTS_COUNT: 500
    - REPEATED_UPGRADE_DTESTS: null
    - REPEATED_UPGRADE_DTESTS_COUNT: 25
    - REPEATED_ANT_TEST_TARGET: testsome
    - REPEATED_ANT_TEST_CLASS: null
    - REPEATED_ANT_TEST_METHODS: null
    - REPEATED_ANT_TEST_VNODES: false
    - REPEATED_ANT_TEST_COUNT: 500
    - JAVA_HOME: /usr/lib/jvm/java-8-openjdk-amd64
    - JDK_HOME: /usr/lib/jvm/java-8-openjdk-amd64
  j8_cqlshlib_tests:
    docker:
    - image: apache/cassandra-testing-ubuntu2004-java11-w-dependencies:latest
    resource_class: medium
    working_directory: ~/
    shell: /bin/bash -eo pipefail -l
    parallelism: 1
    steps:
    - attach_workspace:
        at: /home/cassandra
    - run:
        name: Run cqlshlib Unit Tests
        command: |
          export PATH=$JAVA_HOME/bin:$PATH
          time mv ~/cassandra /tmp
          cd /tmp/cassandra/pylib
          ./cassandra-cqlsh-tests.sh ..
        no_output_timeout: 15m
    - store_test_results:
        path: /tmp/cassandra/pylib
    environment:
    - ANT_HOME: /usr/share/ant
    - JAVA11_HOME: /usr/lib/jvm/java-11-openjdk-amd64
    - JAVA8_HOME: /usr/lib/jvm/java-8-openjdk-amd64
    - LANG: en_US.UTF-8
    - KEEP_TEST_DIR: true
    - DEFAULT_DIR: /home/cassandra/cassandra-dtest
    - PYTHONIOENCODING: utf-8
    - PYTHONUNBUFFERED: true
    - CASS_DRIVER_NO_EXTENSIONS: true
    - CASS_DRIVER_NO_CYTHON: true
    - CASSANDRA_SKIP_SYNC: true
    - DTEST_REPO: https://github.com/apache/cassandra-dtest.git
    - DTEST_BRANCH: trunk
    - CCM_MAX_HEAP_SIZE: 1024M
    - CCM_HEAP_NEWSIZE: 256M
    - REPEATED_TESTS_STOP_ON_FAILURE: false
    - REPEATED_UTESTS: null
    - REPEATED_UTESTS_COUNT: 500
    - REPEATED_UTESTS_FQLTOOL: null
    - REPEATED_UTESTS_FQLTOOL_COUNT: 500
    - REPEATED_UTESTS_LONG: null
    - REPEATED_UTESTS_LONG_COUNT: 100
    - REPEATED_UTESTS_STRESS: null
    - REPEATED_UTESTS_STRESS_COUNT: 500
    - REPEATED_SIMULATOR_DTESTS: null
    - REPEATED_SIMULATOR_DTESTS_COUNT: 500
    - REPEATED_JVM_DTESTS: null
    - REPEATED_JVM_DTESTS_COUNT: 500
    - REPEATED_JVM_UPGRADE_DTESTS: null
    - REPEATED_JVM_UPGRADE_DTESTS_COUNT: 500
    - REPEATED_DTESTS: null
    - REPEATED_DTESTS_COUNT: 500
    - REPEATED_UPGRADE_DTESTS: null
    - REPEATED_UPGRADE_DTESTS_COUNT: 25
    - REPEATED_ANT_TEST_TARGET: testsome
    - REPEATED_ANT_TEST_CLASS: null
    - REPEATED_ANT_TEST_METHODS: null
    - REPEATED_ANT_TEST_VNODES: false
    - REPEATED_ANT_TEST_COUNT: 500
    - JAVA_HOME: /usr/lib/jvm/java-8-openjdk-amd64
    - JDK_HOME: /usr/lib/jvm/java-8-openjdk-amd64
  j11_dtests_vnode:
    docker:
    - image: apache/cassandra-testing-ubuntu2004-java11:latest
    resource_class: large
    working_directory: ~/
    shell: /bin/bash -eo pipefail -l
    parallelism: 50
    steps:
    - attach_workspace:
        at: /home/cassandra
    - run:
        name: Log Environment Information
        command: |
          echo '*** id ***'
          id
          echo '*** cat /proc/cpuinfo ***'
          cat /proc/cpuinfo
          echo '*** free -m ***'
          free -m
          echo '*** df -m ***'
          df -m
          echo '*** ifconfig -a ***'
          ifconfig -a
          echo '*** uname -a ***'
          uname -a
          echo '*** mount ***'
          mount
          echo '*** env ***'
          env
          echo '*** java ***'
          which java
          java -version
    - run:
        name: Clone Cassandra dtest Repository (via git)
        command: |
          git clone --single-branch --branch $DTEST_BRANCH --depth 1 $DTEST_REPO ~/cassandra-dtest
    - run:
        name: Configure virtualenv and python Dependencies
        command: |
          # note, this should be super quick as all dependencies should be pre-installed in the docker image
          # if additional dependencies were added to requirmeents.txt and the docker image hasn't been updated
          # we'd have to install it here at runtime -- which will make things slow, so do yourself a favor and
          # rebuild the docker image! (it automatically pulls the latest requirements.txt on build)
          source ~/env3.6/bin/activate
          export PATH=$JAVA_HOME/bin:$PATH
          pip3 install --exists-action w --upgrade -r ~/cassandra-dtest/requirements.txt
          pip3 uninstall -y cqlsh
          pip3 freeze
    - run:
        name: Determine Tests to Run (j11_with_vnodes)
        no_output_timeout: 5m
        command: "# reminder: this code (along with all the steps) is independently executed on every circle container\n# so the goal here is to get the circleci script to return the tests *this* container will run\n# which we do via the `circleci` cli tool.\n\ncd cassandra-dtest\nsource ~/env3.6/bin/activate\nexport PATH=$JAVA_HOME/bin:$PATH\n\nif [ -n '' ]; then\n  export \nfi\n\necho \"***Collected DTests (j11_with_vnodes)***\"\nset -eo pipefail && ./run_dtests.py --use-vnodes --skip-resource-intensive-tests --pytest-options '-k not cql' --dtest-print-tests-only --dtest-print-tests-output=/tmp/all_dtest_tests_j11_with_vnodes_raw --cassandra-dir=../cassandra\nif [ -z '' ]; then\n  mv /tmp/all_dtest_tests_j11_with_vnodes_raw /tmp/all_dtest_tests_j11_with_vnodes\nelse\n  grep -e '' /tmp/all_dtest_tests_j11_with_vnodes_raw > /tmp/all_dtest_tests_j11_with_vnodes || { echo \"Filter did not match any tests! Exiting build.\"; exit 0; }\nfi\nset -eo pipefail && circleci tests split --split-by=timings --timings-type=classname /tmp/all_dtest_tests_j11_with_vnodes > /tmp/split_dtest_tests_j11_with_vnodes.txt\ncat /tmp/split_dtest_tests_j11_with_vnodes.txt | tr '\\n' ' ' > /tmp/split_dtest_tests_j11_with_vnodes_final.txt\ncat /tmp/split_dtest_tests_j11_with_vnodes_final.txt\n"
    - run:
        name: Run dtests (j11_with_vnodes)
        no_output_timeout: 15m
        command: "echo \"cat /tmp/split_dtest_tests_j11_with_vnodes_final.txt\"\ncat /tmp/split_dtest_tests_j11_with_vnodes_final.txt\n\nsource ~/env3.6/bin/activate\nexport PATH=$JAVA_HOME/bin:$PATH\nif [ -n '' ]; then\n  export \nfi\n\njava -version\ncd ~/cassandra-dtest\nmkdir -p /tmp/dtest\n\necho \"env: $(env)\"\necho \"** done env\"\nmkdir -p /tmp/results/dtests\n# we need the \"set -o pipefail\" here so that the exit code that circleci will actually use is from pytest and not the exit code from tee\nexport SPLIT_TESTS=`cat /tmp/split_dtest_tests_j11_with_vnodes_final.txt`\nset -o pipefail && cd ~/cassandra-dtest && pytest --use-vnodes --num-tokens=16 --skip-resource-intensive-tests --log-cli-level=DEBUG --junit-xml=/tmp/results/dtests/pytest_result_j11_with_vnodes.xml -s --cassandra-dir=/home/cassandra/cassandra --keep-test-dir $SPLIT_TESTS 2>&1 | tee /tmp/dtest/stdout.txt\n"
    - store_test_results:
        path: /tmp/results
    - store_artifacts:
        path: /tmp/dtest
        destination: dtest_j11_with_vnodes
    - store_artifacts:
        path: ~/cassandra-dtest/logs
        destination: dtest_j11_with_vnodes_logs
    environment:
    - ANT_HOME: /usr/share/ant
    - JAVA11_HOME: /usr/lib/jvm/java-11-openjdk-amd64
    - JAVA8_HOME: /usr/lib/jvm/java-8-openjdk-amd64
    - LANG: en_US.UTF-8
    - KEEP_TEST_DIR: true
    - DEFAULT_DIR: /home/cassandra/cassandra-dtest
    - PYTHONIOENCODING: utf-8
    - PYTHONUNBUFFERED: true
    - CASS_DRIVER_NO_EXTENSIONS: true
    - CASS_DRIVER_NO_CYTHON: true
    - CASSANDRA_SKIP_SYNC: true
    - DTEST_REPO: https://github.com/apache/cassandra-dtest.git
    - DTEST_BRANCH: trunk
    - CCM_MAX_HEAP_SIZE: 1024M
    - CCM_HEAP_NEWSIZE: 256M
    - REPEATED_TESTS_STOP_ON_FAILURE: false
    - REPEATED_UTESTS: null
    - REPEATED_UTESTS_COUNT: 500
    - REPEATED_UTESTS_FQLTOOL: null
    - REPEATED_UTESTS_FQLTOOL_COUNT: 500
    - REPEATED_UTESTS_LONG: null
    - REPEATED_UTESTS_LONG_COUNT: 100
    - REPEATED_UTESTS_STRESS: null
    - REPEATED_UTESTS_STRESS_COUNT: 500
    - REPEATED_SIMULATOR_DTESTS: null
    - REPEATED_SIMULATOR_DTESTS_COUNT: 500
    - REPEATED_JVM_DTESTS: null
    - REPEATED_JVM_DTESTS_COUNT: 500
    - REPEATED_JVM_UPGRADE_DTESTS: null
    - REPEATED_JVM_UPGRADE_DTESTS_COUNT: 500
    - REPEATED_DTESTS: null
    - REPEATED_DTESTS_COUNT: 500
    - REPEATED_UPGRADE_DTESTS: null
    - REPEATED_UPGRADE_DTESTS_COUNT: 25
    - REPEATED_ANT_TEST_TARGET: testsome
    - REPEATED_ANT_TEST_CLASS: null
    - REPEATED_ANT_TEST_METHODS: null
    - REPEATED_ANT_TEST_VNODES: false
    - REPEATED_ANT_TEST_COUNT: 500
    - JAVA_HOME: /usr/lib/jvm/java-11-openjdk-amd64
    - JDK_HOME: /usr/lib/jvm/java-11-openjdk-amd64
    - CASSANDRA_USE_JDK11: true
  j8_utests_cdc_repeat:
    docker:
    - image: apache/cassandra-testing-ubuntu2004-java11-w-dependencies:latest
    resource_class: medium
    working_directory: ~/
    shell: /bin/bash -eo pipefail -l
    parallelism: 25
    steps:
    - attach_workspace:
        at: /home/cassandra
    - run:
        name: Log Environment Information
        command: |
          echo '*** id ***'
          id
          echo '*** cat /proc/cpuinfo ***'
          cat /proc/cpuinfo
          echo '*** free -m ***'
          free -m
          echo '*** df -m ***'
          df -m
          echo '*** ifconfig -a ***'
          ifconfig -a
          echo '*** uname -a ***'
          uname -a
          echo '*** mount ***'
          mount
          echo '*** env ***'
          env
          echo '*** java ***'
          which java
          java -version
    - run:
        name: Repeatedly run new or modifed JUnit tests
        no_output_timeout: 15m
        command: "set -x\nexport PATH=$JAVA_HOME/bin:$PATH\ntime mv ~/cassandra /tmp\ncd /tmp/cassandra\nif [ -d ~/dtest_jars ]; then\n  cp ~/dtest_jars/dtest* /tmp/cassandra/build/\nfi\n\n# Calculate the number of test iterations to be run by the current parallel runner.\ncount=$((${REPEATED_UTESTS_COUNT} / CIRCLE_NODE_TOTAL))\nif (($CIRCLE_NODE_INDEX < (${REPEATED_UTESTS_COUNT} % CIRCLE_NODE_TOTAL))); then\n  count=$((count+1))\nfi\n\n# Put manually specified tests and automatically detected tests together, removing duplicates\ntests=$(echo ${REPEATED_UTESTS} | sed -e \"s/<nil>//\" | sed -e \"s/ //\" | tr \",\" \"\\n\" | tr \" \" \"\\n\" | sort -n | uniq -u)\necho \"Tests to be repeated: ${tests}\"\n\n# Prepare the JVM dtests vnodes argument, which is optional.\nvnodes=false\nvnodes_args=\"\"\nif [ \"$vnodes\" = true ] ; then\n  vnodes_args=\"-Dtest.jvm.args='-Dcassandra.dtest.num_tokens=16'\"\nfi\n\n# Prepare the testtag for the target, used by the test macro in build.xml to group the output files\ntarget=test-cdc\ntesttag=\"\"\nif [[ $target == \"test-cdc\" ]]; then\n  testtag=\"cdc\"\nelif [[ $target == \"test-compression\" ]]; then\n  testtag=\"compression\"\nelif [[ $target == \"test-system-keyspace-directory\" ]]; then\n  testtag=\"system_keyspace_directory\"\nfi\n\n# Run each test class as many times as requested.\nexit_code=\"$?\"\nfor test in $tests; do\n\n    # Split class and method names from the test name\n    if [[ $test =~ \"#\" ]]; then\n      class=${test%\"#\"*}\n      method=${test#*\"#\"}\n    else\n      class=$test\n      method=\"\"\n    fi\n\n    # Prepare the -Dtest.name argument.\n    # It can be the fully qualified class name or the short class name, depending on the target.\n    if [[ $target == \"test\" || \\\n          $target == \"test-cdc\" || \\\n          $target == \"test-compression\" || \\\n          $target == \"test-system-keyspace-directory\" || \\\n          $target == \"fqltool-test\" || \\\n          $target == \"long-test\" || \\\n          $target == \"stress-test\" || \\\n          $target == \"test-simulator-dtest\" ]]; then\n      name_arg=\"-Dtest.name=${class##*.}\"\n    else\n      name_arg=\"-Dtest.name=$class\"\n    fi\n\n    # Prepare the -Dtest.methods argument, which is optional\n    if [[ $method == \"\" ]]; then\n      methods_arg=\"\"\n    else\n      methods_arg=\"-Dtest.methods=$method\"\n    fi\n\n    for i in $(seq -w 1 $count); do\n      echo \"Running test $test, iteration $i of $count\"\n\n      # run the test\n      status=\"passes\"\n      if !( set -o pipefail && \\\n            ant test-cdc $name_arg $methods_arg $vnodes_args -Dno-build-test=true | \\\n            tee stdout.txt \\\n          ); then\n        status=\"fails\"\n        exit_code=1\n      fi\n\n      # move the stdout output file\n      dest=/tmp/results/repeated_utests/stdout/${status}/${i}\n      mkdir -p $dest\n      mv stdout.txt $dest/${test}.txt\n\n      # move the XML output files\n      source=build/test/output/${testtag}\n      dest=/tmp/results/repeated_utests/output/${status}/${i}\n      mkdir -p $dest\n      if [[ -d $source && -n \"$(ls $source)\" ]]; then\n        mv $source/* $dest/\n      fi\n\n      # move the log files\n      source=build/test/logs/${testtag}\n      dest=/tmp/results/repeated_utests/logs/${status}/${i}\n      mkdir -p $dest\n      if [[ -d $source && -n \"$(ls $source)\" ]]; then\n        mv $source/* $dest/\n      fi\n      \n      # maybe stop iterations on test failure\n      if [[ ${REPEATED_TESTS_STOP_ON_FAILURE} = true ]] && (( $exit_code > 0 )); then\n        break\n      fi\n    done\ndone\n(exit ${exit_code})\n"
    - store_test_results:
        path: /tmp/results/repeated_utests/output
    - store_artifacts:
        path: /tmp/results/repeated_utests/stdout
        destination: stdout
    - store_artifacts:
        path: /tmp/results/repeated_utests/output
        destination: junitxml
    - store_artifacts:
        path: /tmp/results/repeated_utests/logs
        destination: logs
    environment:
    - ANT_HOME: /usr/share/ant
    - JAVA11_HOME: /usr/lib/jvm/java-11-openjdk-amd64
    - JAVA8_HOME: /usr/lib/jvm/java-8-openjdk-amd64
    - LANG: en_US.UTF-8
    - KEEP_TEST_DIR: true
    - DEFAULT_DIR: /home/cassandra/cassandra-dtest
    - PYTHONIOENCODING: utf-8
    - PYTHONUNBUFFERED: true
    - CASS_DRIVER_NO_EXTENSIONS: true
    - CASS_DRIVER_NO_CYTHON: true
    - CASSANDRA_SKIP_SYNC: true
    - DTEST_REPO: https://github.com/apache/cassandra-dtest.git
    - DTEST_BRANCH: trunk
    - CCM_MAX_HEAP_SIZE: 1024M
    - CCM_HEAP_NEWSIZE: 256M
    - REPEATED_TESTS_STOP_ON_FAILURE: false
    - REPEATED_UTESTS: null
    - REPEATED_UTESTS_COUNT: 500
    - REPEATED_UTESTS_FQLTOOL: null
    - REPEATED_UTESTS_FQLTOOL_COUNT: 500
    - REPEATED_UTESTS_LONG: null
    - REPEATED_UTESTS_LONG_COUNT: 100
    - REPEATED_UTESTS_STRESS: null
    - REPEATED_UTESTS_STRESS_COUNT: 500
    - REPEATED_SIMULATOR_DTESTS: null
    - REPEATED_SIMULATOR_DTESTS_COUNT: 500
    - REPEATED_JVM_DTESTS: null
    - REPEATED_JVM_DTESTS_COUNT: 500
    - REPEATED_JVM_UPGRADE_DTESTS: null
    - REPEATED_JVM_UPGRADE_DTESTS_COUNT: 500
    - REPEATED_DTESTS: null
    - REPEATED_DTESTS_COUNT: 500
    - REPEATED_UPGRADE_DTESTS: null
    - REPEATED_UPGRADE_DTESTS_COUNT: 25
    - REPEATED_ANT_TEST_TARGET: testsome
    - REPEATED_ANT_TEST_CLASS: null
    - REPEATED_ANT_TEST_METHODS: null
    - REPEATED_ANT_TEST_VNODES: false
    - REPEATED_ANT_TEST_COUNT: 500
    - JAVA_HOME: /usr/lib/jvm/java-8-openjdk-amd64
    - JDK_HOME: /usr/lib/jvm/java-8-openjdk-amd64
  j11_utests_long_repeat:
    docker:
    - image: apache/cassandra-testing-ubuntu2004-java11:latest
    resource_class: medium
    working_directory: ~/
    shell: /bin/bash -eo pipefail -l
    parallelism: 25
    steps:
    - attach_workspace:
        at: /home/cassandra
    - run:
        name: Log Environment Information
        command: |
          echo '*** id ***'
          id
          echo '*** cat /proc/cpuinfo ***'
          cat /proc/cpuinfo
          echo '*** free -m ***'
          free -m
          echo '*** df -m ***'
          df -m
          echo '*** ifconfig -a ***'
          ifconfig -a
          echo '*** uname -a ***'
          uname -a
          echo '*** mount ***'
          mount
          echo '*** env ***'
          env
          echo '*** java ***'
          which java
          java -version
    - run:
        name: Repeatedly run new or modifed JUnit tests
        no_output_timeout: 15m
        command: "set -x\nexport PATH=$JAVA_HOME/bin:$PATH\ntime mv ~/cassandra /tmp\ncd /tmp/cassandra\nif [ -d ~/dtest_jars ]; then\n  cp ~/dtest_jars/dtest* /tmp/cassandra/build/\nfi\n\n# Calculate the number of test iterations to be run by the current parallel runner.\ncount=$((${REPEATED_UTESTS_LONG_COUNT} / CIRCLE_NODE_TOTAL))\nif (($CIRCLE_NODE_INDEX < (${REPEATED_UTESTS_LONG_COUNT} % CIRCLE_NODE_TOTAL))); then\n  count=$((count+1))\nfi\n\n# Put manually specified tests and automatically detected tests together, removing duplicates\ntests=$(echo ${REPEATED_UTESTS_LONG} | sed -e \"s/<nil>//\" | sed -e \"s/ //\" | tr \",\" \"\\n\" | tr \" \" \"\\n\" | sort -n | uniq -u)\necho \"Tests to be repeated: ${tests}\"\n\n# Prepare the JVM dtests vnodes argument, which is optional.\nvnodes=false\nvnodes_args=\"\"\nif [ \"$vnodes\" = true ] ; then\n  vnodes_args=\"-Dtest.jvm.args='-Dcassandra.dtest.num_tokens=16'\"\nfi\n\n# Prepare the testtag for the target, used by the test macro in build.xml to group the output files\ntarget=long-testsome\ntesttag=\"\"\nif [[ $target == \"test-cdc\" ]]; then\n  testtag=\"cdc\"\nelif [[ $target == \"test-compression\" ]]; then\n  testtag=\"compression\"\nelif [[ $target == \"test-system-keyspace-directory\" ]]; then\n  testtag=\"system_keyspace_directory\"\nfi\n\n# Run each test class as many times as requested.\nexit_code=\"$?\"\nfor test in $tests; do\n\n    # Split class and method names from the test name\n    if [[ $test =~ \"#\" ]]; then\n      class=${test%\"#\"*}\n      method=${test#*\"#\"}\n    else\n      class=$test\n      method=\"\"\n    fi\n\n    # Prepare the -Dtest.name argument.\n    # It can be the fully qualified class name or the short class name, depending on the target.\n    if [[ $target == \"test\" || \\\n          $target == \"test-cdc\" || \\\n          $target == \"test-compression\" || \\\n          $target == \"test-system-keyspace-directory\" || \\\n          $target == \"fqltool-test\" || \\\n          $target == \"long-test\" || \\\n          $target == \"stress-test\" || \\\n          $target == \"test-simulator-dtest\" ]]; then\n      name_arg=\"-Dtest.name=${class##*.}\"\n    else\n      name_arg=\"-Dtest.name=$class\"\n    fi\n\n    # Prepare the -Dtest.methods argument, which is optional\n    if [[ $method == \"\" ]]; then\n      methods_arg=\"\"\n    else\n      methods_arg=\"-Dtest.methods=$method\"\n    fi\n\n    for i in $(seq -w 1 $count); do\n      echo \"Running test $test, iteration $i of $count\"\n\n      # run the test\n      status=\"passes\"\n      if !( set -o pipefail && \\\n            ant long-testsome $name_arg $methods_arg $vnodes_args -Dno-build-test=true | \\\n            tee stdout.txt \\\n          ); then\n        status=\"fails\"\n        exit_code=1\n      fi\n\n      # move the stdout output file\n      dest=/tmp/results/repeated_utests/stdout/${status}/${i}\n      mkdir -p $dest\n      mv stdout.txt $dest/${test}.txt\n\n      # move the XML output files\n      source=build/test/output/${testtag}\n      dest=/tmp/results/repeated_utests/output/${status}/${i}\n      mkdir -p $dest\n      if [[ -d $source && -n \"$(ls $source)\" ]]; then\n        mv $source/* $dest/\n      fi\n\n      # move the log files\n      source=build/test/logs/${testtag}\n      dest=/tmp/results/repeated_utests/logs/${status}/${i}\n      mkdir -p $dest\n      if [[ -d $source && -n \"$(ls $source)\" ]]; then\n        mv $source/* $dest/\n      fi\n      \n      # maybe stop iterations on test failure\n      if [[ ${REPEATED_TESTS_STOP_ON_FAILURE} = true ]] && (( $exit_code > 0 )); then\n        break\n      fi\n    done\ndone\n(exit ${exit_code})\n"
    - store_test_results:
        path: /tmp/results/repeated_utests/output
    - store_artifacts:
        path: /tmp/results/repeated_utests/stdout
        destination: stdout
    - store_artifacts:
        path: /tmp/results/repeated_utests/output
        destination: junitxml
    - store_artifacts:
        path: /tmp/results/repeated_utests/logs
        destination: logs
    environment:
    - ANT_HOME: /usr/share/ant
    - JAVA11_HOME: /usr/lib/jvm/java-11-openjdk-amd64
    - JAVA8_HOME: /usr/lib/jvm/java-8-openjdk-amd64
    - LANG: en_US.UTF-8
    - KEEP_TEST_DIR: true
    - DEFAULT_DIR: /home/cassandra/cassandra-dtest
    - PYTHONIOENCODING: utf-8
    - PYTHONUNBUFFERED: true
    - CASS_DRIVER_NO_EXTENSIONS: true
    - CASS_DRIVER_NO_CYTHON: true
    - CASSANDRA_SKIP_SYNC: true
    - DTEST_REPO: https://github.com/apache/cassandra-dtest.git
    - DTEST_BRANCH: trunk
    - CCM_MAX_HEAP_SIZE: 1024M
    - CCM_HEAP_NEWSIZE: 256M
    - REPEATED_TESTS_STOP_ON_FAILURE: false
    - REPEATED_UTESTS: null
    - REPEATED_UTESTS_COUNT: 500
    - REPEATED_UTESTS_FQLTOOL: null
    - REPEATED_UTESTS_FQLTOOL_COUNT: 500
    - REPEATED_UTESTS_LONG: null
    - REPEATED_UTESTS_LONG_COUNT: 100
    - REPEATED_UTESTS_STRESS: null
    - REPEATED_UTESTS_STRESS_COUNT: 500
    - REPEATED_SIMULATOR_DTESTS: null
    - REPEATED_SIMULATOR_DTESTS_COUNT: 500
    - REPEATED_JVM_DTESTS: null
    - REPEATED_JVM_DTESTS_COUNT: 500
    - REPEATED_JVM_UPGRADE_DTESTS: null
    - REPEATED_JVM_UPGRADE_DTESTS_COUNT: 500
    - REPEATED_DTESTS: null
    - REPEATED_DTESTS_COUNT: 500
    - REPEATED_UPGRADE_DTESTS: null
    - REPEATED_UPGRADE_DTESTS_COUNT: 25
    - REPEATED_ANT_TEST_TARGET: testsome
    - REPEATED_ANT_TEST_CLASS: null
    - REPEATED_ANT_TEST_METHODS: null
    - REPEATED_ANT_TEST_VNODES: false
    - REPEATED_ANT_TEST_COUNT: 500
    - JAVA_HOME: /usr/lib/jvm/java-11-openjdk-amd64
    - JDK_HOME: /usr/lib/jvm/java-11-openjdk-amd64
    - CASSANDRA_USE_JDK11: true
  j8_dtest_jars_build:
    docker:
    - image: apache/cassandra-testing-ubuntu2004-java11-w-dependencies:latest
    resource_class: medium
    working_directory: ~/
    shell: /bin/bash -eo pipefail -l
    parallelism: 1
    steps:
    - attach_workspace:
        at: /home/cassandra
    - run:
        name: Build Cassandra DTest jars
        command: |
          export PATH=$JAVA_HOME/bin:$PATH
          cd ~/cassandra
          mkdir ~/dtest_jars
          git remote add apache https://github.com/apache/cassandra.git
          for branch in cassandra-2.2 cassandra-3.0 cassandra-3.11 cassandra-4.0 cassandra-4.1 trunk; do
            # check out the correct cassandra version:
            git remote set-branches --add apache '$branch'
            git fetch --depth 1 apache $branch
            git checkout $branch
            git clean -fd
            # Loop to prevent failure due to maven-ant-tasks not downloading a jar..
            for x in $(seq 1 3); do
                ${ANT_HOME}/bin/ant realclean; ${ANT_HOME}/bin/ant jar dtest-jar
                RETURN="$?"
                if [ "${RETURN}" -eq "0" ]; then
                    cp build/dtest*.jar ~/dtest_jars
                    break
                fi
            done
            # Exit, if we didn't build successfully
            if [ "${RETURN}" -ne "0" ]; then
                echo "Build failed with exit code: ${RETURN}"
                exit ${RETURN}
            fi
          done
          # and build the dtest-jar for the branch under test
          ${ANT_HOME}/bin/ant realclean
          git checkout origin/$CIRCLE_BRANCH
          git clean -fd
          for x in $(seq 1 3); do
              ${ANT_HOME}/bin/ant realclean; ${ANT_HOME}/bin/ant jar dtest-jar
              RETURN="$?"
              if [ "${RETURN}" -eq "0" ]; then
                  cp build/dtest*.jar ~/dtest_jars
                  break
              fi
          done
          # Exit, if we didn't build successfully
          if [ "${RETURN}" -ne "0" ]; then
              echo "Build failed with exit code: ${RETURN}"
              exit ${RETURN}
          fi
          ls -l ~/dtest_jars
        no_output_timeout: 15m
    - persist_to_workspace:
        root: /home/cassandra
        paths:
        - dtest_jars
    environment:
    - ANT_HOME: /usr/share/ant
    - JAVA11_HOME: /usr/lib/jvm/java-11-openjdk-amd64
    - JAVA8_HOME: /usr/lib/jvm/java-8-openjdk-amd64
    - LANG: en_US.UTF-8
    - KEEP_TEST_DIR: true
    - DEFAULT_DIR: /home/cassandra/cassandra-dtest
    - PYTHONIOENCODING: utf-8
    - PYTHONUNBUFFERED: true
    - CASS_DRIVER_NO_EXTENSIONS: true
    - CASS_DRIVER_NO_CYTHON: true
    - CASSANDRA_SKIP_SYNC: true
    - DTEST_REPO: https://github.com/apache/cassandra-dtest.git
    - DTEST_BRANCH: trunk
    - CCM_MAX_HEAP_SIZE: 1024M
    - CCM_HEAP_NEWSIZE: 256M
    - REPEATED_TESTS_STOP_ON_FAILURE: false
    - REPEATED_UTESTS: null
    - REPEATED_UTESTS_COUNT: 500
    - REPEATED_UTESTS_FQLTOOL: null
    - REPEATED_UTESTS_FQLTOOL_COUNT: 500
    - REPEATED_UTESTS_LONG: null
    - REPEATED_UTESTS_LONG_COUNT: 100
    - REPEATED_UTESTS_STRESS: null
    - REPEATED_UTESTS_STRESS_COUNT: 500
    - REPEATED_SIMULATOR_DTESTS: null
    - REPEATED_SIMULATOR_DTESTS_COUNT: 500
    - REPEATED_JVM_DTESTS: null
    - REPEATED_JVM_DTESTS_COUNT: 500
    - REPEATED_JVM_UPGRADE_DTESTS: null
    - REPEATED_JVM_UPGRADE_DTESTS_COUNT: 500
    - REPEATED_DTESTS: null
    - REPEATED_DTESTS_COUNT: 500
    - REPEATED_UPGRADE_DTESTS: null
    - REPEATED_UPGRADE_DTESTS_COUNT: 25
    - REPEATED_ANT_TEST_TARGET: testsome
    - REPEATED_ANT_TEST_CLASS: null
    - REPEATED_ANT_TEST_METHODS: null
    - REPEATED_ANT_TEST_VNODES: false
    - REPEATED_ANT_TEST_COUNT: 500
    - JAVA_HOME: /usr/lib/jvm/java-8-openjdk-amd64
    - JDK_HOME: /usr/lib/jvm/java-8-openjdk-amd64
workflows:
  version: 2
  java8_separate_tests:
    jobs:
    - start_j8_build:
        type: approval
    - j8_build:
        requires:
        - start_j8_build
    - start_j8_unit_tests:
        type: approval
    - j8_unit_tests:
        requires:
        - start_j8_unit_tests
        - j8_build
    - start_j8_jvm_dtests:
        type: approval
    - j8_jvm_dtests:
        requires:
        - start_j8_jvm_dtests
        - j8_build
    - start_j8_jvm_dtests_vnode:
        type: approval
    - j8_jvm_dtests_vnode:
        requires:
        - start_j8_jvm_dtests_vnode
        - j8_build
    - start_j8_simulator_dtests:
        type: approval
    - j8_simulator_dtests:
        requires:
        - start_j8_simulator_dtests
        - j8_build
    - start_j8_cqlshlib_tests:
        type: approval
    - j8_cqlshlib_tests:
        requires:
        - start_j8_cqlshlib_tests
        - j8_build
    - start_j11_unit_tests:
        type: approval
    - j11_unit_tests:
        requires:
        - start_j11_unit_tests
        - j8_build
    - start_j8_utests_long:
        type: approval
    - j8_utests_long:
        requires:
        - start_j8_utests_long
        - j8_build
    - start_j11_utests_long:
        type: approval
    - j11_utests_long:
        requires:
        - start_j11_utests_long
        - j8_build
    - start_j8_utests_cdc:
        type: approval
    - j8_utests_cdc:
        requires:
        - start_j8_utests_cdc
        - j8_build
    - start_j11_utests_cdc:
        type: approval
    - j11_utests_cdc:
        requires:
        - start_j11_utests_cdc
        - j8_build
    - start_j8_utests_compression:
        type: approval
    - j8_utests_compression:
        requires:
        - start_j8_utests_compression
        - j8_build
    - start_j11_utests_compression:
        type: approval
    - j11_utests_compression:
        requires:
        - start_j11_utests_compression
        - j8_build
    - start_j8_utests_stress:
        type: approval
    - j8_utests_stress:
        requires:
        - start_j8_utests_stress
        - j8_build
    - start_j11_utests_stress:
        type: approval
    - j11_utests_stress:
        requires:
        - start_j11_utests_stress
        - j8_build
    - start_j8_utests_fqltool:
        type: approval
    - j8_utests_fqltool:
        requires:
        - start_j8_utests_fqltool
        - j8_build
    - start_j11_utests_fqltool:
        type: approval
    - j11_utests_fqltool:
        requires:
        - start_j11_utests_fqltool
        - j8_build
    - start_j8_utests_system_keyspace_directory:
        type: approval
    - j8_utests_system_keyspace_directory:
        requires:
        - start_j8_utests_system_keyspace_directory
        - j8_build
    - start_j11_utests_system_keyspace_directory:
        type: approval
    - j11_utests_system_keyspace_directory:
        requires:
        - start_j11_utests_system_keyspace_directory
        - j8_build
    - start_j8_dtest_jars_build:
        type: approval
    - j8_dtest_jars_build:
        requires:
        - j8_build
        - start_j8_dtest_jars_build
    - start_jvm_upgrade_dtests:
        type: approval
    - j8_jvm_upgrade_dtests:
        requires:
        - start_jvm_upgrade_dtests
        - j8_dtest_jars_build
    - start_j8_dtests:
        type: approval
    - j8_dtests:
        requires:
        - start_j8_dtests
        - j8_build
    - start_j8_dtests_vnode:
        type: approval
    - j8_dtests_vnode:
        requires:
        - start_j8_dtests_vnode
        - j8_build
    - start_j8_dtests_offheap:
        type: approval
    - j8_dtests_offheap:
        requires:
        - start_j8_dtests_offheap
        - j8_build
    - start_j11_dtests:
        type: approval
    - j11_dtests:
        requires:
        - start_j11_dtests
        - j8_build
    - start_j11_dtests_vnode:
        type: approval
    - j11_dtests_vnode:
        requires:
        - start_j11_dtests_vnode
        - j8_build
<<<<<<< HEAD
    - start_upgrade_dtests:
=======
    - start_j11_dtests_offheap:
        type: approval
    - j11_dtests_offheap:
        requires:
        - start_j11_dtests_offheap
        - j8_build
    - start_upgrade_tests:
>>>>>>> 2b3d0d32
        type: approval
    - j8_upgrade_dtests:
        requires:
        - start_upgrade_dtests
        - j8_build
    - start_j8_cqlsh_tests:
        type: approval
    - j8_cqlsh_dtests_py3:
        requires:
        - start_j8_cqlsh_tests
        - j8_build
    - j8_cqlsh_dtests_py3_vnode:
        requires:
        - start_j8_cqlsh_tests
        - j8_build
    - j8_cqlsh_dtests_py38:
        requires:
        - start_j8_cqlsh_tests
        - j8_build
    - j8_cqlsh_dtests_py38_vnode:
        requires:
        - start_j8_cqlsh_tests
        - j8_build
    - start_j8_cqlsh_tests_offheap:
        type: approval
    - j8_cqlsh-dtests-py2-offheap:
        requires:
        - start_j8_cqlsh_tests_offheap
        - j8_build
    - j8_cqlsh_dtests_py3_offheap:
        requires:
        - start_j8_cqlsh_tests_offheap
        - j8_build
    - j8_cqlsh_dtests_py38_offheap:
        requires:
        - start_j8_cqlsh_tests_offheap
        - j8_build
    - start_j11_cqlsh_tests:
        type: approval
    - j11_cqlsh_dtests_py3:
        requires:
        - start_j11_cqlsh_tests
        - j8_build
    - j11_cqlsh_dtests_py3_vnode:
        requires:
        - start_j11_cqlsh_tests
        - j8_build
    - j11_cqlsh_dtests_py38:
        requires:
        - start_j11_cqlsh_tests
        - j8_build
    - j11_cqlsh_dtests_py38_vnode:
        requires:
        - start_j11_cqlsh_tests
        - j8_build
    - start_j11_cqlsh_tests_offheap:
        type: approval
    - j11_cqlsh-dtests-py2-offheap:
        requires:
        - start_j11_cqlsh_tests_offheap
        - j8_build
    - j11_cqlsh_dtests_py3_offheap:
        requires:
        - start_j11_cqlsh_tests_offheap
        - j8_build
    - j11_cqlsh_dtests_py38_offheap:
        requires:
        - start_j11_cqlsh_tests_offheap
        - j8_build
  java8_pre-commit_tests:
    jobs:
    - start_pre-commit_tests:
        type: approval
    - j8_build:
        requires:
        - start_pre-commit_tests
    - j8_unit_tests:
        requires:
        - j8_build
    - j8_simulator_dtests:
        requires:
        - j8_build
    - j8_jvm_dtests:
        requires:
        - j8_build
    - j8_jvm_dtests_vnode:
        requires:
        - j8_build
    - j8_cqlshlib_tests:
        requires:
        - j8_build
    - j11_unit_tests:
        requires:
        - j8_build
    - start_utests_long:
        type: approval
    - j8_utests_long:
        requires:
        - start_utests_long
        - j8_build
    - j11_utests_long:
        requires:
        - start_utests_long
        - j8_build
    - start_utests_cdc:
        type: approval
    - j8_utests_cdc:
        requires:
        - start_utests_cdc
        - j8_build
    - j11_utests_cdc:
        requires:
        - start_utests_cdc
        - j8_build
    - start_utests_compression:
        type: approval
    - j8_utests_compression:
        requires:
        - start_utests_compression
        - j8_build
    - j11_utests_compression:
        requires:
        - start_utests_compression
        - j8_build
    - start_utests_stress:
        type: approval
    - j8_utests_stress:
        requires:
        - start_utests_stress
        - j8_build
    - j11_utests_stress:
        requires:
        - start_utests_stress
        - j8_build
    - start_utests_fqltool:
        type: approval
    - j8_utests_fqltool:
        requires:
        - start_utests_fqltool
        - j8_build
    - j11_utests_fqltool:
        requires:
        - start_utests_fqltool
        - j8_build
    - start_utests_system_keyspace_directory:
        type: approval
    - j8_utests_system_keyspace_directory:
        requires:
        - j8_build
    - j11_utests_system_keyspace_directory:
        requires:
        - start_utests_system_keyspace_directory
        - j8_build
    - start_jvm_upgrade_dtests:
        type: approval
    - j8_dtest_jars_build:
        requires:
        - j8_build
        - start_jvm_upgrade_dtests
    - j8_jvm_upgrade_dtests:
        requires:
        - j8_dtest_jars_build
    - j8_dtests:
        requires:
        - j8_build
    - j8_dtests_vnode:
        requires:
        - j8_build
    - start_j8_dtests_offheap:
        type: approval
    - j8_dtests_offheap:
        requires:
        - start_j8_dtests_offheap
        - j8_build
    - j11_dtests:
        requires:
        - j8_build
    - j11_dtests_vnode:
        requires:
        - j8_build
<<<<<<< HEAD
    - start_upgrade_dtests:
=======
    - start_j11_dtests_offheap:
        type: approval
    - j11_dtests_offheap:
        requires:
        - start_j11_dtests_offheap
        - j8_build
    - start_upgrade_tests:
>>>>>>> 2b3d0d32
        type: approval
    - j8_upgrade_dtests:
        requires:
        - j8_build
        - start_upgrade_dtests
    - j8_cqlsh_dtests_py3:
        requires:
        - j8_build
    - j8_cqlsh_dtests_py3_vnode:
        requires:
        - j8_build
    - j8_cqlsh_dtests_py38:
        requires:
        - j8_build
<<<<<<< HEAD
    - j8_cqlsh_dtests_py38_vnode:
=======
    - start_j8_cqlsh_dtests_offheap:
        type: approval
    - j8_cqlsh-dtests-py2-offheap:
        requires:
        - start_j8_cqlsh_dtests_offheap
        - j8_build
    - j8_cqlsh_dtests_py3_offheap:
        requires:
        - start_j8_cqlsh_dtests_offheap
        - j8_build
    - j8_cqlsh_dtests_py38_offheap:
        requires:
        - start_j8_cqlsh_dtests_offheap
        - j8_build
    - j11_cqlsh-dtests-py2-with-vnodes:
        requires:
        - j8_build
    - j11_cqlsh_dtests_py3_vnode:
>>>>>>> 2b3d0d32
        requires:
        - j8_build
    - j11_cqlsh_dtests_py3:
        requires:
        - j8_build
    - j11_cqlsh_dtests_py3_vnode:
        requires:
        - j8_build
    - j11_cqlsh_dtests_py38:
        requires:
        - j8_build
    - j11_cqlsh_dtests_py38_vnode:
        requires:
        - j8_build
    - start_j11_cqlsh-dtests-offheap:
        type: approval
    - j11_cqlsh-dtests-py2-offheap:
        requires:
        - start_j11_cqlsh-dtests-offheap
        - j8_build
    - j11_cqlsh_dtests_py3_offheap:
        requires:
        - start_j11_cqlsh-dtests-offheap
        - j8_build
    - j11_cqlsh_dtests_py38_offheap:
        requires:
        - start_j11_cqlsh-dtests-offheap
        - j8_build
  java11_separate_tests:
    jobs:
    - start_j11_build:
        type: approval
    - j11_build:
        requires:
        - start_j11_build
    - start_j11_unit_tests:
        type: approval
    - j11_unit_tests:
        requires:
        - start_j11_unit_tests
        - j11_build
    - start_j11_jvm_dtests:
        type: approval
    - j11_jvm_dtests:
        requires:
        - start_j11_jvm_dtests
        - j11_build
    - start_j11_jvm_dtests_vnode:
        type: approval
    - j11_jvm_dtests_vnode:
        requires:
        - start_j11_jvm_dtests_vnode
        - j11_build
    - start_j11_cqlshlib_tests:
        type: approval
    - j11_cqlshlib_tests:
        requires:
        - start_j11_cqlshlib_tests
        - j11_build
    - start_j11_dtests:
        type: approval
    - j11_dtests:
        requires:
        - start_j11_dtests
        - j11_build
    - start_j11_dtests_vnode:
        type: approval
    - j11_dtests_vnode:
        requires:
        - start_j11_dtests_vnode
        - j11_build
    - start_j11_dtests_offheap:
        type: approval
    - j11_dtests_offheap:
        requires:
        - start_j11_dtests_offheap
        - j11_build
    - start_j11_cqlsh_tests:
        type: approval
    - j11_cqlsh_dtests_py3:
        requires:
        - start_j11_cqlsh_tests
        - j11_build
    - j11_cqlsh_dtests_py3_vnode:
        requires:
        - start_j11_cqlsh_tests
        - j11_build
    - j11_cqlsh_dtests_py38:
        requires:
        - start_j11_cqlsh_tests
        - j11_build
    - j11_cqlsh_dtests_py38_vnode:
        requires:
        - start_j11_cqlsh_tests
        - j11_build
    - start_j11_cqlsh-dtests-offheap:
        type: approval
    - j11_cqlsh-dtests-py2-offheap:
        requires:
        - start_j11_cqlsh-dtests-offheap
        - j11_build
    - j11_cqlsh_dtests_py3_offheap:
        requires:
        - start_j11_cqlsh-dtests-offheap
        - j11_build
    - j11_cqlsh_dtests_py38_offheap:
        requires:
        - start_j11_cqlsh-dtests-offheap
        - j11_build
    - start_j11_utests_long:
        type: approval
    - j11_utests_long:
        requires:
        - start_j11_utests_long
        - j11_build
    - start_j11_utests_cdc:
        type: approval
    - j11_utests_cdc:
        requires:
        - start_j11_utests_cdc
        - j11_build
    - start_j11_utests_compression:
        type: approval
    - j11_utests_compression:
        requires:
        - start_j11_utests_compression
        - j11_build
    - start_j11_utests_stress:
        type: approval
    - j11_utests_stress:
        requires:
        - start_j11_utests_stress
        - j11_build
    - start_j11_utests_fqltool:
        type: approval
    - j11_utests_fqltool:
        requires:
        - start_j11_utests_fqltool
        - j11_build
    - start_j11_utests_system_keyspace_directory:
        type: approval
    - j11_utests_system_keyspace_directory:
        requires:
        - start_j11_utests_system_keyspace_directory
        - j11_build
  java11_pre-commit_tests:
    jobs:
    - start_pre-commit_tests:
        type: approval
    - j11_build:
        requires:
        - start_pre-commit_tests
    - j11_unit_tests:
        requires:
        - j11_build
    - j11_jvm_dtests:
        requires:
        - j11_build
    - j11_jvm_dtests_vnode:
        requires:
        - j11_build
    - j11_cqlshlib_tests:
        requires:
        - j11_build
    - j11_cqlshlib_tests:
        requires:
        - j11_build
    - j11_dtests:
        requires:
        - j11_build
    - j11_dtests_vnode:
        requires:
        - j11_build
<<<<<<< HEAD
    - j11_cqlsh_dtests_py3:
=======
    - start_j11_dtests_offheap:
        type: approval
    - j11_dtests_offheap:
        requires:
        - start_j11_dtests_offheap
        - j11_build
    - j11_cqlsh-dtests-py2-with-vnodes:
>>>>>>> 2b3d0d32
        requires:
        - j11_build
    - j11_cqlsh_dtests_py3_vnode:
        requires:
        - j11_build
    - j11_cqlsh_dtests_py38:
        requires:
        - j11_build
    - j11_cqlsh_dtests_py38_vnode:
        requires:
        - j11_build
    - start_j11_cqlsh-dtests-offheap:
        type: approval
    - j11_cqlsh-dtests-py2-offheap:
        requires:
        - start_j11_cqlsh-dtests-offheap
        - j11_build
    - j11_cqlsh_dtests_py3_offheap:
        requires:
        - start_j11_cqlsh-dtests-offheap
        - j11_build
    - j11_cqlsh_dtests_py38_offheap:
        requires:
        - start_j11_cqlsh-dtests-offheap
        - j11_build
    - start_utests_long:
        type: approval
    - j11_utests_long:
        requires:
        - start_utests_long
        - j11_build
    - start_utests_cdc:
        type: approval
    - j11_utests_cdc:
        requires:
        - start_utests_cdc
        - j11_build
    - start_utests_compression:
        type: approval
    - j11_utests_compression:
        requires:
        - start_utests_compression
        - j11_build
    - start_utests_stress:
        type: approval
    - j11_utests_stress:
        requires:
        - start_utests_stress
        - j11_build
    - start_utests_fqltool:
        type: approval
    - j11_utests_fqltool:
        requires:
        - start_utests_fqltool
        - j11_build
    - start_utests_system_keyspace_directory:
        type: approval
    - j11_utests_system_keyspace_directory:
        requires:
        - start_utests_system_keyspace_directory
        - j11_build<|MERGE_RESOLUTION|>--- conflicted
+++ resolved
@@ -1560,6 +1560,8 @@
     - REPEATED_UTESTS_LONG_COUNT: 100
     - REPEATED_UTESTS_STRESS: null
     - REPEATED_UTESTS_STRESS_COUNT: 500
+    - REPEATED_SIMULATOR_DTESTS: null
+    - REPEATED_SIMULATOR_DTESTS_COUNT: 500
     - REPEATED_JVM_DTESTS: null
     - REPEATED_JVM_DTESTS_COUNT: 500
     - REPEATED_JVM_UPGRADE_DTESTS: null
@@ -1571,6 +1573,7 @@
     - REPEATED_ANT_TEST_TARGET: testsome
     - REPEATED_ANT_TEST_CLASS: null
     - REPEATED_ANT_TEST_METHODS: null
+    - REPEATED_ANT_TEST_VNODES: false
     - REPEATED_ANT_TEST_COUNT: 500
     - JAVA_HOME: /usr/lib/jvm/java-11-openjdk-amd64
     - JDK_HOME: /usr/lib/jvm/java-11-openjdk-amd64
@@ -2179,47 +2182,20 @@
     - REPEATED_ANT_TEST_COUNT: 500
     - JAVA_HOME: /usr/lib/jvm/java-8-openjdk-amd64
     - JDK_HOME: /usr/lib/jvm/java-8-openjdk-amd64
-<<<<<<< HEAD
-  j11_jvm_dtests_vnode:
-    docker:
-    - image: apache/cassandra-testing-ubuntu2004-java11:latest
-=======
   j8_dtests_offheap_repeat:
     docker:
     - image: apache/cassandra-testing-ubuntu2004-java11-w-dependencies:latest
->>>>>>> 2b3d0d32
     resource_class: large
     working_directory: ~/
     shell: /bin/bash -eo pipefail -l
-    parallelism: 10
+    parallelism: 25
     steps:
     - attach_workspace:
         at: /home/cassandra
     - run:
-<<<<<<< HEAD
-        name: Determine distributed Tests to Run
-        command: |
-          # reminder: this code (along with all the steps) is independently executed on every circle container
-          # so the goal here is to get the circleci script to return the tests *this* container will run
-          # which we do via the `circleci` cli tool.
-
-          rm -fr ~/cassandra-dtest/upgrade_tests
-          echo "***java tests***"
-
-          # get all of our unit test filenames
-          set -eo pipefail && circleci tests glob "$HOME/cassandra/test/distributed/**/*.java" > /tmp/all_java_unit_tests.txt
-
-          # split up the unit tests into groups based on the number of containers we have
-          set -eo pipefail && circleci tests split --split-by=timings --timings-type=filename --index=${CIRCLE_NODE_INDEX} --total=${CIRCLE_NODE_TOTAL} /tmp/all_java_unit_tests.txt > /tmp/java_tests_${CIRCLE_NODE_INDEX}.txt
-          set -eo pipefail && cat /tmp/java_tests_${CIRCLE_NODE_INDEX}.txt | sed "s;^/home/cassandra/cassandra/test/distributed/;;g" | grep "Test\.java$" | grep -v upgrade > /tmp/java_tests_${CIRCLE_NODE_INDEX}_final.txt
-          echo "** /tmp/java_tests_${CIRCLE_NODE_INDEX}_final.txt"
-          cat /tmp/java_tests_${CIRCLE_NODE_INDEX}_final.txt
-        no_output_timeout: 15m
-=======
         name: Clone Cassandra dtest Repository (via git)
         command: |
           git clone --single-branch --branch $DTEST_BRANCH --depth 1 $DTEST_REPO ~/cassandra-dtest
->>>>>>> 2b3d0d32
     - run:
         name: Configure virtualenv and python Dependencies
         command: |
@@ -2233,23 +2209,6 @@
           pip3 uninstall -y cqlsh
           pip3 freeze
     - run:
-<<<<<<< HEAD
-        name: Run Unit Tests (testclasslist)
-        command: |
-          set -x
-          export PATH=$JAVA_HOME/bin:$PATH
-          time mv ~/cassandra /tmp
-          cd /tmp/cassandra
-          if [ -d ~/dtest_jars ]; then
-            cp ~/dtest_jars/dtest* /tmp/cassandra/build/
-          fi
-          test_timeout=$(grep 'name="test.distributed.timeout"' build.xml | awk -F'"' '{print $4}' || true)
-          if [ -z "$test_timeout" ]; then
-            test_timeout=$(grep 'name="test.timeout"' build.xml | awk -F'"' '{print $4}')
-          fi
-          ant testclasslist -Dtest.jvm.args='-Dcassandra.dtest.num_tokens=16' -Dtest.timeout="$test_timeout" -Dtest.classlistfile=/tmp/java_tests_${CIRCLE_NODE_INDEX}_final.txt -Dtest.classlistprefix=distributed -Dno-build-test=true
-        no_output_timeout: 15m
-=======
         name: Run repeated Python dtest
         no_output_timeout: 15m
         command: |
@@ -2305,7 +2264,6 @@
               set -o pipefail && cd ~/cassandra-dtest && pytest $vnodes_args --count=$count $stop_on_failure_arg $upgrade_arg --log-cli-level=DEBUG --junit-xml=/tmp/results/dtests/pytest_result.xml -s --cassandra-dir=/home/cassandra/cassandra --keep-test-dir --use-off-heap-memtables --skip-resource-intensive-tests $tests_arg | tee /tmp/dtest/stdout.txt
             fi
           fi
->>>>>>> 2b3d0d32
     - store_test_results:
         path: /tmp/results
     - store_artifacts:
@@ -2354,163 +2312,6 @@
     - REPEATED_ANT_TEST_METHODS: null
     - REPEATED_ANT_TEST_VNODES: false
     - REPEATED_ANT_TEST_COUNT: 500
-<<<<<<< HEAD
-    - JAVA_HOME: /usr/lib/jvm/java-11-openjdk-amd64
-    - JDK_HOME: /usr/lib/jvm/java-11-openjdk-amd64
-    - CASSANDRA_USE_JDK11: true
-  j8_simulator_dtests:
-    docker:
-    - image: apache/cassandra-testing-ubuntu2004-java11-w-dependencies:latest
-    resource_class: medium
-=======
-    - JAVA_HOME: /usr/lib/jvm/java-8-openjdk-amd64
-    - JDK_HOME: /usr/lib/jvm/java-8-openjdk-amd64
-  j8_cqlsh-dtests-py2-offheap:
-    docker:
-    - image: apache/cassandra-testing-ubuntu2004-java11-w-dependencies:latest
-    resource_class: large
->>>>>>> 2b3d0d32
-    working_directory: ~/
-    shell: /bin/bash -eo pipefail -l
-    parallelism: 50
-    steps:
-    - attach_workspace:
-        at: /home/cassandra
-    - run:
-<<<<<<< HEAD
-        name: Determine unit Tests to Run
-        command: |
-          # reminder: this code (along with all the steps) is independently executed on every circle container
-          # so the goal here is to get the circleci script to return the tests *this* container will run
-          # which we do via the `circleci` cli tool.
-
-          rm -fr ~/cassandra-dtest/upgrade_tests
-          echo "***java tests***"
-
-          # get all of our unit test filenames
-          set -eo pipefail && circleci tests glob "$HOME/cassandra/test/unit/**/*.java" > /tmp/all_java_unit_tests.txt
-
-          # split up the unit tests into groups based on the number of containers we have
-          set -eo pipefail && circleci tests split --split-by=timings --timings-type=filename --index=${CIRCLE_NODE_INDEX} --total=${CIRCLE_NODE_TOTAL} /tmp/all_java_unit_tests.txt > /tmp/java_tests_${CIRCLE_NODE_INDEX}.txt
-          set -eo pipefail && cat /tmp/java_tests_${CIRCLE_NODE_INDEX}.txt | sed "s;^/home/cassandra/cassandra/test/unit/;;g" | grep "Test\.java$"  > /tmp/java_tests_${CIRCLE_NODE_INDEX}_final.txt
-          echo "** /tmp/java_tests_${CIRCLE_NODE_INDEX}_final.txt"
-          cat /tmp/java_tests_${CIRCLE_NODE_INDEX}_final.txt
-        no_output_timeout: 15m
-    - run:
-        name: Log Environment Information
-        command: |
-          echo '*** id ***'
-          id
-          echo '*** cat /proc/cpuinfo ***'
-          cat /proc/cpuinfo
-          echo '*** free -m ***'
-          free -m
-          echo '*** df -m ***'
-          df -m
-          echo '*** ifconfig -a ***'
-          ifconfig -a
-          echo '*** uname -a ***'
-          uname -a
-          echo '*** mount ***'
-          mount
-          echo '*** env ***'
-          env
-          echo '*** java ***'
-          which java
-          java -version
-    - run:
-        name: Run Simulator Tests
-        command: |
-          set -x
-          export PATH=$JAVA_HOME/bin:$PATH
-=======
-        name: Clone Cassandra dtest Repository (via git)
-        command: |
-          git clone --single-branch --branch $DTEST_BRANCH --depth 1 $DTEST_REPO ~/cassandra-dtest
-    - run:
-        name: Configure virtualenv and python Dependencies
-        command: |
-          # note, this should be super quick as all dependencies should be pre-installed in the docker image
-          # if additional dependencies were added to requirmeents.txt and the docker image hasn't been updated
-          # we'd have to install it here at runtime -- which will make things slow, so do yourself a favor and
-          # rebuild the docker image! (it automatically pulls the latest requirements.txt on build)
-          source ~/env3.6/bin/activate
-          export PATH=$JAVA_HOME/bin:$PATH
-          pip3 install --exists-action w --upgrade -r ~/cassandra-dtest/requirements.txt
-          pip3 uninstall -y cqlsh
-          pip3 freeze
-    - run:
-        name: Determine Tests to Run (j8_dtests_offheap)
-        no_output_timeout: 5m
-        command: "# reminder: this code (along with all the steps) is independently executed on every circle container\n# so the goal here is to get the circleci script to return the tests *this* container will run\n# which we do via the `circleci` cli tool.\n\ncd cassandra-dtest\nsource ~/env3.6/bin/activate\nexport PATH=$JAVA_HOME/bin:$PATH\n\nif [ -n '' ]; then\n  export \nfi\n\necho \"***Collected DTests (j8_dtests_offheap)***\"\nset -eo pipefail && ./run_dtests.py --use-vnodes --use-off-heap-memtables --skip-resource-intensive-tests --pytest-options '-k cql' --dtest-print-tests-only --dtest-print-tests-output=/tmp/all_dtest_tests_j8_dtests_offheap_raw --cassandra-dir=../cassandra\nif [ -z '' ]; then\n  mv /tmp/all_dtest_tests_j8_dtests_offheap_raw /tmp/all_dtest_tests_j8_dtests_offheap\nelse\n  grep -e '' /tmp/all_dtest_tests_j8_dtests_offheap_raw > /tmp/all_dtest_tests_j8_dtests_offheap || { echo \"Filter did not match any tests! Exiting build.\"; exit 0; }\nfi\nset -eo pipefail && circleci tests split --split-by=timings --timings-type=classname /tmp/all_dtest_tests_j8_dtests_offheap > /tmp/split_dtest_tests_j8_dtests_offheap.txt\ncat /tmp/split_dtest_tests_j8_dtests_offheap.txt | tr '\\n' ' ' > /tmp/split_dtest_tests_j8_dtests_offheap_final.txt\ncat /tmp/split_dtest_tests_j8_dtests_offheap_final.txt\n"
-    - run:
-        name: Run dtests (j8_dtests_offheap)
-        no_output_timeout: 15m
-        command: |
-          echo "cat /tmp/split_dtest_tests_j8_dtests_offheap_final.txt"
-          cat /tmp/split_dtest_tests_j8_dtests_offheap_final.txt
-
-          source ~/env3.6/bin/activate
-          export PATH=$JAVA_HOME/bin:$PATH
-          if [ -n 'CQLSH_PYTHON=/usr/bin/python2.7' ]; then
-            export CQLSH_PYTHON=/usr/bin/python2.7
-          fi
-
-          java -version
-          cd ~/cassandra-dtest
-          mkdir -p /tmp/dtest
-
-          echo "env: $(env)"
-          echo "** done env"
-          mkdir -p /tmp/results/dtests
-          # we need the "set -o pipefail" here so that the exit code that circleci will actually use is from pytest and not the exit code from tee
-          export SPLIT_TESTS=`cat /tmp/split_dtest_tests_j8_dtests_offheap_final.txt`
-          set -o pipefail && cd ~/cassandra-dtest && pytest --use-vnodes --num-tokens=16 --use-off-heap-memtables --skip-resource-intensive-tests --log-cli-level=DEBUG --junit-xml=/tmp/results/dtests/pytest_result_j8_dtests_offheap.xml -s --cassandra-dir=/home/cassandra/cassandra --keep-test-dir $SPLIT_TESTS 2>&1 | tee /tmp/dtest/stdout.txt
-    - store_test_results:
-        path: /tmp/results
-    - store_artifacts:
-        path: /tmp/dtest
-        destination: dtest_j8_dtests_offheap
-    - store_artifacts:
-        path: ~/cassandra-dtest/logs
-        destination: dtest_j8_dtests_offheap_logs
-    environment:
-    - ANT_HOME: /usr/share/ant
-    - JAVA11_HOME: /usr/lib/jvm/java-11-openjdk-amd64
-    - JAVA8_HOME: /usr/lib/jvm/java-8-openjdk-amd64
-    - LANG: en_US.UTF-8
-    - KEEP_TEST_DIR: true
-    - DEFAULT_DIR: /home/cassandra/cassandra-dtest
-    - PYTHONIOENCODING: utf-8
-    - PYTHONUNBUFFERED: true
-    - CASS_DRIVER_NO_EXTENSIONS: true
-    - CASS_DRIVER_NO_CYTHON: true
-    - CASSANDRA_SKIP_SYNC: true
-    - DTEST_REPO: https://github.com/apache/cassandra-dtest.git
-    - DTEST_BRANCH: trunk
-    - CCM_MAX_HEAP_SIZE: 1024M
-    - CCM_HEAP_NEWSIZE: 256M
-    - REPEATED_TESTS_STOP_ON_FAILURE: false
-    - REPEATED_UTESTS: null
-    - REPEATED_UTESTS_COUNT: 500
-    - REPEATED_UTESTS_FQLTOOL: null
-    - REPEATED_UTESTS_FQLTOOL_COUNT: 500
-    - REPEATED_UTESTS_LONG: null
-    - REPEATED_UTESTS_LONG_COUNT: 100
-    - REPEATED_UTESTS_STRESS: null
-    - REPEATED_UTESTS_STRESS_COUNT: 500
-    - REPEATED_JVM_DTESTS: null
-    - REPEATED_JVM_DTESTS_COUNT: 500
-    - REPEATED_JVM_UPGRADE_DTESTS: null
-    - REPEATED_JVM_UPGRADE_DTESTS_COUNT: 500
-    - REPEATED_DTESTS: null
-    - REPEATED_DTESTS_COUNT: 500
-    - REPEATED_UPGRADE_DTESTS: null
-    - REPEATED_UPGRADE_DTESTS_COUNT: 25
-    - REPEATED_ANT_TEST_TARGET: testsome
-    - REPEATED_ANT_TEST_CLASS: null
-    - REPEATED_ANT_TEST_METHODS: null
-    - REPEATED_ANT_TEST_COUNT: 500
     - JAVA_HOME: /usr/lib/jvm/java-8-openjdk-amd64
     - JDK_HOME: /usr/lib/jvm/java-8-openjdk-amd64
   j11_dtests_offheap_repeat:
@@ -2628,6 +2429,8 @@
     - REPEATED_UTESTS_LONG_COUNT: 100
     - REPEATED_UTESTS_STRESS: null
     - REPEATED_UTESTS_STRESS_COUNT: 500
+    - REPEATED_SIMULATOR_DTESTS: null
+    - REPEATED_SIMULATOR_DTESTS_COUNT: 500
     - REPEATED_JVM_DTESTS: null
     - REPEATED_JVM_DTESTS_COUNT: 500
     - REPEATED_JVM_UPGRADE_DTESTS: null
@@ -2639,22 +2442,23 @@
     - REPEATED_ANT_TEST_TARGET: testsome
     - REPEATED_ANT_TEST_CLASS: null
     - REPEATED_ANT_TEST_METHODS: null
+    - REPEATED_ANT_TEST_VNODES: false
     - REPEATED_ANT_TEST_COUNT: 500
     - JAVA_HOME: /usr/lib/jvm/java-11-openjdk-amd64
     - JDK_HOME: /usr/lib/jvm/java-11-openjdk-amd64
     - CASSANDRA_USE_JDK11: true
-  j8_utests_compression:
+  j11_jvm_dtests_vnode:
     docker:
-    - image: apache/cassandra-testing-ubuntu2004-java11-w-dependencies:latest
-    resource_class: medium
+    - image: apache/cassandra-testing-ubuntu2004-java11:latest
+    resource_class: large
     working_directory: ~/
     shell: /bin/bash -eo pipefail -l
-    parallelism: 25
+    parallelism: 10
     steps:
     - attach_workspace:
         at: /home/cassandra
     - run:
-        name: Determine unit Tests to Run
+        name: Determine distributed Tests to Run
         command: |
           # reminder: this code (along with all the steps) is independently executed on every circle container
           # so the goal here is to get the circleci script to return the tests *this* container will run
@@ -2664,11 +2468,11 @@
           echo "***java tests***"
 
           # get all of our unit test filenames
-          set -eo pipefail && circleci tests glob "$HOME/cassandra/test/unit/**/*.java" > /tmp/all_java_unit_tests.txt
+          set -eo pipefail && circleci tests glob "$HOME/cassandra/test/distributed/**/*.java" > /tmp/all_java_unit_tests.txt
 
           # split up the unit tests into groups based on the number of containers we have
           set -eo pipefail && circleci tests split --split-by=timings --timings-type=filename --index=${CIRCLE_NODE_INDEX} --total=${CIRCLE_NODE_TOTAL} /tmp/all_java_unit_tests.txt > /tmp/java_tests_${CIRCLE_NODE_INDEX}.txt
-          set -eo pipefail && cat /tmp/java_tests_${CIRCLE_NODE_INDEX}.txt | sed "s;^/home/cassandra/cassandra/test/unit/;;g" | grep "Test\.java$"  > /tmp/java_tests_${CIRCLE_NODE_INDEX}_final.txt
+          set -eo pipefail && cat /tmp/java_tests_${CIRCLE_NODE_INDEX}.txt | sed "s;^/home/cassandra/cassandra/test/distributed/;;g" | grep "Test\.java$" | grep -v upgrade > /tmp/java_tests_${CIRCLE_NODE_INDEX}_final.txt
           echo "** /tmp/java_tests_${CIRCLE_NODE_INDEX}_final.txt"
           cat /tmp/java_tests_${CIRCLE_NODE_INDEX}_final.txt
         no_output_timeout: 15m
@@ -2695,7 +2499,7 @@
           which java
           java -version
     - run:
-        name: Run Unit Tests (testclasslist-compression)
+        name: Run Unit Tests (testclasslist)
         command: |
           set -x
           export PATH=$JAVA_HOME/bin:$PATH
@@ -2704,11 +2508,11 @@
           if [ -d ~/dtest_jars ]; then
             cp ~/dtest_jars/dtest* /tmp/cassandra/build/
           fi
-          test_timeout=$(grep 'name="test.unit.timeout"' build.xml | awk -F'"' '{print $4}' || true)
+          test_timeout=$(grep 'name="test.distributed.timeout"' build.xml | awk -F'"' '{print $4}' || true)
           if [ -z "$test_timeout" ]; then
             test_timeout=$(grep 'name="test.timeout"' build.xml | awk -F'"' '{print $4}')
           fi
-          ant testclasslist-compression -Dtest.timeout="$test_timeout" -Dtest.classlistfile=/tmp/java_tests_${CIRCLE_NODE_INDEX}_final.txt  -Dtest.classlistprefix=unit -Dno-build-test=true
+          ant testclasslist -Dtest.jvm.args='-Dcassandra.dtest.num_tokens=16' -Dtest.timeout="$test_timeout" -Dtest.classlistfile=/tmp/java_tests_${CIRCLE_NODE_INDEX}_final.txt -Dtest.classlistprefix=distributed -Dno-build-test=true
         no_output_timeout: 15m
     - store_test_results:
         path: /tmp/cassandra/build/test/output/
@@ -2743,6 +2547,8 @@
     - REPEATED_UTESTS_LONG_COUNT: 100
     - REPEATED_UTESTS_STRESS: null
     - REPEATED_UTESTS_STRESS_COUNT: 500
+    - REPEATED_SIMULATOR_DTESTS: null
+    - REPEATED_SIMULATOR_DTESTS_COUNT: 500
     - REPEATED_JVM_DTESTS: null
     - REPEATED_JVM_DTESTS_COUNT: 500
     - REPEATED_JVM_UPGRADE_DTESTS: null
@@ -2754,12 +2560,14 @@
     - REPEATED_ANT_TEST_TARGET: testsome
     - REPEATED_ANT_TEST_CLASS: null
     - REPEATED_ANT_TEST_METHODS: null
+    - REPEATED_ANT_TEST_VNODES: false
     - REPEATED_ANT_TEST_COUNT: 500
-    - JAVA_HOME: /usr/lib/jvm/java-8-openjdk-amd64
-    - JDK_HOME: /usr/lib/jvm/java-8-openjdk-amd64
-  j11_utests_long:
+    - JAVA_HOME: /usr/lib/jvm/java-11-openjdk-amd64
+    - JDK_HOME: /usr/lib/jvm/java-11-openjdk-amd64
+    - CASSANDRA_USE_JDK11: true
+  j8_simulator_dtests:
     docker:
-    - image: apache/cassandra-testing-ubuntu2004-java11:latest
+    - image: apache/cassandra-testing-ubuntu2004-java11-w-dependencies:latest
     resource_class: medium
     working_directory: ~/
     shell: /bin/bash -eo pipefail -l
@@ -2768,22 +2576,58 @@
     - attach_workspace:
         at: /home/cassandra
     - run:
-        name: Run Unit Tests (long-test)
-        command: |
+        name: Determine unit Tests to Run
+        command: |
+          # reminder: this code (along with all the steps) is independently executed on every circle container
+          # so the goal here is to get the circleci script to return the tests *this* container will run
+          # which we do via the `circleci` cli tool.
+
+          rm -fr ~/cassandra-dtest/upgrade_tests
+          echo "***java tests***"
+
+          # get all of our unit test filenames
+          set -eo pipefail && circleci tests glob "$HOME/cassandra/test/unit/**/*.java" > /tmp/all_java_unit_tests.txt
+
+          # split up the unit tests into groups based on the number of containers we have
+          set -eo pipefail && circleci tests split --split-by=timings --timings-type=filename --index=${CIRCLE_NODE_INDEX} --total=${CIRCLE_NODE_TOTAL} /tmp/all_java_unit_tests.txt > /tmp/java_tests_${CIRCLE_NODE_INDEX}.txt
+          set -eo pipefail && cat /tmp/java_tests_${CIRCLE_NODE_INDEX}.txt | sed "s;^/home/cassandra/cassandra/test/unit/;;g" | grep "Test\.java$"  > /tmp/java_tests_${CIRCLE_NODE_INDEX}_final.txt
+          echo "** /tmp/java_tests_${CIRCLE_NODE_INDEX}_final.txt"
+          cat /tmp/java_tests_${CIRCLE_NODE_INDEX}_final.txt
+        no_output_timeout: 15m
+    - run:
+        name: Log Environment Information
+        command: |
+          echo '*** id ***'
+          id
+          echo '*** cat /proc/cpuinfo ***'
+          cat /proc/cpuinfo
+          echo '*** free -m ***'
+          free -m
+          echo '*** df -m ***'
+          df -m
+          echo '*** ifconfig -a ***'
+          ifconfig -a
+          echo '*** uname -a ***'
+          uname -a
+          echo '*** mount ***'
+          mount
+          echo '*** env ***'
+          env
+          echo '*** java ***'
+          which java
+          java -version
+    - run:
+        name: Run Simulator Tests
+        command: |
+          set -x
           export PATH=$JAVA_HOME/bin:$PATH
->>>>>>> 2b3d0d32
           time mv ~/cassandra /tmp
           cd /tmp/cassandra
           if [ -d ~/dtest_jars ]; then
             cp ~/dtest_jars/dtest* /tmp/cassandra/build/
           fi
-<<<<<<< HEAD
           ant test-simulator-dtest -Dno-build-test=true
         no_output_timeout: 30m
-=======
-          ant long-test -Dno-build-test=true
-        no_output_timeout: 15m
->>>>>>> 2b3d0d32
     - store_test_results:
         path: /tmp/cassandra/build/test/output/
     - store_artifacts:
@@ -3270,6 +3114,8 @@
     - REPEATED_UTESTS_LONG_COUNT: 100
     - REPEATED_UTESTS_STRESS: null
     - REPEATED_UTESTS_STRESS_COUNT: 500
+    - REPEATED_SIMULATOR_DTESTS: null
+    - REPEATED_SIMULATOR_DTESTS_COUNT: 500
     - REPEATED_JVM_DTESTS: null
     - REPEATED_JVM_DTESTS_COUNT: 500
     - REPEATED_JVM_UPGRADE_DTESTS: null
@@ -3281,6 +3127,7 @@
     - REPEATED_ANT_TEST_TARGET: testsome
     - REPEATED_ANT_TEST_CLASS: null
     - REPEATED_ANT_TEST_METHODS: null
+    - REPEATED_ANT_TEST_VNODES: false
     - REPEATED_ANT_TEST_COUNT: 500
     - JAVA_HOME: /usr/lib/jvm/java-8-openjdk-amd64
     - JDK_HOME: /usr/lib/jvm/java-8-openjdk-amd64
@@ -3904,7 +3751,7 @@
           if [ -z "$test_timeout" ]; then
             test_timeout=$(grep 'name="test.timeout"' build.xml | awk -F'"' '{print $4}')
           fi
-          ant testclasslist-compression -Dtest.timeout="$test_timeout" -Dtest.classlistfile=/tmp/java_tests_${CIRCLE_NODE_INDEX}_final.txt  -Dtest.classlistprefix=unit -Dno-build-test=true
+          ant testclasslist-compression   -Dtest.timeout="$test_timeout" -Dtest.classlistfile=/tmp/java_tests_${CIRCLE_NODE_INDEX}_final.txt -Dtest.classlistprefix=unit -Dno-build-test=true
         no_output_timeout: 15m
     - store_test_results:
         path: /tmp/cassandra/build/test/output/
@@ -3939,6 +3786,8 @@
     - REPEATED_UTESTS_LONG_COUNT: 100
     - REPEATED_UTESTS_STRESS: null
     - REPEATED_UTESTS_STRESS_COUNT: 500
+    - REPEATED_SIMULATOR_DTESTS: null
+    - REPEATED_SIMULATOR_DTESTS_COUNT: 500
     - REPEATED_JVM_DTESTS: null
     - REPEATED_JVM_DTESTS_COUNT: 500
     - REPEATED_JVM_UPGRADE_DTESTS: null
@@ -3950,6 +3799,7 @@
     - REPEATED_ANT_TEST_TARGET: testsome
     - REPEATED_ANT_TEST_CLASS: null
     - REPEATED_ANT_TEST_METHODS: null
+    - REPEATED_ANT_TEST_VNODES: false
     - REPEATED_ANT_TEST_COUNT: 500
     - JAVA_HOME: /usr/lib/jvm/java-11-openjdk-amd64
     - JDK_HOME: /usr/lib/jvm/java-11-openjdk-amd64
@@ -3996,10 +3846,6 @@
           if [ -n 'CQLSH_PYTHON=/usr/bin/python3.8' ]; then
             export CQLSH_PYTHON=/usr/bin/python3.8
           fi
-<<<<<<< HEAD
-          ant testclasslist-compression   -Dtest.timeout="$test_timeout" -Dtest.classlistfile=/tmp/java_tests_${CIRCLE_NODE_INDEX}_final.txt -Dtest.classlistprefix=unit -Dno-build-test=true
-        no_output_timeout: 15m
-=======
 
           java -version
           cd ~/cassandra-dtest
@@ -4011,7 +3857,6 @@
           # we need the "set -o pipefail" here so that the exit code that circleci will actually use is from pytest and not the exit code from tee
           export SPLIT_TESTS=`cat /tmp/split_dtest_tests_j8_without_vnodes_final.txt`
           set -o pipefail && cd ~/cassandra-dtest && pytest --skip-resource-intensive-tests --log-cli-level=DEBUG --junit-xml=/tmp/results/dtests/pytest_result_j8_without_vnodes.xml -s --cassandra-dir=/home/cassandra/cassandra --keep-test-dir $SPLIT_TESTS 2>&1 | tee /tmp/dtest/stdout.txt
->>>>>>> 2b3d0d32
     - store_test_results:
         path: /tmp/results
     - store_artifacts:
@@ -4093,116 +3938,6 @@
         no_output_timeout: 5m
         command: "# reminder: this code (along with all the steps) is independently executed on every circle container\n# so the goal here is to get the circleci script to return the tests *this* container will run\n# which we do via the `circleci` cli tool.\n\ncd cassandra-dtest\nsource ~/env3.6/bin/activate\nexport PATH=$JAVA_HOME/bin:$PATH\n\nif [ -n '' ]; then\n  export \nfi\n\necho \"***Collected DTests (j11_dtests_offheap)***\"\nset -eo pipefail && ./run_dtests.py --use-vnodes --use-off-heap-memtables --skip-resource-intensive-tests --pytest-options '-k cql' --dtest-print-tests-only --dtest-print-tests-output=/tmp/all_dtest_tests_j11_dtests_offheap_raw --cassandra-dir=../cassandra\nif [ -z '' ]; then\n  mv /tmp/all_dtest_tests_j11_dtests_offheap_raw /tmp/all_dtest_tests_j11_dtests_offheap\nelse\n  grep -e '' /tmp/all_dtest_tests_j11_dtests_offheap_raw > /tmp/all_dtest_tests_j11_dtests_offheap || { echo \"Filter did not match any tests! Exiting build.\"; exit 0; }\nfi\nset -eo pipefail && circleci tests split --split-by=timings --timings-type=classname /tmp/all_dtest_tests_j11_dtests_offheap > /tmp/split_dtest_tests_j11_dtests_offheap.txt\ncat /tmp/split_dtest_tests_j11_dtests_offheap.txt | tr '\\n' ' ' > /tmp/split_dtest_tests_j11_dtests_offheap_final.txt\ncat /tmp/split_dtest_tests_j11_dtests_offheap_final.txt\n"
     - run:
-<<<<<<< HEAD
-        name: Run dtests (j8_without_vnodes)
-        no_output_timeout: 15m
-        command: |
-          echo "cat /tmp/split_dtest_tests_j8_without_vnodes_final.txt"
-          cat /tmp/split_dtest_tests_j8_without_vnodes_final.txt
-
-          source ~/env3.8/bin/activate
-          export PATH=$JAVA_HOME/bin:$PATH
-          if [ -n 'CQLSH_PYTHON=/usr/bin/python3.8' ]; then
-            export CQLSH_PYTHON=/usr/bin/python3.8
-          fi
-
-          java -version
-          cd ~/cassandra-dtest
-          mkdir -p /tmp/dtest
-
-          echo "env: $(env)"
-          echo "** done env"
-          mkdir -p /tmp/results/dtests
-          # we need the "set -o pipefail" here so that the exit code that circleci will actually use is from pytest and not the exit code from tee
-          export SPLIT_TESTS=`cat /tmp/split_dtest_tests_j8_without_vnodes_final.txt`
-          set -o pipefail && cd ~/cassandra-dtest && pytest --skip-resource-intensive-tests --log-cli-level=DEBUG --junit-xml=/tmp/results/dtests/pytest_result_j8_without_vnodes.xml -s --cassandra-dir=/home/cassandra/cassandra --keep-test-dir $SPLIT_TESTS 2>&1 | tee /tmp/dtest/stdout.txt
-    - store_test_results:
-        path: /tmp/results
-    - store_artifacts:
-        path: /tmp/dtest
-        destination: dtest_j8_without_vnodes
-    - store_artifacts:
-        path: ~/cassandra-dtest/logs
-        destination: dtest_j8_without_vnodes_logs
-    environment:
-    - ANT_HOME: /usr/share/ant
-    - JAVA11_HOME: /usr/lib/jvm/java-11-openjdk-amd64
-    - JAVA8_HOME: /usr/lib/jvm/java-8-openjdk-amd64
-    - LANG: en_US.UTF-8
-    - KEEP_TEST_DIR: true
-    - DEFAULT_DIR: /home/cassandra/cassandra-dtest
-    - PYTHONIOENCODING: utf-8
-    - PYTHONUNBUFFERED: true
-    - CASS_DRIVER_NO_EXTENSIONS: true
-    - CASS_DRIVER_NO_CYTHON: true
-    - CASSANDRA_SKIP_SYNC: true
-    - DTEST_REPO: https://github.com/apache/cassandra-dtest.git
-    - DTEST_BRANCH: trunk
-    - CCM_MAX_HEAP_SIZE: 1024M
-    - CCM_HEAP_NEWSIZE: 256M
-    - REPEATED_TESTS_STOP_ON_FAILURE: false
-    - REPEATED_UTESTS: null
-    - REPEATED_UTESTS_COUNT: 500
-    - REPEATED_UTESTS_FQLTOOL: null
-    - REPEATED_UTESTS_FQLTOOL_COUNT: 500
-    - REPEATED_UTESTS_LONG: null
-    - REPEATED_UTESTS_LONG_COUNT: 100
-    - REPEATED_UTESTS_STRESS: null
-    - REPEATED_UTESTS_STRESS_COUNT: 500
-    - REPEATED_SIMULATOR_DTESTS: null
-    - REPEATED_SIMULATOR_DTESTS_COUNT: 500
-    - REPEATED_JVM_DTESTS: null
-    - REPEATED_JVM_DTESTS_COUNT: 500
-    - REPEATED_JVM_UPGRADE_DTESTS: null
-    - REPEATED_JVM_UPGRADE_DTESTS_COUNT: 500
-    - REPEATED_DTESTS: null
-    - REPEATED_DTESTS_COUNT: 500
-    - REPEATED_UPGRADE_DTESTS: null
-    - REPEATED_UPGRADE_DTESTS_COUNT: 25
-    - REPEATED_ANT_TEST_TARGET: testsome
-    - REPEATED_ANT_TEST_CLASS: null
-    - REPEATED_ANT_TEST_METHODS: null
-    - REPEATED_ANT_TEST_VNODES: false
-    - REPEATED_ANT_TEST_COUNT: 500
-    - JAVA_HOME: /usr/lib/jvm/java-8-openjdk-amd64
-    - JDK_HOME: /usr/lib/jvm/java-8-openjdk-amd64
-  j8_simulator_dtests_repeat:
-    docker:
-    - image: apache/cassandra-testing-ubuntu2004-java11-w-dependencies:latest
-    resource_class: medium
-    working_directory: ~/
-    shell: /bin/bash -eo pipefail -l
-    parallelism: 25
-    steps:
-    - attach_workspace:
-        at: /home/cassandra
-    - run:
-        name: Log Environment Information
-        command: |
-          echo '*** id ***'
-          id
-          echo '*** cat /proc/cpuinfo ***'
-          cat /proc/cpuinfo
-          echo '*** free -m ***'
-          free -m
-          echo '*** df -m ***'
-          df -m
-          echo '*** ifconfig -a ***'
-          ifconfig -a
-          echo '*** uname -a ***'
-          uname -a
-          echo '*** mount ***'
-          mount
-          echo '*** env ***'
-          env
-          echo '*** java ***'
-          which java
-          java -version
-    - run:
-        name: Repeatedly run new or modifed JUnit tests
-        no_output_timeout: 15m
-        command: "set -x\nexport PATH=$JAVA_HOME/bin:$PATH\ntime mv ~/cassandra /tmp\ncd /tmp/cassandra\nif [ -d ~/dtest_jars ]; then\n  cp ~/dtest_jars/dtest* /tmp/cassandra/build/\nfi\n\n# Calculate the number of test iterations to be run by the current parallel runner.\ncount=$((${REPEATED_SIMULATOR_DTESTS_COUNT} / CIRCLE_NODE_TOTAL))\nif (($CIRCLE_NODE_INDEX < (${REPEATED_SIMULATOR_DTESTS_COUNT} % CIRCLE_NODE_TOTAL))); then\n  count=$((count+1))\nfi\n\n# Put manually specified tests and automatically detected tests together, removing duplicates\ntests=$(echo ${REPEATED_SIMULATOR_DTESTS} | sed -e \"s/<nil>//\" | sed -e \"s/ //\" | tr \",\" \"\\n\" | tr \" \" \"\\n\" | sort -n | uniq -u)\necho \"Tests to be repeated: ${tests}\"\n\n# Prepare the JVM dtests vnodes argument, which is optional.\nvnodes=false\nvnodes_args=\"\"\nif [ \"$vnodes\" = true ] ; then\n  vnodes_args=\"-Dtest.jvm.args='-Dcassandra.dtest.num_tokens=16'\"\nfi\n\n# Prepare the testtag for the target, used by the test macro in build.xml to group the output files\ntarget=test-simulator-dtest\ntesttag=\"\"\nif [[ $target == \"test-cdc\" ]]; then\n  testtag=\"cdc\"\nelif [[ $target == \"test-compression\" ]]; then\n  testtag=\"compression\"\nelif [[ $target == \"test-system-keyspace-directory\" ]]; then\n  testtag=\"system_keyspace_directory\"\nfi\n\n# Run each test class as many times as requested.\nexit_code=\"$?\"\nfor test in $tests; do\n\n    # Split class and method names from the test name\n    if [[ $test =~ \"#\" ]]; then\n      class=${test%\"#\"*}\n      method=${test#*\"#\"}\n    else\n      class=$test\n      method=\"\"\n    fi\n\n    # Prepare the -Dtest.name argument.\n    # It can be the fully qualified class name or the short class name, depending on the target.\n    if [[ $target == \"test\" || \\\n          $target == \"test-cdc\" || \\\n          $target == \"test-compression\" || \\\n          $target == \"test-system-keyspace-directory\" || \\\n          $target == \"fqltool-test\" || \\\n          $target == \"long-test\" || \\\n          $target == \"stress-test\" || \\\n          $target == \"test-simulator-dtest\" ]]; then\n      name_arg=\"-Dtest.name=${class##*.}\"\n    else\n      name_arg=\"-Dtest.name=$class\"\n    fi\n\n    # Prepare the -Dtest.methods argument, which is optional\n    if [[ $method == \"\" ]]; then\n      methods_arg=\"\"\n    else\n      methods_arg=\"-Dtest.methods=$method\"\n    fi\n\n    for i in $(seq -w 1 $count); do\n      echo \"Running test $test, iteration $i of $count\"\n\n      # run the test\n      status=\"passes\"\n      if !( set -o pipefail && \\\n            ant test-simulator-dtest $name_arg $methods_arg $vnodes_args -Dno-build-test=true | \\\n            tee stdout.txt \\\n          ); then\n        status=\"fails\"\n        exit_code=1\n      fi\n\n      # move the stdout output file\n      dest=/tmp/results/repeated_utests/stdout/${status}/${i}\n      mkdir -p $dest\n      mv stdout.txt $dest/${test}.txt\n\n      # move the XML output files\n      source=build/test/output/${testtag}\n      dest=/tmp/results/repeated_utests/output/${status}/${i}\n      mkdir -p $dest\n      if [[ -d $source && -n \"$(ls $source)\" ]]; then\n        mv $source/* $dest/\n      fi\n\n      # move the log files\n      source=build/test/logs/${testtag}\n      dest=/tmp/results/repeated_utests/logs/${status}/${i}\n      mkdir -p $dest\n      if [[ -d $source && -n \"$(ls $source)\" ]]; then\n        mv $source/* $dest/\n      fi\n      \n      # maybe stop iterations on test failure\n      if [[ ${REPEATED_TESTS_STOP_ON_FAILURE} = true ]] && (( $exit_code > 0 )); then\n        break\n      fi\n    done\ndone\n(exit ${exit_code})\n"
-=======
         name: Run dtests (j11_dtests_offheap)
         no_output_timeout: 15m
         command: |
@@ -4225,26 +3960,14 @@
           # we need the "set -o pipefail" here so that the exit code that circleci will actually use is from pytest and not the exit code from tee
           export SPLIT_TESTS=`cat /tmp/split_dtest_tests_j11_dtests_offheap_final.txt`
           set -o pipefail && cd ~/cassandra-dtest && pytest --use-vnodes --num-tokens=16 --use-off-heap-memtables --skip-resource-intensive-tests --log-cli-level=DEBUG --junit-xml=/tmp/results/dtests/pytest_result_j11_dtests_offheap.xml -s --cassandra-dir=/home/cassandra/cassandra --keep-test-dir $SPLIT_TESTS 2>&1 | tee /tmp/dtest/stdout.txt
->>>>>>> 2b3d0d32
     - store_test_results:
-        path: /tmp/results/repeated_utests/output
-    - store_artifacts:
-<<<<<<< HEAD
-        path: /tmp/results/repeated_utests/stdout
-        destination: stdout
-    - store_artifacts:
-        path: /tmp/results/repeated_utests/output
-        destination: junitxml
-    - store_artifacts:
-        path: /tmp/results/repeated_utests/logs
-        destination: logs
-=======
+        path: /tmp/results
+    - store_artifacts:
         path: /tmp/dtest
         destination: dtest_j11_dtests_offheap
     - store_artifacts:
         path: ~/cassandra-dtest/logs
         destination: dtest_j11_dtests_offheap_logs
->>>>>>> 2b3d0d32
     environment:
     - ANT_HOME: /usr/share/ant
     - JAVA11_HOME: /usr/lib/jvm/java-11-openjdk-amd64
@@ -4288,6 +4011,95 @@
     - JAVA_HOME: /usr/lib/jvm/java-11-openjdk-amd64
     - JDK_HOME: /usr/lib/jvm/java-11-openjdk-amd64
     - CASSANDRA_USE_JDK11: true
+  j8_simulator_dtests_repeat:
+    docker:
+    - image: apache/cassandra-testing-ubuntu2004-java11-w-dependencies:latest
+    resource_class: medium
+    working_directory: ~/
+    shell: /bin/bash -eo pipefail -l
+    parallelism: 25
+    steps:
+    - attach_workspace:
+        at: /home/cassandra
+    - run:
+        name: Log Environment Information
+        command: |
+          echo '*** id ***'
+          id
+          echo '*** cat /proc/cpuinfo ***'
+          cat /proc/cpuinfo
+          echo '*** free -m ***'
+          free -m
+          echo '*** df -m ***'
+          df -m
+          echo '*** ifconfig -a ***'
+          ifconfig -a
+          echo '*** uname -a ***'
+          uname -a
+          echo '*** mount ***'
+          mount
+          echo '*** env ***'
+          env
+          echo '*** java ***'
+          which java
+          java -version
+    - run:
+        name: Repeatedly run new or modifed JUnit tests
+        no_output_timeout: 15m
+        command: "set -x\nexport PATH=$JAVA_HOME/bin:$PATH\ntime mv ~/cassandra /tmp\ncd /tmp/cassandra\nif [ -d ~/dtest_jars ]; then\n  cp ~/dtest_jars/dtest* /tmp/cassandra/build/\nfi\n\n# Calculate the number of test iterations to be run by the current parallel runner.\ncount=$((${REPEATED_SIMULATOR_DTESTS_COUNT} / CIRCLE_NODE_TOTAL))\nif (($CIRCLE_NODE_INDEX < (${REPEATED_SIMULATOR_DTESTS_COUNT} % CIRCLE_NODE_TOTAL))); then\n  count=$((count+1))\nfi\n\n# Put manually specified tests and automatically detected tests together, removing duplicates\ntests=$(echo ${REPEATED_SIMULATOR_DTESTS} | sed -e \"s/<nil>//\" | sed -e \"s/ //\" | tr \",\" \"\\n\" | tr \" \" \"\\n\" | sort -n | uniq -u)\necho \"Tests to be repeated: ${tests}\"\n\n# Prepare the JVM dtests vnodes argument, which is optional.\nvnodes=false\nvnodes_args=\"\"\nif [ \"$vnodes\" = true ] ; then\n  vnodes_args=\"-Dtest.jvm.args='-Dcassandra.dtest.num_tokens=16'\"\nfi\n\n# Prepare the testtag for the target, used by the test macro in build.xml to group the output files\ntarget=test-simulator-dtest\ntesttag=\"\"\nif [[ $target == \"test-cdc\" ]]; then\n  testtag=\"cdc\"\nelif [[ $target == \"test-compression\" ]]; then\n  testtag=\"compression\"\nelif [[ $target == \"test-system-keyspace-directory\" ]]; then\n  testtag=\"system_keyspace_directory\"\nfi\n\n# Run each test class as many times as requested.\nexit_code=\"$?\"\nfor test in $tests; do\n\n    # Split class and method names from the test name\n    if [[ $test =~ \"#\" ]]; then\n      class=${test%\"#\"*}\n      method=${test#*\"#\"}\n    else\n      class=$test\n      method=\"\"\n    fi\n\n    # Prepare the -Dtest.name argument.\n    # It can be the fully qualified class name or the short class name, depending on the target.\n    if [[ $target == \"test\" || \\\n          $target == \"test-cdc\" || \\\n          $target == \"test-compression\" || \\\n          $target == \"test-system-keyspace-directory\" || \\\n          $target == \"fqltool-test\" || \\\n          $target == \"long-test\" || \\\n          $target == \"stress-test\" || \\\n          $target == \"test-simulator-dtest\" ]]; then\n      name_arg=\"-Dtest.name=${class##*.}\"\n    else\n      name_arg=\"-Dtest.name=$class\"\n    fi\n\n    # Prepare the -Dtest.methods argument, which is optional\n    if [[ $method == \"\" ]]; then\n      methods_arg=\"\"\n    else\n      methods_arg=\"-Dtest.methods=$method\"\n    fi\n\n    for i in $(seq -w 1 $count); do\n      echo \"Running test $test, iteration $i of $count\"\n\n      # run the test\n      status=\"passes\"\n      if !( set -o pipefail && \\\n            ant test-simulator-dtest $name_arg $methods_arg $vnodes_args -Dno-build-test=true | \\\n            tee stdout.txt \\\n          ); then\n        status=\"fails\"\n        exit_code=1\n      fi\n\n      # move the stdout output file\n      dest=/tmp/results/repeated_utests/stdout/${status}/${i}\n      mkdir -p $dest\n      mv stdout.txt $dest/${test}.txt\n\n      # move the XML output files\n      source=build/test/output/${testtag}\n      dest=/tmp/results/repeated_utests/output/${status}/${i}\n      mkdir -p $dest\n      if [[ -d $source && -n \"$(ls $source)\" ]]; then\n        mv $source/* $dest/\n      fi\n\n      # move the log files\n      source=build/test/logs/${testtag}\n      dest=/tmp/results/repeated_utests/logs/${status}/${i}\n      mkdir -p $dest\n      if [[ -d $source && -n \"$(ls $source)\" ]]; then\n        mv $source/* $dest/\n      fi\n      \n      # maybe stop iterations on test failure\n      if [[ ${REPEATED_TESTS_STOP_ON_FAILURE} = true ]] && (( $exit_code > 0 )); then\n        break\n      fi\n    done\ndone\n(exit ${exit_code})\n"
+    - store_test_results:
+        path: /tmp/results/repeated_utests/output
+    - store_artifacts:
+        path: /tmp/results/repeated_utests/stdout
+        destination: stdout
+    - store_artifacts:
+        path: /tmp/results/repeated_utests/output
+        destination: junitxml
+    - store_artifacts:
+        path: /tmp/results/repeated_utests/logs
+        destination: logs
+    environment:
+    - ANT_HOME: /usr/share/ant
+    - JAVA11_HOME: /usr/lib/jvm/java-11-openjdk-amd64
+    - JAVA8_HOME: /usr/lib/jvm/java-8-openjdk-amd64
+    - LANG: en_US.UTF-8
+    - KEEP_TEST_DIR: true
+    - DEFAULT_DIR: /home/cassandra/cassandra-dtest
+    - PYTHONIOENCODING: utf-8
+    - PYTHONUNBUFFERED: true
+    - CASS_DRIVER_NO_EXTENSIONS: true
+    - CASS_DRIVER_NO_CYTHON: true
+    - CASSANDRA_SKIP_SYNC: true
+    - DTEST_REPO: https://github.com/apache/cassandra-dtest.git
+    - DTEST_BRANCH: trunk
+    - CCM_MAX_HEAP_SIZE: 1024M
+    - CCM_HEAP_NEWSIZE: 256M
+    - REPEATED_TESTS_STOP_ON_FAILURE: false
+    - REPEATED_UTESTS: null
+    - REPEATED_UTESTS_COUNT: 500
+    - REPEATED_UTESTS_FQLTOOL: null
+    - REPEATED_UTESTS_FQLTOOL_COUNT: 500
+    - REPEATED_UTESTS_LONG: null
+    - REPEATED_UTESTS_LONG_COUNT: 100
+    - REPEATED_UTESTS_STRESS: null
+    - REPEATED_UTESTS_STRESS_COUNT: 500
+    - REPEATED_SIMULATOR_DTESTS: null
+    - REPEATED_SIMULATOR_DTESTS_COUNT: 500
+    - REPEATED_JVM_DTESTS: null
+    - REPEATED_JVM_DTESTS_COUNT: 500
+    - REPEATED_JVM_UPGRADE_DTESTS: null
+    - REPEATED_JVM_UPGRADE_DTESTS_COUNT: 500
+    - REPEATED_DTESTS: null
+    - REPEATED_DTESTS_COUNT: 500
+    - REPEATED_UPGRADE_DTESTS: null
+    - REPEATED_UPGRADE_DTESTS_COUNT: 25
+    - REPEATED_ANT_TEST_TARGET: testsome
+    - REPEATED_ANT_TEST_CLASS: null
+    - REPEATED_ANT_TEST_METHODS: null
+    - REPEATED_ANT_TEST_VNODES: false
+    - REPEATED_ANT_TEST_COUNT: 500
+    - JAVA_HOME: /usr/lib/jvm/java-8-openjdk-amd64
+    - JDK_HOME: /usr/lib/jvm/java-8-openjdk-amd64
   j8_utests_system_keyspace_directory_repeat:
     docker:
     - image: apache/cassandra-testing-ubuntu2004-java11-w-dependencies:latest
@@ -4463,6 +4275,8 @@
     - REPEATED_UTESTS_LONG_COUNT: 100
     - REPEATED_UTESTS_STRESS: null
     - REPEATED_UTESTS_STRESS_COUNT: 500
+    - REPEATED_SIMULATOR_DTESTS: null
+    - REPEATED_SIMULATOR_DTESTS_COUNT: 500
     - REPEATED_JVM_DTESTS: null
     - REPEATED_JVM_DTESTS_COUNT: 500
     - REPEATED_JVM_UPGRADE_DTESTS: null
@@ -4474,6 +4288,7 @@
     - REPEATED_ANT_TEST_TARGET: testsome
     - REPEATED_ANT_TEST_CLASS: null
     - REPEATED_ANT_TEST_METHODS: null
+    - REPEATED_ANT_TEST_VNODES: false
     - REPEATED_ANT_TEST_COUNT: 500
     - JAVA_HOME: /usr/lib/jvm/java-8-openjdk-amd64
     - JDK_HOME: /usr/lib/jvm/java-8-openjdk-amd64
@@ -4869,6 +4684,8 @@
     - REPEATED_UTESTS_LONG_COUNT: 100
     - REPEATED_UTESTS_STRESS: null
     - REPEATED_UTESTS_STRESS_COUNT: 500
+    - REPEATED_SIMULATOR_DTESTS: null
+    - REPEATED_SIMULATOR_DTESTS_COUNT: 500
     - REPEATED_JVM_DTESTS: null
     - REPEATED_JVM_DTESTS_COUNT: 500
     - REPEATED_JVM_UPGRADE_DTESTS: null
@@ -4880,6 +4697,7 @@
     - REPEATED_ANT_TEST_TARGET: testsome
     - REPEATED_ANT_TEST_CLASS: null
     - REPEATED_ANT_TEST_METHODS: null
+    - REPEATED_ANT_TEST_VNODES: false
     - REPEATED_ANT_TEST_COUNT: 500
     - JAVA_HOME: /usr/lib/jvm/java-8-openjdk-amd64
     - JDK_HOME: /usr/lib/jvm/java-8-openjdk-amd64
@@ -5429,6 +5247,8 @@
     - REPEATED_UTESTS_LONG_COUNT: 100
     - REPEATED_UTESTS_STRESS: null
     - REPEATED_UTESTS_STRESS_COUNT: 500
+    - REPEATED_SIMULATOR_DTESTS: null
+    - REPEATED_SIMULATOR_DTESTS_COUNT: 500
     - REPEATED_JVM_DTESTS: null
     - REPEATED_JVM_DTESTS_COUNT: 500
     - REPEATED_JVM_UPGRADE_DTESTS: null
@@ -5440,6 +5260,7 @@
     - REPEATED_ANT_TEST_TARGET: testsome
     - REPEATED_ANT_TEST_CLASS: null
     - REPEATED_ANT_TEST_METHODS: null
+    - REPEATED_ANT_TEST_VNODES: false
     - REPEATED_ANT_TEST_COUNT: 500
     - JAVA_HOME: /usr/lib/jvm/java-8-openjdk-amd64
     - JDK_HOME: /usr/lib/jvm/java-8-openjdk-amd64
@@ -7124,11 +6945,8 @@
     - REPEATED_UTESTS_LONG_COUNT: 100
     - REPEATED_UTESTS_STRESS: null
     - REPEATED_UTESTS_STRESS_COUNT: 500
-<<<<<<< HEAD
     - REPEATED_SIMULATOR_DTESTS: null
     - REPEATED_SIMULATOR_DTESTS_COUNT: 500
-=======
->>>>>>> 2b3d0d32
     - REPEATED_JVM_DTESTS: null
     - REPEATED_JVM_DTESTS_COUNT: 500
     - REPEATED_JVM_UPGRADE_DTESTS: null
@@ -7140,117 +6958,10 @@
     - REPEATED_ANT_TEST_TARGET: testsome
     - REPEATED_ANT_TEST_CLASS: null
     - REPEATED_ANT_TEST_METHODS: null
-<<<<<<< HEAD
     - REPEATED_ANT_TEST_VNODES: false
     - REPEATED_ANT_TEST_COUNT: 500
     - JAVA_HOME: /usr/lib/jvm/java-8-openjdk-amd64
     - JDK_HOME: /usr/lib/jvm/java-8-openjdk-amd64
-=======
-    - REPEATED_ANT_TEST_COUNT: 500
-    - JAVA_HOME: /usr/lib/jvm/java-8-openjdk-amd64
-    - JDK_HOME: /usr/lib/jvm/java-8-openjdk-amd64
-  j11_cqlsh-dtests-py2-offheap:
-    docker:
-    - image: apache/cassandra-testing-ubuntu2004-java11:latest
-    resource_class: large
-    working_directory: ~/
-    shell: /bin/bash -eo pipefail -l
-    parallelism: 50
-    steps:
-    - attach_workspace:
-        at: /home/cassandra
-    - run:
-        name: Clone Cassandra dtest Repository (via git)
-        command: |
-          git clone --single-branch --branch $DTEST_BRANCH --depth 1 $DTEST_REPO ~/cassandra-dtest
-    - run:
-        name: Configure virtualenv and python Dependencies
-        command: |
-          # note, this should be super quick as all dependencies should be pre-installed in the docker image
-          # if additional dependencies were added to requirmeents.txt and the docker image hasn't been updated
-          # we'd have to install it here at runtime -- which will make things slow, so do yourself a favor and
-          # rebuild the docker image! (it automatically pulls the latest requirements.txt on build)
-          source ~/env3.6/bin/activate
-          export PATH=$JAVA_HOME/bin:$PATH
-          pip3 install --exists-action w --upgrade -r ~/cassandra-dtest/requirements.txt
-          pip3 uninstall -y cqlsh
-          pip3 freeze
-    - run:
-        name: Determine Tests to Run (j11_dtests_offheap)
-        no_output_timeout: 5m
-        command: "# reminder: this code (along with all the steps) is independently executed on every circle container\n# so the goal here is to get the circleci script to return the tests *this* container will run\n# which we do via the `circleci` cli tool.\n\ncd cassandra-dtest\nsource ~/env3.6/bin/activate\nexport PATH=$JAVA_HOME/bin:$PATH\n\nif [ -n '' ]; then\n  export \nfi\n\necho \"***Collected DTests (j11_dtests_offheap)***\"\nset -eo pipefail && ./run_dtests.py --use-vnodes --use-off-heap-memtables --skip-resource-intensive-tests --pytest-options '-k cql' --dtest-print-tests-only --dtest-print-tests-output=/tmp/all_dtest_tests_j11_dtests_offheap_raw --cassandra-dir=../cassandra\nif [ -z '' ]; then\n  mv /tmp/all_dtest_tests_j11_dtests_offheap_raw /tmp/all_dtest_tests_j11_dtests_offheap\nelse\n  grep -e '' /tmp/all_dtest_tests_j11_dtests_offheap_raw > /tmp/all_dtest_tests_j11_dtests_offheap || { echo \"Filter did not match any tests! Exiting build.\"; exit 0; }\nfi\nset -eo pipefail && circleci tests split --split-by=timings --timings-type=classname /tmp/all_dtest_tests_j11_dtests_offheap > /tmp/split_dtest_tests_j11_dtests_offheap.txt\ncat /tmp/split_dtest_tests_j11_dtests_offheap.txt | tr '\\n' ' ' > /tmp/split_dtest_tests_j11_dtests_offheap_final.txt\ncat /tmp/split_dtest_tests_j11_dtests_offheap_final.txt\n"
-    - run:
-        name: Run dtests (j11_dtests_offheap)
-        no_output_timeout: 15m
-        command: |
-          echo "cat /tmp/split_dtest_tests_j11_dtests_offheap_final.txt"
-          cat /tmp/split_dtest_tests_j11_dtests_offheap_final.txt
-
-          source ~/env3.6/bin/activate
-          export PATH=$JAVA_HOME/bin:$PATH
-          if [ -n 'CQLSH_PYTHON=/usr/bin/python2.7' ]; then
-            export CQLSH_PYTHON=/usr/bin/python2.7
-          fi
-
-          java -version
-          cd ~/cassandra-dtest
-          mkdir -p /tmp/dtest
-
-          echo "env: $(env)"
-          echo "** done env"
-          mkdir -p /tmp/results/dtests
-          # we need the "set -o pipefail" here so that the exit code that circleci will actually use is from pytest and not the exit code from tee
-          export SPLIT_TESTS=`cat /tmp/split_dtest_tests_j11_dtests_offheap_final.txt`
-          set -o pipefail && cd ~/cassandra-dtest && pytest --use-vnodes --num-tokens=16 --use-off-heap-memtables --skip-resource-intensive-tests --log-cli-level=DEBUG --junit-xml=/tmp/results/dtests/pytest_result_j11_dtests_offheap.xml -s --cassandra-dir=/home/cassandra/cassandra --keep-test-dir $SPLIT_TESTS 2>&1 | tee /tmp/dtest/stdout.txt
-    - store_test_results:
-        path: /tmp/results
-    - store_artifacts:
-        path: /tmp/dtest
-        destination: dtest_j11_dtests_offheap
-    - store_artifacts:
-        path: ~/cassandra-dtest/logs
-        destination: dtest_j11_dtests_offheap_logs
-    environment:
-    - ANT_HOME: /usr/share/ant
-    - JAVA11_HOME: /usr/lib/jvm/java-11-openjdk-amd64
-    - JAVA8_HOME: /usr/lib/jvm/java-8-openjdk-amd64
-    - LANG: en_US.UTF-8
-    - KEEP_TEST_DIR: true
-    - DEFAULT_DIR: /home/cassandra/cassandra-dtest
-    - PYTHONIOENCODING: utf-8
-    - PYTHONUNBUFFERED: true
-    - CASS_DRIVER_NO_EXTENSIONS: true
-    - CASS_DRIVER_NO_CYTHON: true
-    - CASSANDRA_SKIP_SYNC: true
-    - DTEST_REPO: https://github.com/apache/cassandra-dtest.git
-    - DTEST_BRANCH: trunk
-    - CCM_MAX_HEAP_SIZE: 1024M
-    - CCM_HEAP_NEWSIZE: 256M
-    - REPEATED_TESTS_STOP_ON_FAILURE: false
-    - REPEATED_UTESTS: null
-    - REPEATED_UTESTS_COUNT: 500
-    - REPEATED_UTESTS_FQLTOOL: null
-    - REPEATED_UTESTS_FQLTOOL_COUNT: 500
-    - REPEATED_UTESTS_LONG: null
-    - REPEATED_UTESTS_LONG_COUNT: 100
-    - REPEATED_UTESTS_STRESS: null
-    - REPEATED_UTESTS_STRESS_COUNT: 500
-    - REPEATED_JVM_DTESTS: null
-    - REPEATED_JVM_DTESTS_COUNT: 500
-    - REPEATED_JVM_UPGRADE_DTESTS: null
-    - REPEATED_JVM_UPGRADE_DTESTS_COUNT: 500
-    - REPEATED_DTESTS: null
-    - REPEATED_DTESTS_COUNT: 500
-    - REPEATED_UPGRADE_DTESTS: null
-    - REPEATED_UPGRADE_DTESTS_COUNT: 25
-    - REPEATED_ANT_TEST_TARGET: testsome
-    - REPEATED_ANT_TEST_CLASS: null
-    - REPEATED_ANT_TEST_METHODS: null
-    - REPEATED_ANT_TEST_COUNT: 500
-    - JAVA_HOME: /usr/lib/jvm/java-11-openjdk-amd64
-    - JDK_HOME: /usr/lib/jvm/java-11-openjdk-amd64
-    - CASSANDRA_USE_JDK11: true
->>>>>>> 2b3d0d32
   j11_unit_tests_repeat:
     docker:
     - image: apache/cassandra-testing-ubuntu2004-java11:latest
@@ -7286,115 +6997,7 @@
     - run:
         name: Repeatedly run new or modifed JUnit tests
         no_output_timeout: 15m
-<<<<<<< HEAD
         command: "set -x\nexport PATH=$JAVA_HOME/bin:$PATH\ntime mv ~/cassandra /tmp\ncd /tmp/cassandra\nif [ -d ~/dtest_jars ]; then\n  cp ~/dtest_jars/dtest* /tmp/cassandra/build/\nfi\n\n# Calculate the number of test iterations to be run by the current parallel runner.\ncount=$((${REPEATED_UTESTS_COUNT} / CIRCLE_NODE_TOTAL))\nif (($CIRCLE_NODE_INDEX < (${REPEATED_UTESTS_COUNT} % CIRCLE_NODE_TOTAL))); then\n  count=$((count+1))\nfi\n\n# Put manually specified tests and automatically detected tests together, removing duplicates\ntests=$(echo ${REPEATED_UTESTS} | sed -e \"s/<nil>//\" | sed -e \"s/ //\" | tr \",\" \"\\n\" | tr \" \" \"\\n\" | sort -n | uniq -u)\necho \"Tests to be repeated: ${tests}\"\n\n# Prepare the JVM dtests vnodes argument, which is optional.\nvnodes=false\nvnodes_args=\"\"\nif [ \"$vnodes\" = true ] ; then\n  vnodes_args=\"-Dtest.jvm.args='-Dcassandra.dtest.num_tokens=16'\"\nfi\n\n# Prepare the testtag for the target, used by the test macro in build.xml to group the output files\ntarget=testsome\ntesttag=\"\"\nif [[ $target == \"test-cdc\" ]]; then\n  testtag=\"cdc\"\nelif [[ $target == \"test-compression\" ]]; then\n  testtag=\"compression\"\nelif [[ $target == \"test-system-keyspace-directory\" ]]; then\n  testtag=\"system_keyspace_directory\"\nfi\n\n# Run each test class as many times as requested.\nexit_code=\"$?\"\nfor test in $tests; do\n\n    # Split class and method names from the test name\n    if [[ $test =~ \"#\" ]]; then\n      class=${test%\"#\"*}\n      method=${test#*\"#\"}\n    else\n      class=$test\n      method=\"\"\n    fi\n\n    # Prepare the -Dtest.name argument.\n    # It can be the fully qualified class name or the short class name, depending on the target.\n    if [[ $target == \"test\" || \\\n          $target == \"test-cdc\" || \\\n          $target == \"test-compression\" || \\\n          $target == \"test-system-keyspace-directory\" || \\\n          $target == \"fqltool-test\" || \\\n          $target == \"long-test\" || \\\n          $target == \"stress-test\" || \\\n          $target == \"test-simulator-dtest\" ]]; then\n      name_arg=\"-Dtest.name=${class##*.}\"\n    else\n      name_arg=\"-Dtest.name=$class\"\n    fi\n\n    # Prepare the -Dtest.methods argument, which is optional\n    if [[ $method == \"\" ]]; then\n      methods_arg=\"\"\n    else\n      methods_arg=\"-Dtest.methods=$method\"\n    fi\n\n    for i in $(seq -w 1 $count); do\n      echo \"Running test $test, iteration $i of $count\"\n\n      # run the test\n      status=\"passes\"\n      if !( set -o pipefail && \\\n            ant testsome $name_arg $methods_arg $vnodes_args -Dno-build-test=true | \\\n            tee stdout.txt \\\n          ); then\n        status=\"fails\"\n        exit_code=1\n      fi\n\n      # move the stdout output file\n      dest=/tmp/results/repeated_utests/stdout/${status}/${i}\n      mkdir -p $dest\n      mv stdout.txt $dest/${test}.txt\n\n      # move the XML output files\n      source=build/test/output/${testtag}\n      dest=/tmp/results/repeated_utests/output/${status}/${i}\n      mkdir -p $dest\n      if [[ -d $source && -n \"$(ls $source)\" ]]; then\n        mv $source/* $dest/\n      fi\n\n      # move the log files\n      source=build/test/logs/${testtag}\n      dest=/tmp/results/repeated_utests/logs/${status}/${i}\n      mkdir -p $dest\n      if [[ -d $source && -n \"$(ls $source)\" ]]; then\n        mv $source/* $dest/\n      fi\n      \n      # maybe stop iterations on test failure\n      if [[ ${REPEATED_TESTS_STOP_ON_FAILURE} = true ]] && (( $exit_code > 0 )); then\n        break\n      fi\n    done\ndone\n(exit ${exit_code})\n"
-=======
-        command: |
-          set -x
-          export PATH=$JAVA_HOME/bin:$PATH
-          time mv ~/cassandra /tmp
-          cd /tmp/cassandra
-          if [ -d ~/dtest_jars ]; then
-            cp ~/dtest_jars/dtest* /tmp/cassandra/build/
-          fi
-
-          # Calculate the number of test iterations to be run by the current parallel runner.
-          count=$((${REPEATED_UTESTS_COUNT} / CIRCLE_NODE_TOTAL))
-          if (($CIRCLE_NODE_INDEX < (${REPEATED_UTESTS_COUNT} % CIRCLE_NODE_TOTAL))); then
-            count=$((count+1))
-          fi
-
-          # Put manually specified tests and automatically detected tests together, removing duplicates
-          tests=$(echo ${REPEATED_UTESTS} | sed -e "s/<nil>//" | sed -e "s/ //" | tr "," "\n" | tr " " "\n" | sort -n | uniq -u)
-          echo "Tests to be repeated: ${tests}"
-
-          # Prepare the testtag for the target, used by the test macro in build.xml to group the output files
-          target=testsome
-          testtag=""
-          if [[ $target == "test-cdc" ]]; then
-            testtag="cdc"
-          elif [[ $target == "test-compression" ]]; then
-            testtag="compression"
-          elif [[ $target == "test-system-keyspace-directory" ]]; then
-            testtag="system_keyspace_directory"
-          fi
-
-          # Run each test class as many times as requested.
-          exit_code="$?"
-          for test in $tests; do
-
-              # Split class and method names from the test name
-              if [[ $test =~ "#" ]]; then
-                class=${test%"#"*}
-                method=${test#*"#"}
-              else
-                class=$test
-                method=""
-              fi
-
-              # Prepare the -Dtest.name argument.
-              # It can be the fully qualified class name or the short class name, depending on the target.
-              if [[ $target == "test" || \
-                    $target == "test-cdc" || \
-                    $target == "test-compression" || \
-                    $target == "test-system-keyspace-directory" || \
-                    $target == "fqltool-test" || \
-                    $target == "long-test" || \
-                    $target == "stress-test" ]]; then
-                name_arg="-Dtest.name=${class##*.}"
-              else
-                name_arg="-Dtest.name=$class"
-              fi
-
-              # Prepare the -Dtest.methods argument, which is optional
-              if [[ $method == "" ]]; then
-                methods_arg=""
-              else
-                methods_arg="-Dtest.methods=$method"
-              fi
-
-              for i in $(seq -w 1 $count); do
-                echo "Running test $test, iteration $i of $count"
-
-                # run the test
-                status="passes"
-                if !( set -o pipefail && \
-                      ant testsome $name_arg $methods_arg -Dno-build-test=true | \
-                      tee stdout.txt \
-                    ); then
-                  status="fails"
-                  exit_code=1
-                fi
-
-                # move the stdout output file
-                dest=/tmp/results/repeated_utests/stdout/${status}/${i}
-                mkdir -p $dest
-                mv stdout.txt $dest/${test}.txt
-
-                # move the XML output files
-                source=build/test/output/${testtag}
-                dest=/tmp/results/repeated_utests/output/${status}/${i}
-                mkdir -p $dest
-                if [[ -d $source && -n "$(ls $source)" ]]; then
-                  mv $source/* $dest/
-                fi
-
-                # move the log files
-                source=build/test/logs/${testtag}
-                dest=/tmp/results/repeated_utests/logs/${status}/${i}
-                mkdir -p $dest
-                if [[ -d $source && -n "$(ls $source)" ]]; then
-                  mv $source/* $dest/
-                fi
-
-                # maybe stop iterations on test failure
-                if [[ ${REPEATED_TESTS_STOP_ON_FAILURE} = true ]] && (( $exit_code > 0 )); then
-                  break
-                fi
-              done
-          done
-          (exit ${exit_code})
->>>>>>> 2b3d0d32
     - store_test_results:
         path: /tmp/results/repeated_utests/output
     - store_artifacts:
@@ -8130,17 +7733,13 @@
         requires:
         - start_j11_dtests_vnode
         - j8_build
-<<<<<<< HEAD
-    - start_upgrade_dtests:
-=======
     - start_j11_dtests_offheap:
         type: approval
     - j11_dtests_offheap:
         requires:
         - start_j11_dtests_offheap
         - j8_build
-    - start_upgrade_tests:
->>>>>>> 2b3d0d32
+    - start_upgrade_dtests:
         type: approval
     - j8_upgrade_dtests:
         requires:
@@ -8166,10 +7765,6 @@
         - j8_build
     - start_j8_cqlsh_tests_offheap:
         type: approval
-    - j8_cqlsh-dtests-py2-offheap:
-        requires:
-        - start_j8_cqlsh_tests_offheap
-        - j8_build
     - j8_cqlsh_dtests_py3_offheap:
         requires:
         - start_j8_cqlsh_tests_offheap
@@ -8198,10 +7793,6 @@
         - j8_build
     - start_j11_cqlsh_tests_offheap:
         type: approval
-    - j11_cqlsh-dtests-py2-offheap:
-        requires:
-        - start_j11_cqlsh_tests_offheap
-        - j8_build
     - j11_cqlsh_dtests_py3_offheap:
         requires:
         - start_j11_cqlsh_tests_offheap
@@ -8321,17 +7912,13 @@
     - j11_dtests_vnode:
         requires:
         - j8_build
-<<<<<<< HEAD
-    - start_upgrade_dtests:
-=======
     - start_j11_dtests_offheap:
         type: approval
     - j11_dtests_offheap:
         requires:
         - start_j11_dtests_offheap
         - j8_build
-    - start_upgrade_tests:
->>>>>>> 2b3d0d32
+    - start_upgrade_dtests:
         type: approval
     - j8_upgrade_dtests:
         requires:
@@ -8346,15 +7933,11 @@
     - j8_cqlsh_dtests_py38:
         requires:
         - j8_build
-<<<<<<< HEAD
     - j8_cqlsh_dtests_py38_vnode:
-=======
+        requires:
+        - j8_build
     - start_j8_cqlsh_dtests_offheap:
         type: approval
-    - j8_cqlsh-dtests-py2-offheap:
-        requires:
-        - start_j8_cqlsh_dtests_offheap
-        - j8_build
     - j8_cqlsh_dtests_py3_offheap:
         requires:
         - start_j8_cqlsh_dtests_offheap
@@ -8363,13 +7946,6 @@
         requires:
         - start_j8_cqlsh_dtests_offheap
         - j8_build
-    - j11_cqlsh-dtests-py2-with-vnodes:
-        requires:
-        - j8_build
-    - j11_cqlsh_dtests_py3_vnode:
->>>>>>> 2b3d0d32
-        requires:
-        - j8_build
     - j11_cqlsh_dtests_py3:
         requires:
         - j8_build
@@ -8384,10 +7960,6 @@
         - j8_build
     - start_j11_cqlsh-dtests-offheap:
         type: approval
-    - j11_cqlsh-dtests-py2-offheap:
-        requires:
-        - start_j11_cqlsh-dtests-offheap
-        - j8_build
     - j11_cqlsh_dtests_py3_offheap:
         requires:
         - start_j11_cqlsh-dtests-offheap
@@ -8465,10 +8037,6 @@
         - j11_build
     - start_j11_cqlsh-dtests-offheap:
         type: approval
-    - j11_cqlsh-dtests-py2-offheap:
-        requires:
-        - start_j11_cqlsh-dtests-offheap
-        - j11_build
     - j11_cqlsh_dtests_py3_offheap:
         requires:
         - start_j11_cqlsh-dtests-offheap
@@ -8541,17 +8109,13 @@
     - j11_dtests_vnode:
         requires:
         - j11_build
-<<<<<<< HEAD
-    - j11_cqlsh_dtests_py3:
-=======
     - start_j11_dtests_offheap:
         type: approval
     - j11_dtests_offheap:
         requires:
         - start_j11_dtests_offheap
         - j11_build
-    - j11_cqlsh-dtests-py2-with-vnodes:
->>>>>>> 2b3d0d32
+    - j11_cqlsh_dtests_py3:
         requires:
         - j11_build
     - j11_cqlsh_dtests_py3_vnode:
@@ -8565,10 +8129,6 @@
         - j11_build
     - start_j11_cqlsh-dtests-offheap:
         type: approval
-    - j11_cqlsh-dtests-py2-offheap:
-        requires:
-        - start_j11_cqlsh-dtests-offheap
-        - j11_build
     - j11_cqlsh_dtests_py3_offheap:
         requires:
         - start_j11_cqlsh-dtests-offheap
