<!--
  ~ Licensed to the Apache Software Foundation (ASF) under one
  ~ or more contributor license agreements.  See the NOTICE file
  ~ distributed with this work for additional information
  ~ regarding copyright ownership.  The ASF licenses this file
  ~ to you under the Apache License, Version 2.0 (the
  ~ "License"); you may not use this file except in compliance
  ~ with the License.  You may obtain a copy of the License at
  ~
  ~     http://www.apache.org/licenses/LICENSE-2.0
  ~
  ~ Unless required by applicable law or agreed to in writing, software
  ~ distributed under the License is distributed on an "AS IS" BASIS,
  ~ WITHOUT WARRANTIES OR CONDITIONS OF ANY KIND, either express or implied.
  ~ See the License for the specific language governing permissions and
  ~ limitations under the License.
  -->
<!--
  copy suppressions / false positives here if there are any, how to do it is explained in
  https://jeremylong.github.io/DependencyCheck/general/suppression.html
-->
<suppressions xmlns="https://jeremylong.github.io/DependencyCheck/dependency-suppression.1.3.xsd">
    <suppress>
        <!--  https://issues.apache.org/jira/browse/CASSANDRA-17907 -->
        <packageUrl regex="true">^pkg:maven/org\.yaml/snakeyaml@.*$</packageUrl>
        <cve>CVE-2023-2251</cve>
<<<<<<< HEAD
=======
        <cve>CVE-2017-18640</cve>
>>>>>>> 349ec3e0
        <cve>CVE-2022-25857</cve>
        <cve>CVE-2022-38749</cve>
        <cve>CVE-2022-38750</cve>
        <cve>CVE-2022-38751</cve>
        <cve>CVE-2022-38752</cve>
        <cve>CVE-2022-41854</cve>
        <cve>CVE-2022-1471</cve>
        <cve>CVE-2022-3064</cve>
        <cve>CVE-2021-4235</cve>
        <cve>CVE-2017-18640</cve>
    </suppress>
    <suppress>
        <!-- not applicable https://nvd.nist.gov/vuln/detail/CVE-2020-8908 -->
        <packageUrl regex="true">^pkg:maven/com\.google\.guava/guava@.*$</packageUrl>
        <cve>CVE-2020-8908</cve>
        <cve>CVE-2023-2976</cve>
    </suppress>
    <!-- netty's http stuff is not applicable here -->
    <suppress>
        <packageUrl regex="true">^pkg:maven/io\.netty/netty\-all@.*$</packageUrl>
        <cve>CVE-2021-21290</cve>
        <cve>CVE-2021-21295</cve>
        <cve>CVE-2021-21409</cve>
        <cve>CVE-2021-37136</cve>
        <cve>CVE-2021-37137</cve>
        <cve>CVE-2021-43797</cve>
        <cve>CVE-2022-24823</cve>
        <cve>CVE-2022-41881</cve>
        <cve>CVE-2022-41915</cve>
        <cve>CVE-2023-34462</cve>
    </suppress>
    <!-- https://issues.apache.org/jira/browse/CASSANDRA-17966 -->
    <suppress>
<<<<<<< HEAD
=======
        <packageUrl regex="true">^pkg:maven/com\.thinkaurelius\.thrift/thrift-server@.*$</packageUrl>
        <cve>CVE-2015-3254</cve>
        <cve>CVE-2016-5397</cve>
        <cve>CVE-2018-1320</cve>
        <cve>CVE-2018-11798</cve>
        <cve>CVE-2019-0205</cve>
    </suppress>

    <!-- https://issues.apache.org/jira/browse/CASSANDRA-17966 -->
    <suppress>
>>>>>>> 349ec3e0
        <packageUrl regex="true">^pkg:maven/com\.fasterxml\.jackson\.core/jackson\-databind@.*$</packageUrl>
        <cve>CVE-2022-42003</cve>
        <cve>CVE-2022-42004</cve>
        <cve>CVE-2023-35116</cve>
<<<<<<< HEAD
=======
	<cve>CVE-2022-42003</cve>
	<cve>CVE-2022-42004</cve>
>>>>>>> 349ec3e0
    </suppress>

</suppressions><|MERGE_RESOLUTION|>--- conflicted
+++ resolved
@@ -24,10 +24,6 @@
         <!--  https://issues.apache.org/jira/browse/CASSANDRA-17907 -->
         <packageUrl regex="true">^pkg:maven/org\.yaml/snakeyaml@.*$</packageUrl>
         <cve>CVE-2023-2251</cve>
-<<<<<<< HEAD
-=======
-        <cve>CVE-2017-18640</cve>
->>>>>>> 349ec3e0
         <cve>CVE-2022-25857</cve>
         <cve>CVE-2022-38749</cve>
         <cve>CVE-2022-38750</cve>
@@ -58,31 +54,14 @@
         <cve>CVE-2022-41881</cve>
         <cve>CVE-2022-41915</cve>
         <cve>CVE-2023-34462</cve>
+        <cve>CVE-2023-44487</cve>
     </suppress>
     <!-- https://issues.apache.org/jira/browse/CASSANDRA-17966 -->
     <suppress>
-<<<<<<< HEAD
-=======
-        <packageUrl regex="true">^pkg:maven/com\.thinkaurelius\.thrift/thrift-server@.*$</packageUrl>
-        <cve>CVE-2015-3254</cve>
-        <cve>CVE-2016-5397</cve>
-        <cve>CVE-2018-1320</cve>
-        <cve>CVE-2018-11798</cve>
-        <cve>CVE-2019-0205</cve>
-    </suppress>
-
-    <!-- https://issues.apache.org/jira/browse/CASSANDRA-17966 -->
-    <suppress>
->>>>>>> 349ec3e0
         <packageUrl regex="true">^pkg:maven/com\.fasterxml\.jackson\.core/jackson\-databind@.*$</packageUrl>
         <cve>CVE-2022-42003</cve>
         <cve>CVE-2022-42004</cve>
         <cve>CVE-2023-35116</cve>
-<<<<<<< HEAD
-=======
-	<cve>CVE-2022-42003</cve>
-	<cve>CVE-2022-42004</cve>
->>>>>>> 349ec3e0
     </suppress>
 
 </suppressions>