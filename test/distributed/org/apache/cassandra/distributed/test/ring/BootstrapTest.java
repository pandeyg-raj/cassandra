/*
 * Licensed to the Apache Software Foundation (ASF) under one
 * or more contributor license agreements.  See the NOTICE file
 * distributed with this work for additional information
 * regarding copyright ownership.  The ASF licenses this file
 * to you under the Apache License, Version 2.0 (the
 * "License"); you may not use this file except in compliance
 * with the License.  You may obtain a copy of the License at
 *
 *     http://www.apache.org/licenses/LICENSE-2.0
 *
 * Unless required by applicable law or agreed to in writing, software
 * distributed under the License is distributed on an "AS IS" BASIS,
 * WITHOUT WARRANTIES OR CONDITIONS OF ANY KIND, either express or implied.
 * See the License for the specific language governing permissions and
 * limitations under the License.
 */

package org.apache.cassandra.distributed.test.ring;

import java.util.Map;
import java.util.stream.Collectors;
import java.util.stream.IntStream;

import org.junit.Assert;
import org.junit.Test;

import org.apache.cassandra.distributed.Cluster;
import org.apache.cassandra.distributed.api.ConsistencyLevel;
import org.apache.cassandra.distributed.api.ICluster;
import org.apache.cassandra.distributed.api.IInstanceConfig;
import org.apache.cassandra.distributed.api.IInvokableInstance;
import org.apache.cassandra.distributed.api.TokenSupplier;
import org.apache.cassandra.distributed.shared.NetworkTopology;
import org.apache.cassandra.distributed.test.TestBaseImpl;

import static java.util.Arrays.asList;
import static org.apache.cassandra.distributed.action.GossipHelper.bootstrap;
import static org.apache.cassandra.distributed.action.GossipHelper.pullSchemaFrom;
import static org.apache.cassandra.distributed.action.GossipHelper.statusToBootstrap;
import static org.apache.cassandra.distributed.action.GossipHelper.withProperty;
import static org.apache.cassandra.distributed.api.Feature.GOSSIP;
import static org.apache.cassandra.distributed.api.Feature.NETWORK;

public class BootstrapTest extends TestBaseImpl
{
    @Test
    public void bootstrapTest() throws Throwable
    {
        int originalNodeCount = 2;
        int expandedNodeCount = originalNodeCount + 1;

        try (Cluster cluster = builder().withNodes(originalNodeCount)
                                        .withTokenSupplier(TokenSupplier.evenlyDistributedTokens(expandedNodeCount))
                                        .withNodeIdTopology(NetworkTopology.singleDcNetworkTopology(expandedNodeCount, "dc0", "rack0"))
                                        .withConfig(config -> config.with(NETWORK, GOSSIP))
                                        .start())
        {
            populate(cluster, 0, 100);

            IInstanceConfig config = cluster.newInstanceConfig();
            IInvokableInstance newInstance = cluster.bootstrap(config);
            withProperty("cassandra.join_ring", false,
                         () -> newInstance.startup(cluster));

            cluster.forEach(statusToBootstrap(newInstance));

            cluster.run(asList(pullSchemaFrom(cluster.get(1)),
                               bootstrap()),
                        newInstance.config().num());

            for (Map.Entry<Integer, Long> e : count(cluster).entrySet())
                Assert.assertEquals("Node " + e.getKey() + " has incorrect row state",
                                    100L,
                                    e.getValue().longValue());
        }
    }

    @Test
    public void readWriteDuringBootstrapTest() throws Throwable
    {
        int originalNodeCount = 2;
        int expandedNodeCount = originalNodeCount + 1;

        try (Cluster cluster = builder().withNodes(originalNodeCount)
                                        .withTokenSupplier(TokenSupplier.evenlyDistributedTokens(expandedNodeCount))
                                        .withNodeIdTopology(NetworkTopology.singleDcNetworkTopology(expandedNodeCount, "dc0", "rack0"))
                                        .withConfig(config -> config.with(NETWORK, GOSSIP))
                                        .start())
        {
            IInstanceConfig config = cluster.newInstanceConfig();
            IInvokableInstance newInstance = cluster.bootstrap(config);
            withProperty("cassandra.join_ring", false,
                         () -> newInstance.startup(cluster));

            cluster.forEach(statusToBootstrap(newInstance));

            populate(cluster, 0, 100);

            Assert.assertEquals(100, newInstance.executeInternal("SELECT *FROM " + KEYSPACE + ".tbl").length);
        }
    }

<<<<<<< HEAD
    @Test
    public void autoBootstrapTest() throws Throwable
    {
        int originalNodeCount = 2;
        int expandedNodeCount = originalNodeCount + 1;

        try (Cluster cluster = builder().withNodes(originalNodeCount)
                                        .withTokenSupplier(TokenSupplier.evenlyDistributedTokens(expandedNodeCount))
                                        .withNodeIdTopology(NetworkTopology.singleDcNetworkTopology(expandedNodeCount, "dc0", "rack0"))
                                        .withConfig(config -> config.with(NETWORK, GOSSIP))
                                        .start())
        {
            populate(cluster, 0, 100);
            bootstrapAndJoinNode(cluster);

            for (Map.Entry<Integer, Long> e : count(cluster).entrySet())
                Assert.assertEquals("Node " + e.getKey() + " has incorrect row state", e.getValue().longValue(), 100L);
        }
    }

=======
>>>>>>> 965fe0de
    public static void populate(ICluster cluster, int from, int to)
    {
        populate(cluster, from, to, 1, 3, ConsistencyLevel.QUORUM);
    }

    public static void populate(ICluster cluster, int from, int to, int coord, int rf, ConsistencyLevel cl)
    {
        cluster.schemaChange("CREATE KEYSPACE IF NOT EXISTS " + KEYSPACE + " WITH replication = {'class': 'SimpleStrategy', 'replication_factor': " + rf + "};");
        cluster.schemaChange("CREATE TABLE IF NOT EXISTS " + KEYSPACE + ".tbl (pk int, ck int, v int, PRIMARY KEY (pk, ck))");
        for (int i = from; i < to; i++)
        {
            cluster.coordinator(coord).execute("INSERT INTO " + KEYSPACE + ".tbl (pk, ck, v) VALUES (?, ?, ?)",
                                               cl,
                                               i, i, i);
        }
    }

    public static Map<Integer, Long> count(ICluster cluster)
    {
        return IntStream.rangeClosed(1, cluster.size())
                        .boxed()
                        .collect(Collectors.toMap(nodeId -> nodeId,
                                                  nodeId -> (Long) cluster.get(nodeId).executeInternal("SELECT count(*) FROM " + KEYSPACE + ".tbl")[0][0]));
    }
}<|MERGE_RESOLUTION|>--- conflicted
+++ resolved
@@ -101,29 +101,6 @@
         }
     }
 
-<<<<<<< HEAD
-    @Test
-    public void autoBootstrapTest() throws Throwable
-    {
-        int originalNodeCount = 2;
-        int expandedNodeCount = originalNodeCount + 1;
-
-        try (Cluster cluster = builder().withNodes(originalNodeCount)
-                                        .withTokenSupplier(TokenSupplier.evenlyDistributedTokens(expandedNodeCount))
-                                        .withNodeIdTopology(NetworkTopology.singleDcNetworkTopology(expandedNodeCount, "dc0", "rack0"))
-                                        .withConfig(config -> config.with(NETWORK, GOSSIP))
-                                        .start())
-        {
-            populate(cluster, 0, 100);
-            bootstrapAndJoinNode(cluster);
-
-            for (Map.Entry<Integer, Long> e : count(cluster).entrySet())
-                Assert.assertEquals("Node " + e.getKey() + " has incorrect row state", e.getValue().longValue(), 100L);
-        }
-    }
-
-=======
->>>>>>> 965fe0de
     public static void populate(ICluster cluster, int from, int to)
     {
         populate(cluster, from, to, 1, 3, ConsistencyLevel.QUORUM);
