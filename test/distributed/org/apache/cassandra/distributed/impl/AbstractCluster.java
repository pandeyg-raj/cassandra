--- conflicted
+++ resolved
@@ -70,23 +70,21 @@
 import org.apache.cassandra.distributed.api.NodeToolResult;
 import org.apache.cassandra.distributed.api.TokenSupplier;
 import org.apache.cassandra.distributed.shared.InstanceClassLoader;
-import org.apache.cassandra.distributed.shared.Isolated;
 import org.apache.cassandra.distributed.shared.MessageFilters;
 import org.apache.cassandra.distributed.shared.Metrics;
 import org.apache.cassandra.distributed.shared.NetworkTopology;
-import org.apache.cassandra.distributed.shared.Shared;
 import org.apache.cassandra.distributed.shared.ShutdownException;
 import org.apache.cassandra.distributed.shared.Versions;
 import org.apache.cassandra.io.util.FileUtils;
 import org.apache.cassandra.net.Verb;
 import org.apache.cassandra.utils.FBUtilities;
+import org.apache.cassandra.utils.Isolated;
+import org.apache.cassandra.utils.Shared;
 import org.apache.cassandra.utils.concurrent.SimpleCondition;
 import org.reflections.Reflections;
 import org.reflections.util.ConfigurationBuilder;
 
 import static org.apache.cassandra.distributed.shared.NetworkTopology.addressAndPort;
-
-import static org.apache.cassandra.utils.MBeanWrapper.DTEST_IS_IN_JVM_DTEST;
 
 /**
  * AbstractCluster creates, initializes and manages Cassandra instances ({@link Instance}.
@@ -167,6 +165,8 @@
         private INodeProvisionStrategy.Strategy nodeProvisionStrategy = INodeProvisionStrategy.Strategy.MultipleNetworkInterfaces;
 
         {
+            // Indicate that we are running in the in-jvm dtest environment
+            CassandraRelevantProperties.DTEST_IS_IN_JVM_DTEST.setBoolean(true);
             // those properties may be set for unit-test optimizations; those should not be used when running dtests
             CassandraRelevantProperties.FLUSH_LOCAL_SCHEMA_CHANGES.reset();
             CassandraRelevantProperties.NON_GRACEFUL_SHUTDOWN.reset();
@@ -184,9 +184,6 @@
         }
     }
 
-    {
-        System.setProperty(DTEST_IS_IN_JVM_DTEST, "true");
-    }
     protected class Wrapper extends DelegatingInvokableInstance implements IUpgradeableInstance
     {
         private final int generation;
@@ -490,11 +487,24 @@
         return instances.get(node - 1).coordinator();
     }
 
-<<<<<<< HEAD
     public Stream<ICoordinator> coordinators()
     {
         return stream().map(IInstance::coordinator);
-=======
+    }
+
+    /**
+     * WARNING: we index from 1 here, for consistency with inet address!
+     */
+    public I get(int node)
+    {
+        return instances.get(node - 1);
+    }
+
+    public I get(InetSocketAddress addr)
+    {
+        return instanceMap.get(addr);
+    }
+
     public List<I> get(int... nodes)
     {
         if (nodes == null || nodes.length == 0)
@@ -503,20 +513,6 @@
         for (int i : nodes)
             list.add(get(i));
         return list;
->>>>>>> 43ec1843
-    }
-
-    /**
-     * WARNING: we index from 1 here, for consistency with inet address!
-     */
-    public I get(int node)
-    {
-        return instances.get(node - 1);
-    }
-
-    public I get(InetSocketAddress addr)
-    {
-        return instanceMap.get(addr);
     }
 
     public I getFirstRunningInstance()
