/*
 * Licensed to the Apache Software Foundation (ASF) under one
 * or more contributor license agreements.  See the NOTICE file
 * distributed with this work for additional information
 * regarding copyright ownership.  The ASF licenses this file
 * to you under the Apache License, Version 2.0 (the
 * "License"); you may not use this file except in compliance
 * with the License.  You may obtain a copy of the License at
 *
 *     http://www.apache.org/licenses/LICENSE-2.0
 *
 * Unless required by applicable law or agreed to in writing, software
 * distributed under the License is distributed on an "AS IS" BASIS,
 * WITHOUT WARRANTIES OR CONDITIONS OF ANY KIND, either express or implied.
 * See the License for the specific language governing permissions and
 * limitations under the License.
 */

package org.apache.cassandra.distributed.impl;

import java.io.ByteArrayOutputStream;
import java.io.IOException;
import java.io.PrintStream;
import java.net.BindException;
import java.net.InetSocketAddress;
import java.nio.ByteBuffer;
import java.nio.file.FileSystem;
import java.nio.file.FileSystems;
import java.security.Permission;
import java.util.ArrayList;
import java.util.Collections;
import java.util.List;
import java.util.Map;
import java.util.Objects;
import java.util.UUID;
import java.util.concurrent.CopyOnWriteArrayList;
import java.util.concurrent.ExecutorService;
import java.util.concurrent.Future;
import java.util.concurrent.TimeUnit;
import java.util.concurrent.TimeoutException;
import java.util.concurrent.atomic.AtomicLong;
import java.util.stream.Stream;
import javax.management.ListenerNotFoundException;
import javax.management.Notification;
import javax.management.NotificationListener;

import com.google.common.annotations.VisibleForTesting;
import com.google.common.util.concurrent.Uninterruptibles;
import org.slf4j.Logger;
import org.slf4j.LoggerFactory;

import io.netty.util.concurrent.GlobalEventExecutor;
import org.apache.cassandra.Util;
import org.apache.cassandra.auth.AuthCache;
import org.apache.cassandra.batchlog.Batch;
import org.apache.cassandra.batchlog.BatchlogManager;
import org.apache.cassandra.concurrent.ExecutorFactory;
import org.apache.cassandra.concurrent.ExecutorLocals;
import org.apache.cassandra.concurrent.ExecutorPlus;
import org.apache.cassandra.concurrent.ScheduledExecutors;
import org.apache.cassandra.concurrent.SharedExecutorPool;
import org.apache.cassandra.concurrent.Stage;
import org.apache.cassandra.config.Config;
import org.apache.cassandra.config.DatabaseDescriptor;
import org.apache.cassandra.config.YamlConfigurationLoader;
import org.apache.cassandra.cql3.CQLStatement;
import org.apache.cassandra.cql3.QueryHandler;
import org.apache.cassandra.cql3.QueryOptions;
import org.apache.cassandra.cql3.QueryProcessor;
import org.apache.cassandra.db.ColumnFamilyStore;
import org.apache.cassandra.db.Keyspace;
import org.apache.cassandra.db.SystemKeyspace;
import org.apache.cassandra.db.SystemKeyspaceMigrator41;
import org.apache.cassandra.db.commitlog.CommitLog;
import org.apache.cassandra.db.compaction.CompactionLogger;
import org.apache.cassandra.db.compaction.CompactionManager;
import org.apache.cassandra.db.memtable.AbstractAllocatorMemtable;
import org.apache.cassandra.distributed.Cluster;
import org.apache.cassandra.distributed.Constants;
import org.apache.cassandra.distributed.action.GossipHelper;
import org.apache.cassandra.distributed.api.ICluster;
import org.apache.cassandra.distributed.api.ICoordinator;
import org.apache.cassandra.distributed.api.IInstance;
import org.apache.cassandra.distributed.api.IInstanceConfig;
import org.apache.cassandra.distributed.api.IInvokableInstance;
import org.apache.cassandra.distributed.api.IListen;
import org.apache.cassandra.distributed.api.IMessage;
import org.apache.cassandra.distributed.api.LogAction;
import org.apache.cassandra.distributed.api.NodeToolResult;
import org.apache.cassandra.distributed.api.SimpleQueryResult;
import org.apache.cassandra.distributed.mock.nodetool.InternalNodeProbe;
import org.apache.cassandra.distributed.mock.nodetool.InternalNodeProbeFactory;
import org.apache.cassandra.distributed.shared.Metrics;
import org.apache.cassandra.distributed.shared.ThrowingRunnable;
import org.apache.cassandra.gms.Gossiper;
import org.apache.cassandra.hints.DTestSerializer;
import org.apache.cassandra.hints.HintsService;
import org.apache.cassandra.index.SecondaryIndexManager;
import org.apache.cassandra.io.IVersionedAsymmetricSerializer;
import org.apache.cassandra.io.sstable.format.SSTableReader;
import org.apache.cassandra.io.sstable.indexsummary.IndexSummaryManager;
import org.apache.cassandra.io.util.DataInputBuffer;
import org.apache.cassandra.io.util.DataOutputBuffer;
import org.apache.cassandra.io.util.DataOutputPlus;
import org.apache.cassandra.io.util.File;
import org.apache.cassandra.io.util.FileUtils;
import org.apache.cassandra.io.util.PathUtils;
import org.apache.cassandra.locator.InetAddressAndPort;
import org.apache.cassandra.metrics.CassandraMetricsRegistry;
import org.apache.cassandra.metrics.Sampler;
import org.apache.cassandra.net.Message;
import org.apache.cassandra.net.MessagingService;
import org.apache.cassandra.net.NoPayload;
import org.apache.cassandra.net.Verb;
import org.apache.cassandra.schema.MigrationCoordinator;
import org.apache.cassandra.schema.Schema;
import org.apache.cassandra.schema.SchemaConstants;
import org.apache.cassandra.service.ActiveRepairService;
import org.apache.cassandra.service.CassandraDaemon;
import org.apache.cassandra.service.ClientState;
import org.apache.cassandra.service.ClientWarn;
import org.apache.cassandra.service.DefaultFSErrorHandler;
import org.apache.cassandra.service.PendingRangeCalculatorService;
import org.apache.cassandra.service.QueryState;
import org.apache.cassandra.service.StorageService;
import org.apache.cassandra.service.StorageServiceMBean;
import org.apache.cassandra.service.paxos.PaxosRepair;
import org.apache.cassandra.service.paxos.PaxosState;
import org.apache.cassandra.service.paxos.uncommitted.UncommittedTableData;
import org.apache.cassandra.service.reads.thresholds.CoordinatorWarnings;
import org.apache.cassandra.service.snapshot.SnapshotManager;
import org.apache.cassandra.streaming.StreamManager;
import org.apache.cassandra.streaming.StreamReceiveTask;
import org.apache.cassandra.streaming.StreamTransferTask;
import org.apache.cassandra.streaming.async.NettyStreamingChannel;
import org.apache.cassandra.tools.NodeTool;
import org.apache.cassandra.tools.Output;
import org.apache.cassandra.tools.SystemExitException;
import org.apache.cassandra.tracing.TraceState;
import org.apache.cassandra.tracing.Tracing;
import org.apache.cassandra.transport.messages.ResultMessage;
import org.apache.cassandra.utils.ByteArrayUtil;
import org.apache.cassandra.utils.Closeable;
import org.apache.cassandra.utils.DiagnosticSnapshotService;
import org.apache.cassandra.utils.ExecutorUtils;
import org.apache.cassandra.utils.FBUtilities;
import org.apache.cassandra.utils.JVMStabilityInspector;
import org.apache.cassandra.utils.Throwables;
import org.apache.cassandra.utils.concurrent.Ref;
import org.apache.cassandra.utils.logging.LoggingSupportFactory;
import org.apache.cassandra.utils.memory.BufferPools;
import org.apache.cassandra.utils.progress.jmx.JMXBroadcastExecutor;

import static java.util.concurrent.TimeUnit.MINUTES;
import static org.apache.cassandra.concurrent.ExecutorFactory.Global.executorFactory;
<<<<<<< HEAD
import static org.apache.cassandra.config.CassandraRelevantProperties.CONSISTENT_RANGE_MOVEMENT;
import static org.apache.cassandra.config.CassandraRelevantProperties.CONSISTENT_SIMULTANEOUS_MOVES_ALLOW;
import static org.apache.cassandra.config.CassandraRelevantProperties.RING_DELAY;
import static org.apache.cassandra.config.CassandraRelevantProperties.TEST_CASSANDRA_SUITENAME;
import static org.apache.cassandra.config.CassandraRelevantProperties.TEST_CASSANDRA_TESTTAG;
=======
import static org.apache.cassandra.config.CassandraRelevantProperties.RING_DELAY;
>>>>>>> 3edca004
import static org.apache.cassandra.distributed.api.Feature.BLANK_GOSSIP;
import static org.apache.cassandra.distributed.api.Feature.GOSSIP;
import static org.apache.cassandra.distributed.api.Feature.JMX;
import static org.apache.cassandra.distributed.api.Feature.NATIVE_PROTOCOL;
import static org.apache.cassandra.distributed.api.Feature.NETWORK;
import static org.apache.cassandra.distributed.impl.DistributedTestSnitch.fromCassandraInetAddressAndPort;
import static org.apache.cassandra.distributed.impl.DistributedTestSnitch.toCassandraInetAddressAndPort;
import static org.apache.cassandra.net.Verb.BATCH_STORE_REQ;
import static org.apache.cassandra.utils.Clock.Global.nanoTime;

/**
 * This class is instantiated on the relevant classloader, so its methods invoke the correct target classes automatically
 */
public class Instance extends IsolatedExecutor implements IInvokableInstance
{
    private Logger inInstancelogger; // Defer creation until running in the instance context
    public final IInstanceConfig config;
    private volatile boolean initialized = false;
    private volatile boolean internodeMessagingStarted = false;
    private final AtomicLong startedAt = new AtomicLong();
    private IsolatedJmx isolatedJmx;

    /** @deprecated See CASSANDRA-17013 */
    @Deprecated(since = "4.1")
    Instance(IInstanceConfig config, ClassLoader classLoader)
    {
        this(config, classLoader, null);
    }

    Instance(IInstanceConfig config, ClassLoader classLoader, FileSystem fileSystem)
    {
        this(config, classLoader, fileSystem, null);
    }

    Instance(IInstanceConfig config, ClassLoader classLoader, FileSystem fileSystem, ShutdownExecutor shutdownExecutor)
    {
        super("node" + config.num(), classLoader, executorFactory().pooled("isolatedExecutor", Integer.MAX_VALUE), shutdownExecutor);
        this.config = config;
        if (fileSystem != null)
            File.unsafeSetFilesystem(fileSystem);
        Object clusterId = Objects.requireNonNull(config.get(Constants.KEY_DTEST_API_CLUSTER_ID), "cluster_id is not defined");
        ClusterIDDefiner.setId("cluster-" + clusterId);
        InstanceIDDefiner.setInstanceId(config.num());
        FBUtilities.setBroadcastInetAddressAndPort(InetAddressAndPort.getByAddressOverrideDefaults(config.broadcastAddress().getAddress(),
                                                                                                   config.broadcastAddress().getPort()));

        // Set the config at instance creation, possibly before startup() has run on all other instances.
        // setMessagingVersions below will call runOnInstance which will instantiate
        // the MessagingService and dependencies preventing later changes to network parameters.
        Config single = loadConfig(config);
        Config.setOverrideLoadConfig(() -> single);

        // Enable streaming inbound handler tracking so they can be closed properly without leaking
        // the blocking IO thread.
        NettyStreamingChannel.trackInboundHandlers();
    }

    @Override
    public boolean getLogsEnabled()
    {
        return true;
    }

    @Override
    public LogAction logs()
    {
        // the path used is defined by test/conf/logback-dtest.xml and looks like the following
        // ./build/test/logs/${cassandra.testtag}/${suitename}/${cluster_id}/${instance_id}/system.log
        String tag = TEST_CASSANDRA_TESTTAG.getString();
        String suite = TEST_CASSANDRA_SUITENAME.getString();
        String clusterId = ClusterIDDefiner.getId();
        String instanceId = InstanceIDDefiner.getInstanceId();
        File f = new File(FileSystems.getDefault(), String.format("build/test/logs/%s/%s/%s/%s/system.log", tag, suite, clusterId, instanceId));
        // when creating a cluster globally in a test class we get the logs without the suite, try finding those logs:
        if (!f.exists())
            f = new File(FileSystems.getDefault(), String.format("build/test/logs/%s/%s/%s/system.log", tag, clusterId, instanceId));
        if (!f.exists())
            throw new AssertionError("Unable to locate system.log under " + f.absolutePath() + "; make sure ICluster.setup() is called or extend TestBaseImpl and do not define a static beforeClass function with @BeforeClass");
        return new FileLogAction(f);
    }

    @Override
    public IInstanceConfig config()
    {
        return config;
    }

    @Override
    public ICoordinator coordinator()
    {
        return new Coordinator(this);
    }

    public IListen listen()
    {
        return new Listen(this);
    }

    @Override
    public InetSocketAddress broadcastAddress() { return config.broadcastAddress(); }

    @Override
    public SimpleQueryResult executeInternalWithResult(String query, Object... args)
    {
        return sync(() -> unsafeExecuteInternalWithResult(query, args)).call();
    }

    public static SimpleQueryResult unsafeExecuteInternalWithResult(String query, Object ... args)
    {
        ClientWarn.instance.captureWarnings();
        CoordinatorWarnings.init();
        try
        {
            QueryHandler.Prepared prepared = QueryProcessor.prepareInternal(query);
            ResultMessage result = prepared.statement.executeLocally(QueryProcessor.internalQueryState(),
                                                                     QueryProcessor.makeInternalOptions(prepared.statement, args));
            CoordinatorWarnings.done();

            if (result != null)
                result.setWarnings(ClientWarn.instance.getWarnings());
            return RowUtil.toQueryResult(result);
        }
        catch (Exception | Error e)
        {
            CoordinatorWarnings.done();
            throw e;
        }
        finally
        {
            CoordinatorWarnings.reset();
            ClientWarn.instance.resetWarnings();
        }
    }

    @Override
    public UUID schemaVersion()
    {
        // we do not use method reference syntax here, because we need to sync on the node-local schema instance
        //noinspection Convert2MethodRef
        return Schema.instance.getVersion();
    }

    public void startup()
    {
        throw new UnsupportedOperationException();
    }

    public boolean isShutdown()
    {
        return isolatedExecutor.isShutdown();
    }

    @Override
    public void schemaChangeInternal(String query)
    {
        sync(() -> {
            try
            {
                ClientState state = ClientState.forInternalCalls(SchemaConstants.SYSTEM_KEYSPACE_NAME);
                QueryState queryState = new QueryState(state);

                CQLStatement statement = QueryProcessor.parseStatement(query, queryState.getClientState());
                statement.validate(state);

                QueryOptions options = QueryOptions.forInternalCalls(Collections.emptyList());
                statement.executeLocally(queryState, options);
            }
            catch (Exception e)
            {
                throw new RuntimeException("Error setting schema for test (query was: " + query + ")", e);
            }
        }).run();
    }

    private void registerMockMessaging(ICluster<?> cluster)
    {
        MessagingService.instance().outboundSink.add((message, to) -> {
            if (!internodeMessagingStarted)
            {
                inInstancelogger.debug("Dropping outbound message {} to {} as internode messaging has not been started yet",
                                       message, to);
                return false;
            }
            cluster.deliverMessage(to, serializeMessage(message.from(), to, message));
            return false;
        });
    }

    private void registerInboundFilter(ICluster<?> cluster)
    {
        MessagingService.instance().inboundSink.add(message -> {
            if (!cluster.filters().hasInbound())
                return true;
            if (isShutdown())
                return false;
            IMessage serialized = serializeMessage(message.from(), toCassandraInetAddressAndPort(broadcastAddress()), message);
            IInstance from = cluster.get(serialized.from());
            if (from == null)
                return false;
            int fromNum = from.config().num();
            int toNum = config.num(); // since this instance is reciving the message, to will always be this instance
            return cluster.filters().permitInbound(fromNum, toNum, serialized);
        });
    }

    private void registerOutboundFilter(ICluster cluster)
    {
        MessagingService.instance().outboundSink.add((message, to) -> {
            if (isShutdown())
                return false; // TODO: Simulator needs this to trigger a failure
            IMessage serialzied = serializeMessage(message.from(), to, message);
            int fromNum = config.num(); // since this instance is sending the message, from will always be this instance
            IInstance toInstance = cluster.get(fromCassandraInetAddressAndPort(to));
            if (toInstance == null)
                return false; // TODO: Simulator needs this to trigger a failure
            int toNum = toInstance.config().num();
            return cluster.filters().permitOutbound(fromNum, toNum, serialzied);
        });
    }

    public void uncaughtException(Thread thread, Throwable throwable)
    {
        sync(JVMStabilityInspector::uncaughtException).accept(thread, throwable);
    }

    public static IMessage serializeMessage(InetAddressAndPort from, InetAddressAndPort to, Message<?> messageOut)
    {
        int fromVersion = MessagingService.instance().versions.get(from);
        int toVersion = MessagingService.instance().versions.get(to);

        // If we're re-serializing a pre-4.0 message for filtering purposes, take into account possible empty payload
        // See CASSANDRA-16157 for details.
        if (fromVersion < MessagingService.current_version &&
            ((messageOut.verb().serializer() == ((IVersionedAsymmetricSerializer) NoPayload.serializer) || messageOut.payload == null)))
        {
            return new MessageImpl(messageOut.verb().id,
                                   ByteArrayUtil.EMPTY_BYTE_ARRAY,
                                   messageOut.id(),
                                   toVersion,
                                   messageOut.expiresAtNanos(),
                                   fromCassandraInetAddressAndPort(from));
        }

        try (DataOutputBuffer out = new DataOutputBuffer(1024))
        {
            // On a 4.0+ node, C* makes a distinction between "local" and "remote" batches, where only the former can 
            // be serialized and sent to a remote node, where they are deserialized and written to the batch commitlog
            // without first being converted into mutation objects. Batch serialization is therfore not symmetric, and
            // we use a special procedure here that "re-serializes" a "remote" batch to build the message.
            if (fromVersion >= MessagingService.VERSION_40 && messageOut.verb().id == BATCH_STORE_REQ.id)
            {
                Object maybeBatch = messageOut.payload;

                if (maybeBatch instanceof Batch)
                {
                    Batch batch = (Batch) maybeBatch;

                    // If the batch is local, it can be serialized along the normal path.
                    if (!batch.isLocal())
                    {
                        reserialize(batch, out, toVersion);
                        byte[] bytes = out.toByteArray();
                        return new MessageImpl(messageOut.verb().id, bytes, messageOut.id(), toVersion, messageOut.expiresAtNanos(), fromCassandraInetAddressAndPort(from));
                    }
                }
            }
            
            Message.serializer.serialize(messageOut, out, toVersion);
            byte[] bytes = out.toByteArray();
            if (messageOut.serializedSize(toVersion) != bytes.length)
                throw new AssertionError(String.format("Message serializedSize(%s) does not match what was written with serialize(out, %s) for verb %s and serializer %s; " +
                                                       "expected %s, actual %s", toVersion, toVersion, messageOut.verb(), Message.serializer.getClass(),
                                                       messageOut.serializedSize(toVersion), bytes.length));
            return new MessageImpl(messageOut.verb().id, bytes, messageOut.id(), toVersion, messageOut.expiresAtNanos(), fromCassandraInetAddressAndPort(from));
        }
        catch (IOException e)
        {
            throw new RuntimeException(e);
        }
    }

    /**
     * Only "local" batches can be passed through {@link Batch.Serializer#serialize(Batch, DataOutputPlus, int)} and 
     * sent to a remote node during normal operation, but there are testing scenarios where we may intercept and 
     * forward a "remote" batch. This method allows us to put the already encoded mutations back onto a stream.
     */
    private static void reserialize(Batch batch, DataOutputPlus out, int version) throws IOException
    {
        assert !batch.isLocal() : "attempted to reserialize a 'local' batch";

        batch.id.serialize(out);
        out.writeLong(batch.creationTime);

        out.writeUnsignedVInt32(batch.getEncodedMutations().size());

        for (ByteBuffer mutation : batch.getEncodedMutations())
        {
            out.write(mutation);
        }
    }

    @VisibleForTesting
    public static Message<?> deserializeMessage(IMessage message)
    {
        try (DataInputBuffer in = new DataInputBuffer(message.bytes()))
        {
            return Message.serializer.deserialize(in, toCassandraInetAddressAndPort(message.from()), message.version());
        }
        catch (Throwable t)
        {
            throw new RuntimeException("Can not deserialize message " + message, t);
        }
    }

    @Override
    public void receiveMessage(IMessage message)
    {
        sync(receiveMessageRunnable(message)).accept(false);
    }

    @Override
    public void receiveMessageWithInvokingThread(IMessage message)
    {
        if (classLoader != Thread.currentThread().getContextClassLoader())
            throw new IllegalStateException("Must be invoked by a Thread utilising the node's class loader");
        receiveMessageRunnable(message).accept(true);
    }

    private SerializableConsumer<Boolean> receiveMessageRunnable(IMessage message)
    {
        return runOnCaller -> {
            if (!internodeMessagingStarted)
            {
                inInstancelogger.debug("Dropping inbound message {} to {} as internode messaging has not been started yet",
                             message, config().broadcastAddress());
                return;
            }
            if (message.version() > MessagingService.current_version)
            {
                throw new IllegalStateException(String.format("Node%d received message version %d but current version is %d",
                                                              this.config.num(),
                                                              message.version(),
                                                              MessagingService.current_version));
            }

            Message<?> messageIn = deserializeMessage(message);
            Message.Header header = messageIn.header;
            TraceState state = Tracing.instance.initializeFromMessage(header);
            if (state != null)
                state.trace("{} message received from {}", header.verb, header.from);

            if (runOnCaller)
            {
                try (Closeable close = ExecutorLocals.create(state))
                {
                    MessagingService.instance().inboundSink.accept(messageIn);
                }
            }
            else
            {
                ExecutorPlus executor = header.verb.stage.executor();
                if (executor.isShutdown())
                {
                    MessagingService.instance().metrics.recordDroppedMessage(messageIn, messageIn.elapsedSinceCreated(TimeUnit.NANOSECONDS), TimeUnit.NANOSECONDS);
                    inInstancelogger.warn("Dropping message {} due to stage {} being shutdown", messageIn, header.verb.stage);
                    return;
                }
                executor.execute(ExecutorLocals.create(state), () -> MessagingService.instance().inboundSink.accept(messageIn));
            }
        };
    }

    public int getMessagingVersion()
    {
        if (DatabaseDescriptor.isDaemonInitialized())
            return MessagingService.current_version;
        else
            return 0;
    }

    @Override
    public void setMessagingVersion(InetSocketAddress endpoint, int version)
    {
        if (DatabaseDescriptor.isDaemonInitialized())
            MessagingService.instance().versions.set(toCassandraInetAddressAndPort(endpoint), version);
        else
            inInstancelogger.warn("Skipped setting messaging version for {} to {} as daemon not initialized yet. Stacktrace attached for debugging.",
                        endpoint, version, new RuntimeException());
    }

    @Override
    public String getReleaseVersionString()
    {
        return FBUtilities.getReleaseVersionString();
    }

    public void flush(String keyspace)
    {
        Util.flushKeyspace(keyspace);
    }

    public void forceCompact(String keyspace, String table)
    {
        try
        {
            Keyspace.open(keyspace).getColumnFamilyStore(table).forceMajorCompaction();
        }
        catch (Exception e)
        {
            throw new RuntimeException(e);
        }
    }

    public ExecutorPlus executorFor(int verbId)
    {
        return Verb.fromId(verbId).stage.executor();
    }

    @Override
    public void startup(ICluster cluster)
    {
        // Defer initialisation of Clock.Global until cluster/instance identifiers are set.
        // Otherwise, the instance classloader's logging classes are setup ahead of time and
        // the patterns/file paths are not set correctly. This will be addressed in a subsequent
        // commit to extend the functionality of the @Shared annotation to app classes.
        assert startedAt.compareAndSet(0L, System.nanoTime()) : "startedAt uninitialized";

        sync(() -> {
            inInstancelogger = LoggerFactory.getLogger(Instance.class);
            try
            {
                // org.apache.cassandra.distributed.impl.AbstractCluster.startup sets the exception handler for the thread
                // so extract it to populate ExecutorFactory.Global
                ExecutorFactory.Global.tryUnsafeSet(new ExecutorFactory.Default(Thread.currentThread().getContextClassLoader(), null, Thread.getDefaultUncaughtExceptionHandler()));

                assert !FBUtilities.getReleaseVersionString().equals(FBUtilities.UNKNOWN_RELEASE_VERSION) : "Unknown version";
                assert !FBUtilities.getReleaseVersionString().isEmpty() : "Empty version";
                assert FBUtilities.getReleaseVersionString().contains(".") : "Invalid version: " + FBUtilities.getReleaseVersionString();

                if (config.has(GOSSIP))
                {
                    // TODO: hacky
<<<<<<< HEAD
                    RING_DELAY.setLong(15000);
                    CONSISTENT_RANGE_MOVEMENT.setBoolean(false);
                    CONSISTENT_SIMULTANEOUS_MOVES_ALLOW.setBoolean(true);
=======
                    if (!RING_DELAY.isPresent())
                        RING_DELAY.setLong(15000);
                    if (!System.getProperties().containsKey("cassandra.consistent.rangemovement"))
                        System.setProperty("cassandra.consistent.rangemovement", "false");
                    if (!System.getProperties().containsKey("cassandra.consistent.simultaneousmoves.allow"))
                        System.setProperty("cassandra.consistent.simultaneousmoves.allow", "true");
>>>>>>> 3edca004
                }

                mkdirs();

                assert config.networkTopology().contains(config.broadcastAddress()) : String.format("Network topology %s doesn't contain the address %s",
                                                                                                    config.networkTopology(), config.broadcastAddress());
                DistributedTestSnitch.assign(config.networkTopology());

                if (config.has(JMX))
                    startJmx();

                DatabaseDescriptor.daemonInitialization();
                LoggingSupportFactory.getLoggingSupport().onStartup();

                FileUtils.setFSErrorHandler(new DefaultFSErrorHandler());
                DatabaseDescriptor.createAllDirectories();
                CassandraDaemon.getInstanceForTesting().migrateSystemDataIfNeeded();
                CassandraDaemon.logSystemInfo(inInstancelogger);
                CommitLog.instance.start();

                CassandraDaemon.getInstanceForTesting().runStartupChecks();

                // We need to persist this as soon as possible after startup checks.
                // This should be the first write to SystemKeyspace (CASSANDRA-11742)
                SystemKeyspace.persistLocalMetadata(config::hostId);
                SystemKeyspaceMigrator41.migrate();

                // Same order to populate tokenMetadata for the first time,
                // see org.apache.cassandra.service.CassandraDaemon.setup
                StorageService.instance.populateTokenMetadata();

                try
                {
                    // load schema from disk
                    Schema.instance.loadFromDisk();
                }
                catch (Exception e)
                {
                    throw e;
                }

                // Start up virtual table support
                CassandraDaemon.getInstanceForTesting().setupVirtualKeyspaces();

                // clean up debris in data directories
                CassandraDaemon.getInstanceForTesting().scrubDataDirectories();

                Keyspace.setInitialized();

                // Replay any CommitLogSegments found on disk
                try
                {
                    CommitLog.instance.recoverSegmentsOnDisk();
                }
                catch (IOException e)
                {
                    throw new RuntimeException(e);
                }

                // Re-populate token metadata after commit log recover (new peers might be loaded onto system keyspace #10293)
                StorageService.instance.populateTokenMetadata();

                try
                {
                    PaxosState.maybeRebuildUncommittedState();
                }
                catch (IOException e)
                {
                    throw new RuntimeException(e);
                }

                Verb.HINT_REQ.unsafeSetSerializer(DTestSerializer::new);

                if (config.has(NETWORK))
                {
                    MessagingService.instance().listen();
                }
                else
                {
                    // Even though we don't use MessagingService, access the static SocketFactory
                    // instance here so that we start the static event loop state
//                    -- not sure what that means?  SocketFactory.instance.getClass();
                    registerMockMessaging(cluster);
                }
                registerInboundFilter(cluster);
                registerOutboundFilter(cluster);
                if (!config.has(NETWORK))
                {
                    propagateMessagingVersions(cluster); // fake messaging needs to know messaging version for filters
                }
                internodeMessagingStarted = true;

                JVMStabilityInspector.replaceKiller(new InstanceKiller(Instance.this::shutdown));

                // TODO: this is more than just gossip
                StorageService.instance.registerDaemon(CassandraDaemon.getInstanceForTesting());
                if (config.has(GOSSIP))
                {
                    MigrationCoordinator.setUptimeFn(() -> TimeUnit.NANOSECONDS.toMillis(nanoTime() - startedAt.get()));
                    try
                    {
                        StorageService.instance.initServer();
                    }
                    catch (Exception e)
                    {
                        // I am tired of looking up my notes for how to fix this... so why not tell the user?
                        Throwable cause = com.google.common.base.Throwables.getRootCause(e);
                        if (cause instanceof BindException && "Can't assign requested address".equals(cause.getMessage()))
                            throw new RuntimeException("Unable to bind, run the following in a termanl and try again:\nfor subnet in $(seq 0 5); do for id in $(seq 0 5); do sudo ifconfig lo0 alias \"127.0.$subnet.$id\"; done; done;", e);
                        throw e;
                    }
                    StorageService.instance.removeShutdownHook();

                    Gossiper.waitToSettle();
                }
                else
                {
                    Schema.instance.startSync();
                    Stream peers = cluster.stream().filter(instance -> ((IInstance) instance).isValid());
                    SystemKeyspace.setLocalHostId(config.hostId());
                    if (config.has(BLANK_GOSSIP))
                        peers.forEach(peer -> GossipHelper.statusToBlank((IInvokableInstance) peer).accept(this));
                    else if (cluster instanceof Cluster)
                        peers.forEach(peer -> GossipHelper.statusToNormal((IInvokableInstance) peer).accept(this));
                    else
                        peers.forEach(peer -> GossipHelper.unsafeStatusToNormal(this, (IInstance) peer));

                    StorageService.instance.setUpDistributedSystemKeyspaces();
                    StorageService.instance.setNormalModeUnsafe();
                    Gossiper.instance.register(StorageService.instance);
                    StorageService.instance.startSnapshotManager();
                    StorageService.instance.completeInitialization();
                }

                // Populate tokenMetadata for the second time,
                // see org.apache.cassandra.service.CassandraDaemon.setup
                StorageService.instance.populateTokenMetadata();

                CassandraDaemon.getInstanceForTesting().completeSetup();

                if (config.has(NATIVE_PROTOCOL))
                {
                    CassandraDaemon.getInstanceForTesting().initializeClientTransports();
                    CassandraDaemon.getInstanceForTesting().start();
                }

                if (!FBUtilities.getBroadcastAddressAndPort().getAddress().equals(broadcastAddress().getAddress()) ||
                    FBUtilities.getBroadcastAddressAndPort().getPort() != broadcastAddress().getPort())
                    throw new IllegalStateException(String.format("%s != %s", FBUtilities.getBroadcastAddressAndPort(), broadcastAddress()));

                ActiveRepairService.instance().start();
                StreamManager.instance.start();

                PaxosState.startAutoRepairs();

                CassandraDaemon.getInstanceForTesting().completeSetup();
            }
            catch (Throwable t)
            {
                if (t instanceof RuntimeException)
                    throw (RuntimeException) t;
                throw new RuntimeException(t);
            }
        }).run();

        initialized = true;
    }

    private synchronized void startJmx()
    {
        this.isolatedJmx = new IsolatedJmx(this, inInstancelogger);
        isolatedJmx.startJmx();
    }

    private synchronized void stopJmx()
    {
        if (config.has(JMX))
        {
            isolatedJmx.stopJmx();
            isolatedJmx = null;
        }
    }

    // Update the messaging versions for all instances
    // that have initialized their configurations.
    private static void propagateMessagingVersions(ICluster cluster)
    {
        cluster.stream().forEach(reportToObj -> {
            IInstance reportTo = (IInstance) reportToObj;
            if (reportTo.isShutdown())
                return;

            int reportToVersion = reportTo.getMessagingVersion();
            if (reportToVersion == 0)
                return;

            cluster.stream().forEach(reportFromObj -> {
                IInstance reportFrom = (IInstance) reportFromObj;
                if (reportFrom == reportTo || reportFrom.isShutdown())
                    return;

                int reportFromVersion = reportFrom.getMessagingVersion();
                if (reportFromVersion == 0) // has not read configuration yet, no accessing messaging version
                    return;
                // TODO: decide if we need to take care of the minversion
                reportTo.setMessagingVersion(reportFrom.broadcastAddress(), reportFromVersion);
            });
        });
    }

    @Override
    public void postStartup()
    {
        sync(() ->
            StorageService.instance.doAuthSetup(false)
        ).run();
    }

    private void mkdirs()
    {
        new File(config.getString("saved_caches_directory")).tryCreateDirectories();
        new File(config.getString("hints_directory")).tryCreateDirectories();
        new File(config.getString("commitlog_directory")).tryCreateDirectories();
        for (String dir : (String[]) config.get("data_file_directories"))
            new File(dir).tryCreateDirectories();
    }

    private Config loadConfig(IInstanceConfig overrides)
    {
        Map<String, Object> params = overrides.getParams();
        boolean check = true;
        if (overrides.get(Constants.KEY_DTEST_API_CONFIG_CHECK) != null)
            check = (boolean) overrides.get(Constants.KEY_DTEST_API_CONFIG_CHECK);
        return YamlConfigurationLoader.fromMap(params, check, Config.class);
    }

    public Future<Void> shutdown()
    {
        return shutdown(true);
    }

    @Override
    public Future<Void> shutdown(boolean graceful)
    {
        inInstancelogger.info("Shutting down instance {} / {}", config.num(), config.broadcastAddress().getHostString());
        Future<?> future = async((ExecutorService executor) -> {
            Throwable error = null;

            error = parallelRun(error, executor,
                    () -> StorageService.instance.setRpcReady(false),
                    CassandraDaemon.getInstanceForTesting()::destroyClientTransports);

            if (config.has(GOSSIP) || config.has(NETWORK))
            {
                StorageService.instance.shutdownServer();
            }

            error = parallelRun(error, executor, StorageService.instance::disableAutoCompaction);
            while (CompactionManager.instance.hasOngoingOrPendingTasks() && !Thread.currentThread().isInterrupted())
            {
                inInstancelogger.info("Waiting for compactions to finish");
                Uninterruptibles.sleepUninterruptibly(1, TimeUnit.SECONDS);
            }

            // trigger init early or else it could try to init and touch a thread pool that got shutdown
            HintsService hints = HintsService.instance;
            ThrowingRunnable shutdownHints = () -> {
                // this is to allow shutdown in the case hints were halted already
                try
                {
                    HintsService.instance.shutdownBlocking();
                }
                catch (IllegalStateException e)
                {
                    if (!"HintsService has already been shut down".equals(e.getMessage()))
                        throw e;
                }
            };
            error = parallelRun(error, executor,
                                () -> Gossiper.instance.stopShutdownAndWait(1L, MINUTES),
                                CompactionManager.instance::forceShutdown,
                                () -> BatchlogManager.instance.shutdownAndWait(1L, MINUTES),
                                shutdownHints,
                                () -> CompactionLogger.shutdownNowAndWait(1L, MINUTES),
                                () -> AuthCache.shutdownAllAndWait(1L, MINUTES),
                                () -> Sampler.shutdownNowAndWait(1L, MINUTES),
                                NettyStreamingChannel::shutdown,
                                () -> StreamReceiveTask.shutdownAndWait(1L, MINUTES),
                                () -> StreamTransferTask.shutdownAndWait(1L, MINUTES),
                                () -> StreamManager.instance.stop(),
                                () -> SecondaryIndexManager.shutdownAndWait(1L, MINUTES),
                                () -> IndexSummaryManager.instance.shutdownAndWait(1L, MINUTES),
                                () -> ColumnFamilyStore.shutdownExecutorsAndWait(1L, MINUTES),
                                () -> BufferPools.shutdownLocalCleaner(1L, MINUTES),
                                () -> PaxosRepair.shutdownAndWait(1L, MINUTES),
                                () -> Ref.shutdownReferenceReaper(1L, MINUTES),
                                () -> UncommittedTableData.shutdownAndWait(1L, MINUTES),
                                () -> AbstractAllocatorMemtable.MEMORY_POOL.shutdownAndWait(1L, MINUTES),
                                () -> DiagnosticSnapshotService.instance.shutdownAndWait(1L, MINUTES),
                                () -> SSTableReader.shutdownBlocking(1L, MINUTES),
                                () -> shutdownAndWait(Collections.singletonList(ActiveRepairService.repairCommandExecutor())),
                                () -> ActiveRepairService.instance().shutdownNowAndWait(1L, MINUTES),
                                () -> SnapshotManager.shutdownAndWait(1L, MINUTES)
            );

            internodeMessagingStarted = false;
            error = parallelRun(error, executor,
                                // can only shutdown message once, so if the test shutsdown an instance, then ignore the failure
                                (IgnoreThrowingRunnable) () -> MessagingService.instance().shutdown(1L, MINUTES, false, config.has(NETWORK))
            );
            error = parallelRun(error, executor,
                                () -> { if (config.has(NETWORK)) { try { GlobalEventExecutor.INSTANCE.awaitInactivity(1L, MINUTES); } catch (IllegalStateException ignore) {} } },
                                () -> Stage.shutdownAndWait(1L, MINUTES),
                                () -> SharedExecutorPool.SHARED.shutdownAndWait(1L, MINUTES)
            );

            // CommitLog must shut down after Stage, or threads from the latter may attempt to use the former.
            // (ex. A Mutation stage thread may attempt to add a mutation to the CommitLog.)
            error = parallelRun(error, executor, CommitLog.instance::shutdownBlocking);
            error = parallelRun(error, executor,
                                () -> PendingRangeCalculatorService.instance.shutdownAndWait(1L, MINUTES),
                                () -> shutdownAndWait(Collections.singletonList(JMXBroadcastExecutor.executor))
            );

            // ScheduledExecutors shuts down after MessagingService, as MessagingService may issue tasks to it.
            error = parallelRun(error, executor, () -> ScheduledExecutors.shutdownNowAndWait(1L, MINUTES));
            
            error = parallelRun(error, executor, this::stopJmx);

            error = parallelRun(error, executor, () -> DatabaseDescriptor.getCryptoProvider().uninstall());

            // Make sure any shutdown hooks registered for DeleteOnExit are released to prevent
            // references to the instance class loaders from being held
            if (graceful)
            {
                PathUtils.runOnExitThreadsAndClear();
            }
            else
            {
                PathUtils.clearOnExitThreads();
            }

            Throwables.maybeFail(error);
        }).apply(isolatedExecutor);

        return isolatedExecutor.submit(() -> {
            try
            {
                future.get();
                return null;
            }
            finally
            {
                super.shutdown();
                startedAt.set(0L);
            }
        });
    }

    @Override
    public int liveMemberCount()
    {
        if (!initialized || isShutdown())
            return 0;

        return sync(() -> {
            if (!DatabaseDescriptor.isDaemonInitialized() || !Gossiper.instance.isEnabled())
                return 0;
            return Gossiper.instance.getLiveMembers().size();
        }).call();
    }

    @Override
    public Metrics metrics()
    {
        return new InstanceMetrics(CassandraMetricsRegistry.Metrics);
    }

    @Override
    public NodeToolResult nodetoolResult(boolean withNotifications, String... commandAndArgs)
    {
        return sync(() -> {
            try (CapturingOutput output = new CapturingOutput();
                 DTestNodeTool nodetool = new DTestNodeTool(withNotifications, output.delegate))
            {
                // install security manager to get informed about the exit-code
                System.setSecurityManager(new SecurityManager()
                {
                    public void checkExit(int status)
                    {
                        throw new SystemExitException(status);
                    }

                    public void checkPermission(Permission perm)
                    {
                    }

                    public void checkPermission(Permission perm, Object context)
                    {
                    }
                });
                int rc;
                try
                {
                    rc = nodetool.execute(commandAndArgs);
                }
                catch (SystemExitException e)
                {
                    rc = e.status;
                }
                finally
                {
                    System.setSecurityManager(null);
                }
                return new NodeToolResult(commandAndArgs, rc,
                                          new ArrayList<>(nodetool.notifications.notifications),
                                          nodetool.latestError,
                                          output.getOutString(),
                                          output.getErrString());
            }
        }).call();
    }

    @Override
    public String toString()
    {
        return "node" + config.num();
    }

    private static class CapturingOutput implements Closeable
    {
        private final ByteArrayOutputStream outBase = new ByteArrayOutputStream();
        private final ByteArrayOutputStream errBase = new ByteArrayOutputStream();

        public final PrintStream out;
        public final PrintStream err;
        private final Output delegate;

        public CapturingOutput()
        {
            PrintStream out = new PrintStream(outBase, true);
            PrintStream err = new PrintStream(errBase, true);
            this.delegate = new Output(out, err);
            this.out = out;
            this.err = err;
        }

        public String getOutString()
        {
            out.flush();
            return outBase.toString();
        }

        public String getErrString()
        {
            err.flush();
            return errBase.toString();
        }

        public void close()
        {
            out.close();
            err.close();
        }
    }

    public static class DTestNodeTool extends NodeTool implements AutoCloseable
    {
        private final StorageServiceMBean storageProxy;
        private final CollectingNotificationListener notifications = new CollectingNotificationListener();
        private final InternalNodeProbe internalNodeProbe;
        private Throwable latestError;

        public DTestNodeTool(boolean withNotifications, Output output)
        {
            super(new InternalNodeProbeFactory(withNotifications), output);
            internalNodeProbe = new InternalNodeProbe(withNotifications);
            storageProxy = internalNodeProbe.getStorageService();
            storageProxy.addNotificationListener(notifications, null, null);
        }

        public List<Notification> getNotifications()
        {
            return new ArrayList<>(notifications.notifications);
        }

        public Throwable getLatestError()
        {
            return latestError;
        }

        public int execute(String... args)
        {
            try
            {
                return super.execute(args);
            }
            finally
            {
                try
                {
                    storageProxy.removeNotificationListener(notifications, null, null);
                }
                catch (ListenerNotFoundException e)
                {
                    // ignored
                }
            }
        }

        protected void badUse(Exception e)
        {
            super.badUse(e);
            latestError = e;
        }

        protected void err(Throwable e)
        {
            if (e instanceof SystemExitException)
                return;
            super.err(e);
            latestError = e;
        }

        @Override
        public void close()
        {
            internalNodeProbe.close();
        }
    }

    private static final class CollectingNotificationListener implements NotificationListener
    {
        private final List<Notification> notifications = new CopyOnWriteArrayList<>();

        public void handleNotification(Notification notification, Object handback)
        {
            notifications.add(notification);
        }
    }

    public long killAttempts()
    {
        return callOnInstance(InstanceKiller::getKillAttempts);
    }

    private static void shutdownAndWait(List<ExecutorService> executors) throws TimeoutException, InterruptedException
    {
        ExecutorUtils.shutdownNowAndWait(1L, MINUTES, executors);
    }

    private static Throwable parallelRun(Throwable accumulate, ExecutorService runOn, ThrowingRunnable ... runnables)
    {
        List<Future<Throwable>> results = new ArrayList<>();
        for (ThrowingRunnable runnable : runnables)
        {
            results.add(runOn.submit(() -> {
                try
                {
                    runnable.run();
                    return null;
                }
                catch (Throwable t)
                {
                    return t;
                }
            }));
        }
        for (Future<Throwable> future : results)
        {
            try
            {
                Throwable t = future.get();
                if (t != null)
                    throw t;
            }
            catch (Throwable t)
            {
                accumulate = Throwables.merge(accumulate, t);
            }
        }
        return accumulate;
    }

    @FunctionalInterface
    private interface IgnoreThrowingRunnable extends ThrowingRunnable
    {
        void doRun() throws Throwable;

        @Override
        default void run()
        {
            try
            {
                doRun();
            }
            catch (Throwable e)
            {
                JVMStabilityInspector.inspectThrowable(e);
            }
        }
    }
}<|MERGE_RESOLUTION|>--- conflicted
+++ resolved
@@ -153,15 +153,11 @@
 
 import static java.util.concurrent.TimeUnit.MINUTES;
 import static org.apache.cassandra.concurrent.ExecutorFactory.Global.executorFactory;
-<<<<<<< HEAD
 import static org.apache.cassandra.config.CassandraRelevantProperties.CONSISTENT_RANGE_MOVEMENT;
 import static org.apache.cassandra.config.CassandraRelevantProperties.CONSISTENT_SIMULTANEOUS_MOVES_ALLOW;
 import static org.apache.cassandra.config.CassandraRelevantProperties.RING_DELAY;
 import static org.apache.cassandra.config.CassandraRelevantProperties.TEST_CASSANDRA_SUITENAME;
 import static org.apache.cassandra.config.CassandraRelevantProperties.TEST_CASSANDRA_TESTTAG;
-=======
-import static org.apache.cassandra.config.CassandraRelevantProperties.RING_DELAY;
->>>>>>> 3edca004
 import static org.apache.cassandra.distributed.api.Feature.BLANK_GOSSIP;
 import static org.apache.cassandra.distributed.api.Feature.GOSSIP;
 import static org.apache.cassandra.distributed.api.Feature.JMX;
@@ -604,18 +600,12 @@
                 if (config.has(GOSSIP))
                 {
                     // TODO: hacky
-<<<<<<< HEAD
-                    RING_DELAY.setLong(15000);
-                    CONSISTENT_RANGE_MOVEMENT.setBoolean(false);
-                    CONSISTENT_SIMULTANEOUS_MOVES_ALLOW.setBoolean(true);
-=======
                     if (!RING_DELAY.isPresent())
                         RING_DELAY.setLong(15000);
-                    if (!System.getProperties().containsKey("cassandra.consistent.rangemovement"))
-                        System.setProperty("cassandra.consistent.rangemovement", "false");
-                    if (!System.getProperties().containsKey("cassandra.consistent.simultaneousmoves.allow"))
-                        System.setProperty("cassandra.consistent.simultaneousmoves.allow", "true");
->>>>>>> 3edca004
+                    if (!CONSISTENT_RANGE_MOVEMENT.isPresent())
+                        CONSISTENT_RANGE_MOVEMENT.setBoolean(false);
+                    if (!CONSISTENT_SIMULTANEOUS_MOVES_ALLOW.isPresent())
+                        CONSISTENT_SIMULTANEOUS_MOVES_ALLOW.setBoolean(true);
                 }
 
                 mkdirs();
