/*
 * Licensed to the Apache Software Foundation (ASF) under one
 * or more contributor license agreements.  See the NOTICE file
 * distributed with this work for additional information
 * regarding copyright ownership.  The ASF licenses this file
 * to you under the Apache License, Version 2.0 (the
 * "License"); you may not use this file except in compliance
 * with the License.  You may obtain a copy of the License at
 *
 *     http://www.apache.org/licenses/LICENSE-2.0
 *
 * Unless required by applicable law or agreed to in writing, software
 * distributed under the License is distributed on an "AS IS" BASIS,
 * WITHOUT WARRANTIES OR CONDITIONS OF ANY KIND, either express or implied.
 * See the License for the specific language governing permissions and
 * limitations under the License.
 */

package org.apache.cassandra.io.sstable.metadata;

import java.io.File;
import java.io.FileNotFoundException;
import java.io.FileOutputStream;
import java.io.IOException;
import java.util.Collections;
import java.util.EnumSet;
import java.util.Map;

import org.junit.Test;

import org.apache.cassandra.SchemaLoader;
import org.apache.cassandra.config.CFMetaData;
import org.apache.cassandra.db.SerializationHeader;
import org.apache.cassandra.config.DatabaseDescriptor;
<<<<<<< HEAD
import org.apache.cassandra.db.commitlog.CommitLogPosition;
=======
import org.apache.cassandra.db.commitlog.IntervalSet;
import org.apache.cassandra.db.commitlog.ReplayPosition;
>>>>>>> 904cb5d1
import org.apache.cassandra.dht.RandomPartitioner;
import org.apache.cassandra.io.sstable.Component;
import org.apache.cassandra.io.sstable.Descriptor;
import org.apache.cassandra.io.sstable.format.Version;
import org.apache.cassandra.io.sstable.format.big.BigFormat;
import org.apache.cassandra.io.util.BufferedDataOutputStreamPlus;
import org.apache.cassandra.io.util.DataOutputStreamPlus;
import org.apache.cassandra.io.util.RandomAccessReader;

import static org.junit.Assert.assertEquals;

public class MetadataSerializerTest
{
    @Test
    public void testSerialization() throws IOException
    {
        Map<MetadataType, MetadataComponent> originalMetadata = constructMetadata();

        MetadataSerializer serializer = new MetadataSerializer();
        File statsFile = serialize(originalMetadata, serializer, BigFormat.latestVersion);

        Descriptor desc = new Descriptor( statsFile.getParentFile(), "", "", 0);
        try (RandomAccessReader in = RandomAccessReader.open(statsFile))
        {
            Map<MetadataType, MetadataComponent> deserialized = serializer.deserialize(desc, in, EnumSet.allOf(MetadataType.class));

            for (MetadataType type : MetadataType.values())
            {
                assertEquals(originalMetadata.get(type), deserialized.get(type));
            }
        }
    }

    public File serialize(Map<MetadataType, MetadataComponent> metadata, MetadataSerializer serializer, Version version)
            throws IOException, FileNotFoundException
    {
        // Serialize to tmp file
        File statsFile = File.createTempFile(Component.STATS.name, null);
        try (DataOutputStreamPlus out = new BufferedDataOutputStreamPlus(new FileOutputStream(statsFile)))
        {
            serializer.serialize(metadata, out, version);
        }
        return statsFile;
    }

    public Map<MetadataType, MetadataComponent> constructMetadata()
    {
        CommitLogPosition club = new CommitLogPosition(11L, 12);
        CommitLogPosition cllb = new CommitLogPosition(9L, 12);

        CFMetaData cfm = SchemaLoader.standardCFMD("ks1", "cf1");
        MetadataCollector collector = new MetadataCollector(cfm.comparator)
                                          .commitLogIntervals(new IntervalSet(cllb, club));

        String partitioner = RandomPartitioner.class.getCanonicalName();
        double bfFpChance = 0.1;
        Map<MetadataType, MetadataComponent> originalMetadata = collector.finalizeMetadata(partitioner, bfFpChance, 0, SerializationHeader.make(cfm, Collections.emptyList()));
        return originalMetadata;
    }

    @Test
    public void testLaReadLb() throws IOException
    {
        testOldReadsNew("la", "lb");
    }

    @Test
    public void testMaReadMb() throws IOException
    {
        testOldReadsNew("ma", "mb");
    }

    @Test
    public void testMaReadMc() throws IOException
    {
        testOldReadsNew("ma", "mc");
    }

    @Test
    public void testMbReadMc() throws IOException
    {
        testOldReadsNew("mb", "mc");
    }

    public void testOldReadsNew(String oldV, String newV) throws IOException
    {
        Map<MetadataType, MetadataComponent> originalMetadata = constructMetadata();

        MetadataSerializer serializer = new MetadataSerializer();
        // Write metadata in two minor formats.
        File statsFileLb = serialize(originalMetadata, serializer, BigFormat.instance.getVersion(newV));
        File statsFileLa = serialize(originalMetadata, serializer, BigFormat.instance.getVersion(oldV));
        // Reading both as earlier version should yield identical results.
        Descriptor desc = new Descriptor(oldV, statsFileLb.getParentFile(), "", "", 0, DatabaseDescriptor.getSSTableFormat());
        try (RandomAccessReader inLb = RandomAccessReader.open(statsFileLb);
             RandomAccessReader inLa = RandomAccessReader.open(statsFileLa))
        {
            Map<MetadataType, MetadataComponent> deserializedLb = serializer.deserialize(desc, inLb, EnumSet.allOf(MetadataType.class));
            Map<MetadataType, MetadataComponent> deserializedLa = serializer.deserialize(desc, inLa, EnumSet.allOf(MetadataType.class));

            for (MetadataType type : MetadataType.values())
            {
                assertEquals(deserializedLa.get(type), deserializedLb.get(type));
                if (!originalMetadata.get(type).equals(deserializedLb.get(type)))
                {
                    // Currently only STATS can be different. Change if no longer the case
                    assertEquals(MetadataType.STATS, type);
                }
            }
        }
    }
}<|MERGE_RESOLUTION|>--- conflicted
+++ resolved
@@ -32,12 +32,8 @@
 import org.apache.cassandra.config.CFMetaData;
 import org.apache.cassandra.db.SerializationHeader;
 import org.apache.cassandra.config.DatabaseDescriptor;
-<<<<<<< HEAD
 import org.apache.cassandra.db.commitlog.CommitLogPosition;
-=======
 import org.apache.cassandra.db.commitlog.IntervalSet;
-import org.apache.cassandra.db.commitlog.ReplayPosition;
->>>>>>> 904cb5d1
 import org.apache.cassandra.dht.RandomPartitioner;
 import org.apache.cassandra.io.sstable.Component;
 import org.apache.cassandra.io.sstable.Descriptor;
@@ -90,7 +86,7 @@
 
         CFMetaData cfm = SchemaLoader.standardCFMD("ks1", "cf1");
         MetadataCollector collector = new MetadataCollector(cfm.comparator)
-                                          .commitLogIntervals(new IntervalSet(cllb, club));
+                                          .commitLogIntervals(new IntervalSet<>(cllb, club));
 
         String partitioner = RandomPartitioner.class.getCanonicalName();
         double bfFpChance = 0.1;
