--- conflicted
+++ resolved
@@ -24,13 +24,9 @@
 
 import org.apache.cassandra.config.DatabaseDescriptor;
 import org.apache.cassandra.cql3.CQLTester;
-<<<<<<< HEAD
 import org.apache.cassandra.cql3.QueryOptions;
-=======
 import org.apache.cassandra.db.ColumnFamilyStore;
 import org.apache.cassandra.db.Keyspace;
-import org.apache.cassandra.dht.ByteOrderedPartitioner;
->>>>>>> dbf6e62c
 import org.apache.cassandra.transport.Message;
 import org.apache.cassandra.transport.Server;
 import org.apache.cassandra.transport.SimpleClient;
@@ -82,8 +78,6 @@
         }
     }
 
-<<<<<<< HEAD
-=======
     @Test
     public void testTombstoneWarning() throws Exception
     {
@@ -130,7 +124,7 @@
     {
         createTable("CREATE TABLE %s (pk int PRIMARY KEY, v text)");
 
-        try (SimpleClient client = new SimpleClient(nativeAddr.getHostAddress(), nativePort, Server.VERSION_2))
+        try (SimpleClient client = new SimpleClient(nativeAddr.getHostAddress(), nativePort, Server.VERSION_3))
         {
             client.connect(false);
 
@@ -140,7 +134,6 @@
         }
     }
 
->>>>>>> dbf6e62c
     private String createBatchStatement(int minSize)
     {
         return String.format("BEGIN UNLOGGED BATCH INSERT INTO %s.%s (pk, v) VALUES (1, '%s') APPLY BATCH;",
