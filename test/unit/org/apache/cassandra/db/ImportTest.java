--- conflicted
+++ resolved
@@ -31,7 +31,6 @@
 import com.google.common.collect.Lists;
 import com.google.common.collect.Sets;
 import org.apache.commons.lang3.StringUtils;
-import org.junit.After;
 import org.junit.Assert;
 import org.junit.Test;
 
@@ -72,9 +71,11 @@
 
 public class ImportTest extends CQLTester
 {
-    @After
-    public void afterTest()
-    {
+
+    @Override
+    public void afterTest() throws Throwable
+    {
+        super.afterTest();
         SSTableReader.resetTidying();
     }
 
@@ -434,17 +435,9 @@
 
         getCurrentColumnFamilyStore().clearUnsafe();
 
-<<<<<<< HEAD
         InetAddressAndPort ep1 = InetAddressAndPort.getByName("127.0.0.1");
         InetAddressAndPort ep2 = InetAddressAndPort.getByName("127.0.0.2");
         InetAddressAndPort ep3 = InetAddressAndPort.getByName("127.0.0.3");
-=======
-        TokenMetadata tmd = StorageService.instance.getTokenMetadata();
-
-        tmd.updateNormalTokens(BootStrapper.getRandomTokens(tmd, 15), InetAddressAndPort.getByName("127.0.0.1"));
-        tmd.updateNormalTokens(BootStrapper.getRandomTokens(tmd, 15), InetAddressAndPort.getByName("127.0.0.2"));
-        tmd.updateNormalTokens(BootStrapper.getRandomTokens(tmd, 15), InetAddressAndPort.getByName("127.0.0.3"));
->>>>>>> d1101eec
 
         // ep1 is registered during fixture setup
         assertEquals(NodeState.JOINED, ClusterMetadata.current().directory.peerState(ep1));
