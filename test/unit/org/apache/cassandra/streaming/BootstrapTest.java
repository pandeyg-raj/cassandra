--- conflicted
+++ resolved
@@ -36,12 +36,8 @@
     @Test
     public void testGetNewNames() throws IOException
     {
-<<<<<<< HEAD
-        Descriptor desc = Descriptor.fromFilename(new File("Keyspace1", "Keyspace1-Standard1-ja-500-Data.db").toString());
-=======
         String ver = Descriptor.Version.current_version;
         Descriptor desc = Descriptor.fromFilename(new File("Keyspace1", "Keyspace1-Standard1-" + ver +"-500-Data.db").toString());
->>>>>>> 9fc071a3
         // assert !desc.isLatestVersion; // minimum compatible version -- for now it is the latest as well
         PendingFile inContext = new PendingFile(null, desc, "Data.db", Arrays.asList(Pair.create(0L, 1L)), OperationType.BOOTSTRAP);
 
