--- conflicted
+++ resolved
@@ -133,12 +133,7 @@
         }
     }
 
-<<<<<<< HEAD
-    public static ResultMessage lastSchemaChangeResult;
-
     private List<String> keyspaces = new ArrayList<>();
-=======
->>>>>>> ec2f2e68
     private List<String> tables = new ArrayList<>();
     private List<String> types = new ArrayList<>();
     private List<String> functions = new ArrayList<>();
