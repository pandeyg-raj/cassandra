--- conflicted
+++ resolved
@@ -435,11 +435,6 @@
             DatabaseDescriptor.setRowCacheSizeInMiB(ROW_CACHE_SIZE_IN_MIB);
         StorageService.instance.registerMBeans();
         StorageService.instance.setPartitionerUnsafe(Murmur3Partitioner.instance);
-<<<<<<< HEAD
-        // Once per-JVM is enough
-        prepareServer();
-=======
->>>>>>> 47fe3a12
     }
 
     @AfterClass
