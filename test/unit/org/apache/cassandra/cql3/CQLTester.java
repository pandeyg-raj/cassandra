--- conflicted
+++ resolved
@@ -339,7 +339,6 @@
         return typeName;
     }
 
-<<<<<<< HEAD
     protected String createFunction(String keyspace, String argTypes, String query) throws Throwable
     {
         String functionName = keyspace + ".function_" + seqNumber.getAndIncrement();
@@ -370,10 +369,7 @@
         schemaChange(fullQuery);
     }
 
-    protected void createTable(String query)
-=======
     protected String createTable(String query)
->>>>>>> aaee407d
     {
         String currentTable = "table_" + seqNumber.getAndIncrement();
         tables.add(currentTable);
