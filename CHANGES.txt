--- conflicted
+++ resolved
@@ -1,13 +1,9 @@
-<<<<<<< HEAD
 3.0.25:
  * Fix ColumnFilter behaviour to prevent digest mitmatches during upgrades (CASSANDRA-16415)
  * Update debian packaging for python3 (CASSANDRA-16396)
  * Avoid pushing schema mutations when setting up distributed system keyspaces locally (CASSANDRA-16387)
 Merged from 2.2:
-=======
-2.2.20
  * Fix centos packaging for arm64, >=3.0 rpm's now require python3 (CASSANDRA-16477)
->>>>>>> b41873d6
  * Make TokenMetadata's ring version increments atomic (CASSANDRA-16286)
 
 
