--- conflicted
+++ resolved
@@ -2,10 +2,7 @@
  * optimize commitlog checksumming (CASSANDRA-3610)
  * identify and blacklist corrupted SSTables from future compactions (CASSANDRA-2261)
 
-<<<<<<< HEAD
-=======
-
->>>>>>> 6e5722d7
+
 1.1-dev
  * start hint replay as soon as FD notifies that the target is back up
    (CASSANDRA-3958)
@@ -40,88 +37,6 @@
  * Pig: support Counter ColumnFamilies (CASSANDRA-3973)
  * Pig: Composite column support (CASSANDRA-384)
  * Avoid NPE during repair when a keyspace has no CFs (CASSANDRA-3988)
-
-
-1.1-beta1
- * add nodetool rebuild_index (CASSANDRA-3583)
- * add nodetool rangekeysample (CASSANDRA-2917)
- * Fix streaming too much data during move operations (CASSANDRA-3639)
- * Nodetool and CLI connect to localhost by default (CASSANDRA-3568)
- * Reduce memory used by primary index sample (CASSANDRA-3743)
- * (Hadoop) separate input/output configurations (CASSANDRA-3197, 3765)
- * avoid returning internal Cassandra classes over JMX (CASSANDRA-2805)
- * add row-level isolation via SnapTree (CASSANDRA-2893)
- * Optimize key count estimation when opening sstable on startup
-   (CASSANDRA-2988)
- * multi-dc replication optimization supporting CL > ONE (CASSANDRA-3577)
- * add command to stop compactions (CASSANDRA-1740, 3566, 3582)
- * multithreaded streaming (CASSANDRA-3494)
- * removed in-tree redhat spec (CASSANDRA-3567)
- * "defragment" rows for name-based queries under STCS, again (CASSANDRA-2503)
- * Recycle commitlog segments for improved performance 
-   (CASSANDRA-3411, 3543, 3557, 3615)
- * update size-tiered compaction to prioritize small tiers (CASSANDRA-2407)
- * add message expiration logic to OutboundTcpConnection (CASSANDRA-3005)
- * off-heap cache to use sun.misc.Unsafe instead of JNA (CASSANDRA-3271)
- * EACH_QUORUM is only supported for writes (CASSANDRA-3272)
- * replace compactionlock use in schema migration by checking CFS.isValid
-   (CASSANDRA-3116)
- * recognize that "SELECT first ... *" isn't really "SELECT *" (CASSANDRA-3445)
- * Use faster bytes comparison (CASSANDRA-3434)
- * Bulk loader is no longer a fat client, (HADOOP) bulk load output format
-   (CASSANDRA-3045)
- * (Hadoop) add support for KeyRange.filter
- * remove assumption that keys and token are in bijection
-   (CASSANDRA-1034, 3574, 3604)
- * always remove endpoints from delevery queue in HH (CASSANDRA-3546)
- * fix race between cf flush and its 2ndary indexes flush (CASSANDRA-3547)
- * fix potential race in AES when a repair fails (CASSANDRA-3548)
- * Remove columns shadowed by a deleted container even when we cannot purge
-   (CASSANDRA-3538)
- * Improve memtable slice iteration performance (CASSANDRA-3545)
- * more efficient allocation of small bloom filters (CASSANDRA-3618)
- * Use separate writer thread in SSTableSimpleUnsortedWriter (CASSANDRA-3619)
- * fsync the directory after new sstable or commitlog segment are created (CASSANDRA-3250)
- * fix minor issues reported by FindBugs (CASSANDRA-3658)
- * global key/row caches (CASSANDRA-3143, 3849)
- * optimize memtable iteration during range scan (CASSANDRA-3638)
- * introduce 'crc_check_chance' in CompressionParameters to support
-   a checksum percentage checking chance similarly to read-repair (CASSANDRA-3611)
- * a way to deactivate global key/row cache on per-CF basis (CASSANDRA-3667)
- * fix LeveledCompactionStrategy broken because of generation pre-allocation
-   in LeveledManifest (CASSANDRA-3691)
- * finer-grained control over data directories (CASSANDRA-2749)
- * Fix ClassCastException during hinted handoff (CASSANDRA-3694)
- * Upgrade Thrift to 0.7 (CASSANDRA-3213)
- * Make stress.java insert operation to use microseconds (CASSANDRA-3725)
- * Allows (internally) doing a range query with a limit of columns instead of
-   rows (CASSANDRA-3742)
- * Allow rangeSlice queries to be start/end inclusive/exclusive (CASSANDRA-3749)
- * Fix BulkLoader to support new SSTable layout and add stream
-   throttling to prevent an NPE when there is no yaml config (CASSANDRA-3752)
- * Allow concurrent schema migrations (CASSANDRA-1391, 3832)
- * Add SnapshotCommand to trigger snapshot on remote node (CASSANDRA-3721)
- * Make CFMetaData conversions to/from thrift/native schema inverses
-   (CASSANDRA_3559)
- * Add initial code for CQL 3.0-beta (CASSANDRA-3781, 3753)
- * Add wide row support for ColumnFamilyInputFormat (CASSANDRA-3264)
- * Allow extending CompositeType comparator (CASSANDRA-3657)
- * Avoids over-paging during get_count (CASSANDRA-3798)
- * Add new command to rebuild a node without (repair) merkle tree calculations
-   (CASSANDRA-3483, 3922)
- * respect not only row cache capacity but caching mode when
-   trying to read data (CASSANDRA-3812)
- * fix system tests (CASSANDRA-3827)
- * CQL support for altering key_validation_class in ALTER TABLE (CASSANDRA-3781)
- * turn compression on by default (CASSANDRA-3871)
- * make hexToBytes refuse invalid input (CASSANDRA-2851)
- * Make secondary indexes CF inherit compression and compaction from their
-   parent CF (CASSANDRA-3877)
- * Finish cleanup up tombstone purge code (CASSANDRA-3872)
- * Avoid NPE on aboarted stream-out sessions (CASSANDRA-3904)
- * BulkRecordWriter throws NPE for counter columns (CASSANDRA-3906)
- * Support compression using BulkWriter (CASSANDRA-3907)
-
 
 
 1.1-beta1
