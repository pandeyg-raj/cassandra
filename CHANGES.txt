--- conflicted
+++ resolved
@@ -1,11 +1,7 @@
-<<<<<<< HEAD
 3.11.15
  * Fix Splitter sometimes creating more splits than requested (CASSANDRA-18013)
 Merged from 3.0:
-=======
-3.0.29
  * Introduce check for names of test classes (CASSANDRA-17964)
->>>>>>> 4c8e9097
  * Suppress CVE-2021-1471, CVE-2021-3064, CVE-2021-4235 (CASSANDRA-18149)
  * Switch to snakeyaml's SafeConstructor (CASSANDRA-18150)
  * Expand build.dir property in rat targets (CASSANDRA-18183)
