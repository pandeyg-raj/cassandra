1.1-dev
 * add command to stop compactions (CASSANDRA-1740, 3566)
 * multithreaded streaming (CASSANDRA-3494)
 * removed in-tree redhat spec (CASSANDRA-3567)
 * "defragment" rows for name-based queries under STCS, again (CASSANDRA-2503)
 * Recycle commitlog segments for improved performance 
   (CASSANDRA-3411, 3543, 3557)
 * update size-tiered compaction to prioritize small tiers (CASSANDRA-2407)
 * add message expiration logic to OutboundTcpConnection (CASSANDRA-3005)
 * off-heap cache to use sun.misc.Unsafe instead of JNA (CASSANDRA-3271)
 * EACH_QUORUM is only supported for writes (CASSANDRA-3272)
 * replace compactionlock use in schema migration by checking CFS.isValid
   (CASSANDRA-3116)
 * recognize that "SELECT first ... *" isn't really "SELECT *" (CASSANDRA-3445)
 * Use faster bytes comparison (CASSANDRA-3434)
 * Bulk loader is no longer a fat client, (HADOOP) bulk load output format
   (CASSANDRA-3045)
 * remove assumption that keys and token are in bijection (CASSANDRA-1034,3574)
 * always remove endpoints from delevery queue in HH (CASSANDRA-3546)
 * fix race between cf flush and its 2ndary indexes flush (CASSANDRA-3547)
 * fix potential race in AES when a repair fails (CASSANDRA-3548)
 * Remove columns shadowed by a deleted container even when we cannot purge
   (CASSANDRA-3538)


1.0.6
 * fix adding to leveled manifest after streaming (CASSANDRA-3536)
 * filter out unavailable cipher suites when using encryption (CASSANDRA-3178)
 * (HADOOP) add old-style api support for CFIF and CFRR (CASSANDRA-2799)
 * Support TimeUUIDType column names in Stress.java tool (CASSANDRA-3541)
 * (CQL) INSERT/UPDATE/DELETE/TRUNCATE commands should allow CF names to
   be qualified by keyspace (CASSANDRA-3419)
 * always remove endpoints from delevery queue in HH (CASSANDRA-3546)
 * fix race between cf flush and its 2ndary indexes flush (CASSANDRA-3547)
 * fix potential race in AES when a repair fails (CASSANDRA-3548)
 * fix default value validation usage in CLI SET command (CASSANDRA-3553)
 * Optimize componentsFor method for compaction and startup time
   (CASSANDRA-3532)
 * (CQL) Proper ColumnFamily metadata validation on CREATE COLUMNFAMILY (CASSANDRA-3565)
 * validate compression parameters on add/update of the ColumnFamily (CASSANDRA-3573)
 * fix compression "chunk_length_kb" option to set correct kb value for thrift/avro
   (CASSANDRA-3558)
Merged from 0.8:
 * use cannonical host for local node in nodetool info (CASSANDRA-3556)
<<<<<<< HEAD
=======
 * remove nonlocal DC write optimization since it only worked with
   CL.ONE or CL.LOCAL_QUORUM (CASSANDRA-3577)
 * detect misuses of CounterColumnType (CASSANDRA-3422)
>>>>>>> d3f86839


1.0.5
 * revert CASSANDRA-3407 (see CASSANDRA-3540)
 * fix assertion error while forwarding writes to local nodes (CASSANDRA-3539)

1.0.4
 * fix self-hinting of timed out read repair updates and make hinted handoff
   less prone to OOMing a coordinator (CASSANDRA-3440)
 * expose bloom filter sizes via JMX (CASSANDRA-3495)
 * enforce RP tokens 0..2**127 (CASSANDRA-3501)
 * canonicalize paths exposed through JMX (CASSANDRA-3504)
 * fix "liveSize" stat when sstables are removed (CASSANDRA-3496)
 * add bloom filter FP rates to nodetool cfstats (CASSANDRA-3347)
 * record partitioner in sstable metadata component (CASSANDRA-3407)
 * add new upgradesstables nodetool command (CASSANDRA-3406)
 * skip --debug requirement to see common exceptions in CLI (CASSANDRA-3508)
 * fix incorrect query results due to invalid max timestamp (CASSANDRA-3510)
 * make sstableloader recognize compressed sstables (CASSANDRA-3521)
 * avoids race in OutboundTcpConnection in multi-DC setups (CASSANDRA-3530)
 * use SETLOCAL in cassandra.bat (CASANDRA-3506)
 * fix ConcurrentModificationException in Table.all() (CASSANDRA-3529)
Merged from 0.8:
 * fix concurrence issue in the FailureDetector (CASSANDRA-3519)
 * fix array out of bounds error in counter shard removal (CASSANDRA-3514)
 * avoid dropping tombstones when they might still be needed to shadow
   data in a different sstable (CASSANDRA-2786)


1.0.3
 * revert name-based query defragmentation aka CASSANDRA-2503 (CASSANDRA-3491)
 * fix invalidate-related test failures (CASSANDRA-3437)
 * add next-gen cqlsh to bin/ (CASSANDRA-3188, 3131, 3493)
 * (CQL) fix handling of rows with no columns (CASSANDRA-3424, 3473)
 * fix querying supercolumns by name returning only a subset of
   subcolumns or old subcolumn versions (CASSANDRA-3446)
 * automatically compute sha1 sum for uncompressed data files (CASSANDRA-3456)
 * fix reading metadata/statistics component for version < h (CASSANDRA-3474)
 * add sstable forward-compatibility (CASSANDRA-3478)
 * report compression ratio in CFSMBean (CASSANDRA-3393)
 * fix incorrect size exception during streaming of counters (CASSANDRA-3481)
 * (CQL) fix for counter decrement syntax (CASSANDRA-3418)
 * Fix race introduced by CASSANDRA-2503 (CASSANDRA-3482)
 * Fix incomplete deletion of delivered hints (CASSANDRA-3466)
 * Avoid rescheduling compactions when no compaction was executed 
   (CASSANDRA-3484)
 * fix handling of the chunk_length_kb compression options (CASSANDRA-3492)
Merged from 0.8:
 * Make counter shard merging thread safe (CASSANDRA-3178)
 * fix updating CF row_cache_provider (CASSANDRA-3414)
 * CFMetaData.convertToThrift method to set RowCacheProvider (CASSANDRA-3405)
 * acquire compactionlock during truncate (CASSANDRA-3399)
 * fix displaying cfdef entries for super columnfamilies (CASSANDRA-3415)
 * Make counter shard merging thread safe (CASSANDRA-3178)
 * Revert CASSANDRA-2855
 * Fix bug preventing the use of efficient cross-DC writes (CASSANDRA-3472)
 * `describe ring` command for CLI (CASSANDRA-3220)
 * (Hadoop) skip empty rows when entire row is requested, redux (CASSANDRA-2855)


1.0.2
 * "defragment" rows for name-based queries under STCS (CASSANDRA-2503)
 * Add timing information to cassandra-cli GET/SET/LIST queries (CASSANDRA-3326)
 * Only create one CompressionMetadata object per sstable (CASSANDRA-3427)
 * cleanup usage of StorageService.setMode() (CASANDRA-3388)
 * synchronize BiMap of bootstrapping tokens (CASSANDRA-3417)
 * Avoid large array allocation for compressed chunk offsets (CASSANDRA-3432)
 * fix DecimalType bytebuffer marshalling (CASSANDRA-3421)
 * fix bug that caused first column in per row indexes to be ignored 
   (CASSANDRA-3441)
 * add JMX call to clean (failed) repair sessions (CASSANDRA-3316)
 * fix sstableloader reference acquisition bug (CASSANDRA-3438)
 * fix estimated row size regression (CASSANDRA-3451)
 * make sure we don't return more columns than asked (CASSANDRA-3303, 3395)
Merged from 0.8:
 * acquire compactionlock during truncate (CASSANDRA-3399)
 * fix displaying cfdef entries for super columnfamilies (CASSANDRA-3415)


1.0.1
 * acquire references during index build to prevent delete problems
   on Windows (CASSANDRA-3314)
 * describe_ring should include datacenter/topology information (CASSANDRA-2882)
 * Thrift sockets are not properly buffered (CASSANDRA-3261)
 * performance improvement for bytebufferutil compare function (CASSANDRA-3286)
 * add system.versions ColumnFamily (CASSANDRA-3140)
 * reduce network copies (CASSANDRA-3333, 3373)
 * limit nodetool to 32MB of heap (CASSANDRA-3124)
 * (CQL) update parser to accept "timestamp" instead of "date" (CASSANDRA-3149)
 * Fix CLI `show schema` to include "compression_options" (CASSANDRA-3368)
 * Snapshot to include manifest under LeveledCompactionStrategy (CASSANDRA-3359)
 * (CQL) SELECT query should allow CF name to be qualified by keyspace (CASSANDRA-3130)
 * (CQL) Fix internal application error specifying 'using consistency ...'
   in lower case (CASSANDRA-3366)
 * fix Deflate compression when compression actually makes the data bigger
   (CASSANDRA-3370)
 * optimize UUIDGen to avoid lock contention on InetAddress.getLocalHost 
   (CASSANDRA-3387)
 * tolerate index being dropped mid-mutation (CASSANDRA-3334, 3313)
 * CompactionManager is now responsible for checking for new candidates
   post-task execution, enabling more consistent leveled compaction 
   (CASSANDRA-3391)
 * Cache HSHA threads (CASSANDRA-3372)
 * use CF/KS names as snapshot prefix for drop + truncate operations
   (CASSANDRA-2997)
 * Break bloom filters up to avoid heap fragmentation (CASSANDRA-2466)
 * fix cassandra hanging on jsvc stop (CASSANDRA-3302)
 * Avoid leveled compaction getting blocked on errors (CASSANDRA-3408)
 * Make reloading the compaction strategy safe (CASSANDRA-3409)
 * ignore 0.8 hints even if compaction begins before we try to purge
   them (CASSANDRA-3385)
 * remove procrun (bin\daemon) from Cassandra source tree and 
   artifacts (CASSANDRA-3331)
 * make cassandra compile under JDK7 (CASSANDRA-3275)
 * remove dependency of clientutil.jar to FBUtilities (CASSANDRA-3299)
 * avoid truncation errors by using long math on long values (CASSANDRA-3364)
 * avoid clock drift on some Windows machine (CASSANDRA-3375)
 * display cache provider in cli 'describe keyspace' command (CASSANDRA-3384)
 * fix incomplete topology information in describe_ring (CASSANDRA-3403)
 * expire dead gossip states based on time (CASSANDRA-2961)
 * improve CompactionTask extensibility (CASSANDRA-3330)
 * Allow one leveled compaction task to kick off another (CASSANDRA-3363)
 * allow encryption only between datacenters (CASSANDRA-2802)
Merged from 0.8:
 * fix truncate allowing data to be replayed post-restart (CASSANDRA-3297)
 * make iwriter final in IndexWriter to avoid NPE (CASSANDRA-2863)
 * (CQL) update grammar to require key clause in DELETE statement
   (CASSANDRA-3349)
 * (CQL) allow numeric keyspace names in USE statement (CASSANDRA-3350)
 * (Hadoop) skip empty rows when slicing the entire row (CASSANDRA-2855)
 * Fix handling of tombstone by SSTableExport/Import (CASSANDRA-3357)
 * fix ColumnIndexer to use long offsets (CASSANDRA-3358)
 * Improved CLI exceptions (CASSANDRA-3312)
 * Fix handling of tombstone by SSTableExport/Import (CASSANDRA-3357)
 * Only count compaction as active (for throttling) when they have
   successfully acquired the compaction lock (CASSANDRA-3344)
 * Display CLI version string on startup (CASSANDRA-3196)
 * (Hadoop) make CFIF try rpc_address or fallback to listen_address
   (CASSANDRA-3214)
 * (Hadoop) accept comma delimited lists of initial thrift connections
   (CASSANDRA-3185)
 * ColumnFamily min_compaction_threshold should be >= 2 (CASSANDRA-3342)
 * (Pig) add 0.8+ types and key validation type in schema (CASSANDRA-3280)
 * Fix completely removing column metadata using CLI (CASSANDRA-3126)
 * CLI `describe cluster;` output should be on separate lines for separate versions
   (CASSANDRA-3170)
 * fix changing durable_writes keyspace option during CF creation
   (CASSANDRA-3292)
 * avoid locking on update when no indexes are involved (CASSANDRA-3386)
 * fix assertionError during repair with ordered partitioners (CASSANDRA-3369)
 * correctly serialize key_validation_class for avro (CASSANDRA-3391)
 * don't expire counter tombstone after streaming (CASSANDRA-3394)
 * prevent nodes that failed to join from hanging around forever 
   (CASSANDRA-3351)
 * remove incorrect optimization from slice read path (CASSANDRA-3390)
 * Fix race in AntiEntropyService (CASSANDRA-3400)


1.0.0-final
 * close scrubbed sstable fd before deleting it (CASSANDRA-3318)
 * fix bug preventing obsolete commitlog segments from being removed
   (CASSANDRA-3269)
 * tolerate whitespace in seed CDL (CASSANDRA-3263)
 * Change default heap thresholds to max(min(1/2 ram, 1G), min(1/4 ram, 8GB))
   (CASSANDRA-3295)
 * Fix broken CompressedRandomAccessReaderTest (CASSANDRA-3298)
 * (CQL) fix type information returned for wildcard queries (CASSANDRA-3311)
 * add estimated tasks to LeveledCompactionStrategy (CASSANDRA-3322)
 * avoid including compaction cache-warming in keycache stats (CASSANDRA-3325)
 * run compaction and hinted handoff threads at MIN_PRIORITY (CASSANDRA-3308)
 * default hsha thrift server to cpu core count in rpc pool (CASSANDRA-3329)
 * add bin\daemon to binary tarball for Windows service (CASSANDRA-3331)
 * Fix places where uncompressed size of sstables was use in place of the
   compressed one (CASSANDRA-3338)
 * Fix hsha thrift server (CASSANDRA-3346)
 * Make sure repair only stream needed sstables (CASSANDRA-3345)


1.0.0-rc2
 * Log a meaningful warning when a node receives a message for a repair session
   that doesn't exist anymore (CASSANDRA-3256)
 * test for NUMA policy support as well as numactl presence (CASSANDRA-3245)
 * Fix FD leak when internode encryption is enabled (CASSANDRA-3257)
 * Remove incorrect assertion in mergeIterator (CASSANDRA-3260)
 * FBUtilities.hexToBytes(String) to throw NumberFormatException when string
   contains non-hex characters (CASSANDRA-3231)
 * Keep SimpleSnitch proximity ordering unchanged from what the Strategy
   generates, as intended (CASSANDRA-3262)
 * remove Scrub from compactionstats when finished (CASSANDRA-3255)
 * fix counter entry in jdbc TypesMap (CASSANDRA-3268)
 * fix full queue scenario for ParallelCompactionIterator (CASSANDRA-3270)
 * fix bootstrap process (CASSANDRA-3285)
 * don't try delivering hints if when there isn't any (CASSANDRA-3176)
 * CLI documentation change for ColumnFamily `compression_options` (CASSANDRA-3282)
 * ignore any CF ids sent by client for adding CF/KS (CASSANDRA-3288)
 * remove obsolete hints on first startup (CASSANDRA-3291)
 * use correct ISortedColumns for time-optimized reads (CASSANDRA-3289)
 * Evict gossip state immediately when a token is taken over by a new IP 
   (CASSANDRA-3259)


1.0.0-rc1
 * Update CQL to generate microsecond timestamps by default (CASSANDRA-3227)
 * Fix counting CFMetadata towards Memtable liveRatio (CASSANDRA-3023)
 * Kill server on wrapped OOME such as from FileChannel.map (CASSANDRA-3201)
 * remove unnecessary copy when adding to row cache (CASSANDRA-3223)
 * Log message when a full repair operation completes (CASSANDRA-3207)
 * Fix streamOutSession keeping sstables references forever if the remote end
   dies (CASSANDRA-3216)
 * Remove dynamic_snitch boolean from example configuration (defaulting to 
   true) and set default badness threshold to 0.1 (CASSANDRA-3229)
 * Base choice of random or "balanced" token on bootstrap on whether
   schema definitions were found (CASSANDRA-3219)
 * Fixes for LeveledCompactionStrategy score computation, prioritization,
   scheduling, and performance (CASSANDRA-3224, 3234)
 * parallelize sstable open at server startup (CASSANDRA-2988)
 * fix handling of exceptions writing to OutboundTcpConnection (CASSANDRA-3235)
 * Allow using quotes in "USE <keyspace>;" CLI command (CASSANDRA-3208)
 * Don't allow any cache loading exceptions to halt startup (CASSANDRA-3218)
 * Fix sstableloader --ignores option (CASSANDRA-3247)
 * File descriptor limit increased in packaging (CASSANDRA-3206)
 * Fix deadlock in commit log during flush (CASSANDRA-3253) 


1.0.0-beta1
 * removed binarymemtable (CASSANDRA-2692)
 * add commitlog_total_space_in_mb to prevent fragmented logs (CASSANDRA-2427)
 * removed commitlog_rotation_threshold_in_mb configuration (CASSANDRA-2771)
 * make AbstractBounds.normalize de-overlapp overlapping ranges (CASSANDRA-2641)
 * replace CollatingIterator, ReducingIterator with MergeIterator 
   (CASSANDRA-2062)
 * Fixed the ability to set compaction strategy in cli using create column 
   family command (CASSANDRA-2778)
 * clean up tmp files after failed compaction (CASSANDRA-2468)
 * restrict repair streaming to specific columnfamilies (CASSANDRA-2280)
 * don't bother persisting columns shadowed by a row tombstone (CASSANDRA-2589)
 * reset CF and SC deletion times after gc_grace (CASSANDRA-2317)
 * optimize away seek when compacting wide rows (CASSANDRA-2879)
 * single-pass streaming (CASSANDRA-2677, 2906, 2916, 3003)
 * use reference counting for deleting sstables instead of relying on GC
   (CASSANDRA-2521, 3179)
 * store hints as serialized mutations instead of pointers to data row
   (CASSANDRA-2045)
 * store hints in the coordinator node instead of in the closest replica 
   (CASSANDRA-2914)
 * add row_cache_keys_to_save CF option (CASSANDRA-1966)
 * check column family validity in nodetool repair (CASSANDRA-2933)
 * use lazy initialization instead of class initialization in NodeId
   (CASSANDRA-2953)
 * add paging to get_count (CASSANDRA-2894)
 * fix "short reads" in [multi]get (CASSANDRA-2643, 3157, 3192)
 * add optional compression for sstables (CASSANDRA-47, 2994, 3001, 3128)
 * add scheduler JMX metrics (CASSANDRA-2962)
 * add block level checksum for compressed data (CASSANDRA-1717)
 * make column family backed column map pluggable and introduce unsynchronized
   ArrayList backed one to speedup reads (CASSANDRA-2843, 3165, 3205)
 * refactoring of the secondary index api (CASSANDRA-2982)
 * make CL > ONE reads wait for digest reconciliation before returning
   (CASSANDRA-2494)
 * fix missing logging for some exceptions (CASSANDRA-2061)
 * refactor and optimize ColumnFamilyStore.files(...) and Descriptor.fromFilename(String)
   and few other places responsible for work with SSTable files (CASSANDRA-3040)
 * Stop reading from sstables once we know we have the most recent columns,
   for query-by-name requests (CASSANDRA-2498)
 * Add query-by-column mode to stress.java (CASSANDRA-3064)
 * Add "install" command to cassandra.bat (CASSANDRA-292)
 * clean up KSMetadata, CFMetadata from unnecessary
   Thrift<->Avro conversion methods (CASSANDRA-3032)
 * Add timeouts to client request schedulers (CASSANDRA-3079, 3096)
 * Cli to use hashes rather than array of hashes for strategy options (CASSANDRA-3081)
 * LeveledCompactionStrategy (CASSANDRA-1608, 3085, 3110, 3087, 3145, 3154, 3182)
 * Improvements of the CLI `describe` command (CASSANDRA-2630)
 * reduce window where dropped CF sstables may not be deleted (CASSANDRA-2942)
 * Expose gossip/FD info to JMX (CASSANDRA-2806)
 * Fix streaming over SSL when compressed SSTable involved (CASSANDRA-3051)
 * Add support for pluggable secondary index implementations (CASSANDRA-3078)
 * remove compaction_thread_priority setting (CASSANDRA-3104)
 * generate hints for replicas that timeout, not just replicas that are known
   to be down before starting (CASSANDRA-2034)
 * Add throttling for internode streaming (CASSANDRA-3080)
 * make the repair of a range repair all replica (CASSANDRA-2610, 3194)
 * expose the ability to repair the first range (as returned by the
   partitioner) of a node (CASSANDRA-2606)
 * Streams Compression (CASSANDRA-3015)
 * add ability to use multiple threads during a single compaction
   (CASSANDRA-2901)
 * make AbstractBounds.normalize support overlapping ranges (CASSANDRA-2641)
 * fix of the CQL count() behavior (CASSANDRA-3068)
 * use TreeMap backed column families for the SSTable simple writers
   (CASSANDRA-3148)
 * fix inconsistency of the CLI syntax when {} should be used instead of [{}]
   (CASSANDRA-3119)
 * rename CQL type names to match expected SQL behavior (CASSANDRA-3149, 3031)
 * Arena-based allocation for memtables (CASSANDRA-2252, 3162, 3163, 3168)
 * Default RR chance to 0.1 (CASSANDRA-3169)
 * Add RowLevel support to secondary index API (CASSANDRA-3147)
 * Make SerializingCacheProvider the default if JNA is available (CASSANDRA-3183)
 * Fix backwards compatibilty for CQL memtable properties (CASSANDRA-3190)
 * Add five-minute delay before starting compactions on a restarted server
   (CASSANDRA-3181)
 * Reduce copies done for intra-host messages (CASSANDRA-1788, 3144)
 * support of compaction strategy option for stress.java (CASSANDRA-3204)
 * make memtable throughput and column count thresholds no-ops (CASSANDRA-2449)
 * Return schema information along with the resultSet in CQL (CASSANDRA-2734)
 * Add new DecimalType (CASSANDRA-2883)
 * Fix assertion error in RowRepairResolver (CASSANDRA-3156)
 * Reduce unnecessary high buffer sizes (CASSANDRA-3171)
 * Pluggable compaction strategy (CASSANDRA-1610)
 * Add new broadcast_address config option (CASSANDRA-2491)


0.8.7
 * Kill server on wrapped OOME such as from FileChannel.map (CASSANDRA-3201)
 * Allow using quotes in "USE <keyspace>;" CLI command (CASSANDRA-3208)
 * Log message when a full repair operation completes (CASSANDRA-3207)
 * Don't allow any cache loading exceptions to halt startup (CASSANDRA-3218)
 * Fix sstableloader --ignores option (CASSANDRA-3247)
 * File descriptor limit increased in packaging (CASSANDRA-3206)
 * Log a meaningfull warning when a node receive a message for a repair session
   that doesn't exist anymore (CASSANDRA-3256)
 * Fix FD leak when internode encryption is enabled (CASSANDRA-3257)
 * FBUtilities.hexToBytes(String) to throw NumberFormatException when string
   contains non-hex characters (CASSANDRA-3231)
 * Keep SimpleSnitch proximity ordering unchanged from what the Strategy
   generates, as intended (CASSANDRA-3262)
 * remove Scrub from compactionstats when finished (CASSANDRA-3255)
 * Fix tool .bat files when CASSANDRA_HOME contains spaces (CASSANDRA-3258)
 * Force flush of status table when removing/updating token (CASSANDRA-3243)
 * Evict gossip state immediately when a token is taken over by a new IP (CASSANDRA-3259)
 * Fix bug where the failure detector can take too long to mark a host
   down (CASSANDRA-3273)
 * (Hadoop) allow wrapping ranges in queries (CASSANDRA-3137)
 * (Hadoop) check all interfaces for a match with split location
   before falling back to random replica (CASSANDRA-3211)
 * (Hadoop) Make Pig storage handle implements LoadMetadata (CASSANDRA-2777)
 * (Hadoop) Fix exception during PIG 'dump' (CASSANDRA-2810)
 * Fix stress COUNTER_GET option (CASSANDRA-3301)
 * Fix missing fields in CLI `show schema` output (CASSANDRA-3304)
 * Nodetool no longer leaks threads and closes JMX connections (CASSANDRA-3309)
 * fix truncate allowing data to be replayed post-restart (CASSANDRA-3297)
 * Move SimpleAuthority and SimpleAuthenticator to examples (CASSANDRA-2922)
 * Fix handling of tombstone by SSTableExport/Import (CASSANDRA-3357)
 * Fix transposition in cfHistograms (CASSANDRA-3222)
 * Allow using number as DC name when creating keyspace in CQL (CASSANDRA-3239)
 * Force flush of system table after updating/removing a token (CASSANDRA-3243)


0.8.6
 * revert CASSANDRA-2388
 * change TokenRange.endpoints back to listen/broadcast address to match
   pre-1777 behavior, and add TokenRange.rpc_endpoints instead (CASSANDRA-3187)
 * avoid trying to watch cassandra-topology.properties when loaded from jar
   (CASSANDRA-3138)
 * prevent users from creating keyspaces with LocalStrategy replication
   (CASSANDRA-3139)
 * fix CLI `show schema;` to output correct keyspace definition statement
   (CASSANDRA-3129)
 * CustomTThreadPoolServer to log TTransportException at DEBUG level
   (CASSANDRA-3142)
 * allow topology sort to work with non-unique rack names between 
   datacenters (CASSANDRA-3152)
 * Improve caching of same-version Messages on digest and repair paths
   (CASSANDRA-3158)
 * Randomize choice of first replica for counter increment (CASSANDRA-2890)
 * Fix using read_repair_chance instead of merge_shard_change (CASSANDRA-3202)
 * Avoid streaming data to nodes that already have it, on move as well as
   decommission (CASSANDRA-3041)
 * Fix divide by zero error in GCInspector (CASSANDRA-3164)
 * allow quoting of the ColumnFamily name in CLI `create column family`
   statement (CASSANDRA-3195)
 * Fix rolling upgrade from 0.7 to 0.8 problem (CASANDRA-3166)
 * Accomodate missing encryption_options in IncomingTcpConnection.stream
   (CASSANDRA-3212)


0.8.5
 * fix NPE when encryption_options is unspecified (CASSANDRA-3007)
 * include column name in validation failure exceptions (CASSANDRA-2849)
 * make sure truncate clears out the commitlog so replay won't re-
   populate with truncated data (CASSANDRA-2950)
 * fix NPE when debug logging is enabled and dropped CF is present
   in a commitlog segment (CASSANDRA-3021)
 * fix cassandra.bat when CASSANDRA_HOME contains spaces (CASSANDRA-2952)
 * fix to SSTableSimpleUnsortedWriter bufferSize calculation (CASSANDRA-3027)
 * make cleanup and normal compaction able to skip empty rows
   (rows containing nothing but expired tombstones) (CASSANDRA-3039)
 * work around native memory leak in com.sun.management.GarbageCollectorMXBean
   (CASSANDRA-2868)
 * validate that column names in column_metadata are not equal to key_alias
   on create/update of the ColumnFamily and CQL 'ALTER' statement (CASSANDRA-3036)
 * return an InvalidRequestException if an indexed column is assigned
   a value larger than 64KB (CASSANDRA-3057)
 * fix of numeric-only and string column names handling in CLI "drop index" 
   (CASSANDRA-3054)
 * prune index scan resultset back to original request for lazy
   resultset expansion case (CASSANDRA-2964)
 * (Hadoop) fail jobs when Cassandra node has failed but TaskTracker
   has not (CASSANDRA-2388)
 * fix dynamic snitch ignoring nodes when read_repair_chance is zero
   (CASSANDRA-2662)
 * avoid retaining references to dropped CFS objects in 
   CompactionManager.estimatedCompactions (CASSANDRA-2708)
 * expose rpc timeouts per host in MessagingServiceMBean (CASSANDRA-2941)
 * avoid including cwd in classpath for deb and rpm packages (CASSANDRA-2881)
 * remove gossip state when a new IP takes over a token (CASSANDRA-3071)
 * allow sstable2json to work on index sstable files (CASSANDRA-3059)
 * always hint counters (CASSANDRA-3099)
 * fix log4j initialization in EmbeddedCassandraService (CASSANDRA-2857)
 * remove gossip state when a new IP takes over a token (CASSANDRA-3071)
 * work around native memory leak in com.sun.management.GarbageCollectorMXBean
    (CASSANDRA-2868)
 * fix UnavailableException with writes at CL.EACH_QUORM (CASSANDRA-3084)
 * fix parsing of the Keyspace and ColumnFamily names in numeric
   and string representations in CLI (CASSANDRA-3075)
 * fix corner cases in Range.differenceToFetch (CASSANDRA-3084)
 * fix ip address String representation in the ring cache (CASSANDRA-3044)
 * fix ring cache compatibility when mixing pre-0.8.4 nodes with post-
   in the same cluster (CASSANDRA-3023)
 * make repair report failure when a node participating dies (instead of
   hanging forever) (CASSANDRA-2433)
 * fix handling of the empty byte buffer by ReversedType (CASSANDRA-3111)
 * Add validation that Keyspace names are case-insensitively unique (CASSANDRA-3066)
 * catch invalid key_validation_class before instantiating UpdateColumnFamily (CASSANDRA-3102)
 * make Range and Bounds objects client-safe (CASSANDRA-3108)
 * optionally skip log4j configuration (CASSANDRA-3061)
 * bundle sstableloader with the debian package (CASSANDRA-3113)
 * don't try to build secondary indexes when there is none (CASSANDRA-3123)
 * improve SSTableSimpleUnsortedWriter speed for large rows (CASSANDRA-3122)
 * handle keyspace arguments correctly in nodetool snapshot (CASSANDRA-3038)
 * Fix SSTableImportTest on windows (CASSANDRA-3043)
 * expose compactionThroughputMbPerSec through JMX (CASSANDRA-3117)
 * log keyspace and CF of large rows being compacted


0.8.4
 * change TokenRing.endpoints to be a list of rpc addresses instead of 
   listen/broadcast addresses (CASSANDRA-1777)
 * include files-to-be-streamed in StreamInSession.getSources (CASSANDRA-2972)
 * use JAVA env var in cassandra-env.sh (CASSANDRA-2785, 2992)
 * avoid doing read for no-op replicate-on-write at CL=1 (CASSANDRA-2892)
 * refuse counter write for CL.ANY (CASSANDRA-2990)
 * switch back to only logging recent dropped messages (CASSANDRA-3004)
 * always deserialize RowMutation for counters (CASSANDRA-3006)
 * ignore saved replication_factor strategy_option for NTS (CASSANDRA-3011)
 * make sure pre-truncate CL segments are discarded (CASSANDRA-2950)


0.8.3
 * add ability to drop local reads/writes that are going to timeout
   (CASSANDRA-2943)
 * revamp token removal process, keep gossip states for 3 days (CASSANDRA-2496)
 * don't accept extra args for 0-arg nodetool commands (CASSANDRA-2740)
 * log unavailableexception details at debug level (CASSANDRA-2856)
 * expose data_dir though jmx (CASSANDRA-2770)
 * don't include tmp files as sstable when create cfs (CASSANDRA-2929)
 * log Java classpath on startup (CASSANDRA-2895)
 * keep gossipped version in sync with actual on migration coordinator 
   (CASSANDRA-2946)
 * use lazy initialization instead of class initialization in NodeId
   (CASSANDRA-2953)
 * check column family validity in nodetool repair (CASSANDRA-2933)
 * speedup bytes to hex conversions dramatically (CASSANDRA-2850)
 * Flush memtables on shutdown when durable writes are disabled 
   (CASSANDRA-2958)
 * improved POSIX compatibility of start scripts (CASsANDRA-2965)
 * add counter support to Hadoop InputFormat (CASSANDRA-2981)
 * fix bug where dirty commitlog segments were removed (and avoid keeping 
   segments with no post-flush activity permanently dirty) (CASSANDRA-2829)
 * fix throwing exception with batch mutation of counter super columns
   (CASSANDRA-2949)
 * ignore system tables during repair (CASSANDRA-2979)
 * throw exception when NTS is given replication_factor as an option
   (CASSANDRA-2960)
 * fix assertion error during compaction of counter CFs (CASSANDRA-2968)
 * avoid trying to create index names, when no index exists (CASSANDRA-2867)
 * don't sample the system table when choosing a bootstrap token
   (CASSANDRA-2825)
 * gossiper notifies of local state changes (CASSANDRA-2948)
 * add asynchronous and half-sync/half-async thrift servers (CASSANDRA-1405)
 * fix potential use of free'd native memory in SerializingCache 
   (CASSANDRA-2951)
 * prune index scan resultset back to original request for lazy
   resultset expansion case (CASSANDRA-2964)
 * (Hadoop) fail jobs when Cassandra node has failed but TaskTracker
    has not (CASSANDRA-2388)


0.8.2
 * CQL: 
   - include only one row per unique key for IN queries (CASSANDRA-2717)
   - respect client timestamp on full row deletions (CASSANDRA-2912)
 * improve thread-safety in StreamOutSession (CASSANDRA-2792)
 * allow deleting a row and updating indexed columns in it in the
   same mutation (CASSANDRA-2773)
 * Expose number of threads blocked on submitting memtable to flush
   in JMX (CASSANDRA-2817)
 * add ability to return "endpoints" to nodetool (CASSANDRA-2776)
 * Add support for multiple (comma-delimited) coordinator addresses
   to ColumnFamilyInputFormat (CASSANDRA-2807)
 * fix potential NPE while scheduling read repair for range slice
   (CASSANDRA-2823)
 * Fix race in SystemTable.getCurrentLocalNodeId (CASSANDRA-2824)
 * Correctly set default for replicate_on_write (CASSANDRA-2835)
 * improve nodetool compactionstats formatting (CASSANDRA-2844)
 * fix index-building status display (CASSANDRA-2853)
 * fix CLI perpetuating obsolete KsDef.replication_factor (CASSANDRA-2846)
 * improve cli treatment of multiline comments (CASSANDRA-2852)
 * handle row tombstones correctly in EchoedRow (CASSANDRA-2786)
 * add MessagingService.get[Recently]DroppedMessages and
   StorageService.getExceptionCount (CASSANDRA-2804)
 * fix possibility of spurious UnavailableException for LOCAL_QUORUM
   reads with dynamic snitch + read repair disabled (CASSANDRA-2870)
 * add ant-optional as dependence for the debian package (CASSANDRA-2164)
 * add option to specify limit for get_slice in the CLI (CASSANDRA-2646)
 * decrease HH page size (CASSANDRA-2832)
 * reset cli keyspace after dropping the current one (CASSANDRA-2763)
 * add KeyRange option to Hadoop inputformat (CASSANDRA-1125)
 * fix protocol versioning (CASSANDRA-2818, 2860)
 * support spaces in path to log4j configuration (CASSANDRA-2383)
 * avoid including inferred types in CF update (CASSANDRA-2809)
 * fix JMX bulkload call (CASSANDRA-2908)
 * fix updating KS with durable_writes=false (CASSANDRA-2907)
 * add simplified facade to SSTableWriter for bulk loading use
   (CASSANDRA-2911)
 * fix re-using index CF sstable names after drop/recreate (CASSANDRA-2872)
 * prepend CF to default index names (CASSANDRA-2903)
 * fix hint replay (CASSANDRA-2928)
 * Properly synchronize repair's merkle tree computation (CASSANDRA-2816)


0.8.1
 * CQL:
   - support for insert, delete in BATCH (CASSANDRA-2537)
   - support for IN to SELECT, UPDATE (CASSANDRA-2553)
   - timestamp support for INSERT, UPDATE, and BATCH (CASSANDRA-2555)
   - TTL support (CASSANDRA-2476)
   - counter support (CASSANDRA-2473)
   - ALTER COLUMNFAMILY (CASSANDRA-1709)
   - DROP INDEX (CASSANDRA-2617)
   - add SCHEMA/TABLE as aliases for KS/CF (CASSANDRA-2743)
   - server handles wait-for-schema-agreement (CASSANDRA-2756)
   - key alias support (CASSANDRA-2480)
 * add support for comparator parameters and a generic ReverseType
   (CASSANDRA-2355)
 * add CompositeType and DynamicCompositeType (CASSANDRA-2231)
 * optimize batches containing multiple updates to the same row
   (CASSANDRA-2583)
 * adjust hinted handoff page size to avoid OOM with large columns 
   (CASSANDRA-2652)
 * mark BRAF buffer invalid post-flush so we don't re-flush partial
   buffers again, especially on CL writes (CASSANDRA-2660)
 * add DROP INDEX support to CLI (CASSANDRA-2616)
 * don't perform HH to client-mode [storageproxy] nodes (CASSANDRA-2668)
 * Improve forceDeserialize/getCompactedRow encapsulation (CASSANDRA-2659)
 * Don't write CounterUpdateColumn to disk in tests (CASSANDRA-2650)
 * Add sstable bulk loading utility (CASSANDRA-1278)
 * avoid replaying hints to dropped columnfamilies (CASSANDRA-2685)
 * add placeholders for missing rows in range query pseudo-RR (CASSANDRA-2680)
 * remove no-op HHOM.renameHints (CASSANDRA-2693)
 * clone super columns to avoid modifying them during flush (CASSANDRA-2675)
 * allow writes to bypass the commitlog for certain keyspaces (CASSANDRA-2683)
 * avoid NPE when bypassing commitlog during memtable flush (CASSANDRA-2781)
 * Added support for making bootstrap retry if nodes flap (CASSANDRA-2644)
 * Added statusthrift to nodetool to report if thrift server is running (CASSANDRA-2722)
 * Fixed rows being cached if they do not exist (CASSANDRA-2723)
 * Support passing tableName and cfName to RowCacheProviders (CASSANDRA-2702)
 * close scrub file handles (CASSANDRA-2669)
 * throttle migration replay (CASSANDRA-2714)
 * optimize column serializer creation (CASSANDRA-2716)
 * Added support for making bootstrap retry if nodes flap (CASSANDRA-2644)
 * Added statusthrift to nodetool to report if thrift server is running
   (CASSANDRA-2722)
 * Fixed rows being cached if they do not exist (CASSANDRA-2723)
 * fix truncate/compaction race (CASSANDRA-2673)
 * workaround large resultsets causing large allocation retention
   by nio sockets (CASSANDRA-2654)
 * fix nodetool ring use with Ec2Snitch (CASSANDRA-2733)
 * fix inconsistency window during bootstrap (CASSANDRA-833)
 * fix removing columns and subcolumns that are supressed by a row or
   supercolumn tombstone during replica resolution (CASSANDRA-2590)
 * support sstable2json against snapshot sstables (CASSANDRA-2386)
 * remove active-pull schema requests (CASSANDRA-2715)
 * avoid marking entire list of sstables as actively being compacted
   in multithreaded compaction (CASSANDRA-2765)
 * seek back after deserializing a row to update cache with (CASSANDRA-2752)
 * avoid skipping rows in scrub for counter column family (CASSANDRA-2759)
 * fix ConcurrentModificationException in repair when dealing with 0.7 node
   (CASSANDRA-2767)
 * use threadsafe collections for StreamInSession (CASSANDRA-2766)
 * avoid infinite loop when creating merkle tree (CASSANDRA-2758)
 * avoids unmarking compacting sstable prematurely in cleanup (CASSANDRA-2769)
 * fix NPE when the commit log is bypassed (CASSANDRA-2718)
 * don't throw an exception in SS.isRPCServerRunning (CASSANDRA-2721)
 * make stress.jar executable (CASSANDRA-2744)
 * add daemon mode to java stress (CASSANDRA-2267)
 * expose the DC and rack of a node through JMX and nodetool ring (CASSANDRA-2531)
 * fix cache mbean getSize (CASSANDRA-2781)
 * Add Date, Float, Double, and Boolean types (CASSANDRA-2530)
 * Add startup flag to renew counter node id (CASSANDRA-2788)
 * add jamm agent to cassandra.bat (CASSANDRA-2787)
 * fix repair hanging if a neighbor has nothing to send (CASSANDRA-2797)
 * purge tombstone even if row is in only one sstable (CASSANDRA-2801)
 * Fix wrong purge of deleted cf during compaction (CASSANDRA-2786)
 * fix race that could result in Hadoop writer failing to throw an
   exception encountered after close() (CASSANDRA-2755)
 * fix scan wrongly throwing assertion error (CASSANDRA-2653)
 * Always use even distribution for merkle tree with RandomPartitionner
   (CASSANDRA-2841)
 * fix describeOwnership for OPP (CASSANDRA-2800)
 * ensure that string tokens do not contain commas (CASSANDRA-2762)


0.8.0-final
 * fix CQL grammar warning and cqlsh regression from CASSANDRA-2622
 * add ant generate-cql-html target (CASSANDRA-2526)
 * update CQL consistency levels (CASSANDRA-2566)
 * debian packaging fixes (CASSANDRA-2481, 2647)
 * fix UUIDType, IntegerType for direct buffers (CASSANDRA-2682, 2684)
 * switch to native Thrift for Hadoop map/reduce (CASSANDRA-2667)
 * fix StackOverflowError when building from eclipse (CASSANDRA-2687)
 * only provide replication_factor to strategy_options "help" for
   SimpleStrategy, OldNetworkTopologyStrategy (CASSANDRA-2678, 2713)
 * fix exception adding validators to non-string columns (CASSANDRA-2696)
 * avoid instantiating DatabaseDescriptor in JDBC (CASSANDRA-2694)
 * fix potential stack overflow during compaction (CASSANDRA-2626)
 * clone super columns to avoid modifying them during flush (CASSANDRA-2675)
 * reset underlying iterator in EchoedRow constructor (CASSANDRA-2653)


0.8.0-rc1
 * faster flushes and compaction from fixing excessively pessimistic 
   rebuffering in BRAF (CASSANDRA-2581)
 * fix returning null column values in the python cql driver (CASSANDRA-2593)
 * fix merkle tree splitting exiting early (CASSANDRA-2605)
 * snapshot_before_compaction directory name fix (CASSANDRA-2598)
 * Disable compaction throttling during bootstrap (CASSANDRA-2612) 
 * fix CQL treatment of > and < operators in range slices (CASSANDRA-2592)
 * fix potential double-application of counter updates on commitlog replay
   by moving replay position from header to sstable metadata (CASSANDRA-2419)
 * JDBC CQL driver exposes getColumn for access to timestamp
 * JDBC ResultSetMetadata properties added to AbstractType
 * r/m clustertool (CASSANDRA-2607)
 * add support for presenting row key as a column in CQL result sets 
   (CASSANDRA-2622)
 * Don't allow {LOCAL|EACH}_QUORUM unless strategy is NTS (CASSANDRA-2627)
 * validate keyspace strategy_options during CQL create (CASSANDRA-2624)
 * fix empty Result with secondary index when limit=1 (CASSANDRA-2628)
 * Fix regression where bootstrapping a node with no schema fails
   (CASSANDRA-2625)
 * Allow removing LocationInfo sstables (CASSANDRA-2632)
 * avoid attempting to replay mutations from dropped keyspaces (CASSANDRA-2631)
 * avoid using cached position of a key when GT is requested (CASSANDRA-2633)
 * fix counting bloom filter true positives (CASSANDRA-2637)
 * initialize local ep state prior to gossip startup if needed (CASSANDRA-2638)
 * fix counter increment lost after restart (CASSANDRA-2642)
 * add quote-escaping via backslash to CLI (CASSANDRA-2623)
 * fix pig example script (CASSANDRA-2487)
 * fix dynamic snitch race in adding latencies (CASSANDRA-2618)
 * Start/stop cassandra after more important services such as mdadm in
   debian packaging (CASSANDRA-2481)


0.8.0-beta2
 * fix NPE compacting index CFs (CASSANDRA-2528)
 * Remove checking all column families on startup for compaction candidates 
   (CASSANDRA-2444)
 * validate CQL create keyspace options (CASSANDRA-2525)
 * fix nodetool setcompactionthroughput (CASSANDRA-2550)
 * move	gossip heartbeat back to its own thread (CASSANDRA-2554)
 * validate cql TRUNCATE columnfamily before truncating (CASSANDRA-2570)
 * fix batch_mutate for mixed standard-counter mutations (CASSANDRA-2457)
 * disallow making schema changes to system keyspace (CASSANDRA-2563)
 * fix sending mutation messages multiple times (CASSANDRA-2557)
 * fix incorrect use of NBHM.size in ReadCallback that could cause
   reads to time out even when responses were received (CASSAMDRA-2552)
 * trigger read repair correctly for LOCAL_QUORUM reads (CASSANDRA-2556)
 * Allow configuring the number of compaction thread (CASSANDRA-2558)
 * forceUserDefinedCompaction will attempt to compact what it is given
   even if the pessimistic estimate is that there is not enough disk space;
   automatic compactions will only compact 2 or more sstables (CASSANDRA-2575)
 * refuse to apply migrations with older timestamps than the current 
   schema (CASSANDRA-2536)
 * remove unframed Thrift transport option
 * include indexes in snapshots (CASSANDRA-2596)
 * improve ignoring of obsolete mutations in index maintenance (CASSANDRA-2401)
 * recognize attempt to drop just the index while leaving the column
   definition alone (CASSANDRA-2619)
  

0.8.0-beta1
 * remove Avro RPC support (CASSANDRA-926)
 * support for columns that act as incr/decr counters 
   (CASSANDRA-1072, 1937, 1944, 1936, 2101, 2093, 2288, 2105, 2384, 2236, 2342,
   2454)
 * CQL (CASSANDRA-1703, 1704, 1705, 1706, 1707, 1708, 1710, 1711, 1940, 
   2124, 2302, 2277, 2493)
 * avoid double RowMutation serialization on write path (CASSANDRA-1800)
 * make NetworkTopologyStrategy the default (CASSANDRA-1960)
 * configurable internode encryption (CASSANDRA-1567, 2152)
 * human readable column names in sstable2json output (CASSANDRA-1933)
 * change default JMX port to 7199 (CASSANDRA-2027)
 * backwards compatible internal messaging (CASSANDRA-1015)
 * atomic switch of memtables and sstables (CASSANDRA-2284)
 * add pluggable SeedProvider (CASSANDRA-1669)
 * Fix clustertool to not throw exception when calling get_endpoints (CASSANDRA-2437)
 * upgrade to thrift 0.6 (CASSANDRA-2412) 
 * repair works on a token range instead of full ring (CASSANDRA-2324)
 * purge tombstones from row cache (CASSANDRA-2305)
 * push replication_factor into strategy_options (CASSANDRA-1263)
 * give snapshots the same name on each node (CASSANDRA-1791)
 * remove "nodetool loadbalance" (CASSANDRA-2448)
 * multithreaded compaction (CASSANDRA-2191)
 * compaction throttling (CASSANDRA-2156)
 * add key type information and alias (CASSANDRA-2311, 2396)
 * cli no longer divides read_repair_chance by 100 (CASSANDRA-2458)
 * made CompactionInfo.getTaskType return an enum (CASSANDRA-2482)
 * add a server-wide cap on measured memtable memory usage and aggressively
   flush to keep under that threshold (CASSANDRA-2006)
 * add unified UUIDType (CASSANDRA-2233)
 * add off-heap row cache support (CASSANDRA-1969)


0.7.5
 * improvements/fixes to PIG driver (CASSANDRA-1618, CASSANDRA-2387,
   CASSANDRA-2465, CASSANDRA-2484)
 * validate index names (CASSANDRA-1761)
 * reduce contention on Table.flusherLock (CASSANDRA-1954)
 * try harder to detect failures during streaming, cleaning up temporary
   files more reliably (CASSANDRA-2088)
 * shut down server for OOM on a Thrift thread (CASSANDRA-2269)
 * fix tombstone handling in repair and sstable2json (CASSANDRA-2279)
 * preserve version when streaming data from old sstables (CASSANDRA-2283)
 * don't start repair if a neighboring node is marked as dead (CASSANDRA-2290)
 * purge tombstones from row cache (CASSANDRA-2305)
 * Avoid seeking when sstable2json exports the entire file (CASSANDRA-2318)
 * clear Built flag in system table when dropping an index (CASSANDRA-2320)
 * don't allow arbitrary argument for stress.java (CASSANDRA-2323)
 * validate values for index predicates in get_indexed_slice (CASSANDRA-2328)
 * queue secondary indexes for flush before the parent (CASSANDRA-2330)
 * allow job configuration to set the CL used in Hadoop jobs (CASSANDRA-2331)
 * add memtable_flush_queue_size defaulting to 4 (CASSANDRA-2333)
 * Allow overriding of initial_token, storage_port and rpc_port from system
   properties (CASSANDRA-2343)
 * fix comparator used for non-indexed secondary expressions in index scan
   (CASSANDRA-2347)
 * ensure size calculation and write phase of large-row compaction use
   the same threshold for TTL expiration (CASSANDRA-2349)
 * fix race when iterating CFs during add/drop (CASSANDRA-2350)
 * add ConsistencyLevel command to CLI (CASSANDRA-2354)
 * allow negative numbers in the cli (CASSANDRA-2358)
 * hard code serialVersionUID for tokens class (CASSANDRA-2361)
 * fix potential infinite loop in ByteBufferUtil.inputStream (CASSANDRA-2365)
 * fix encoding bugs in HintedHandoffManager, SystemTable when default
   charset is not UTF8 (CASSANDRA-2367)
 * avoids having removed node reappearing in Gossip (CASSANDRA-2371)
 * fix incorrect truncation of long to int when reading columns via block
   index (CASSANDRA-2376)
 * fix NPE during stream session (CASSANDRA-2377)
 * fix race condition that could leave orphaned data files when dropping CF or
   KS (CASSANDRA-2381)
 * fsync statistics component on write (CASSANDRA-2382)
 * fix duplicate results from CFS.scan (CASSANDRA-2406)
 * add IntegerType to CLI help (CASSANDRA-2414)
 * avoid caching token-only decoratedkeys (CASSANDRA-2416)
 * convert mmap assertion to if/throw so scrub can catch it (CASSANDRA-2417)
 * don't overwrite gc log (CASSANDR-2418)
 * invalidate row cache for streamed row to avoid inconsitencies
   (CASSANDRA-2420)
 * avoid copies in range/index scans (CASSANDRA-2425)
 * make sure we don't wipe data during cleanup if the node has not join
   the ring (CASSANDRA-2428)
 * Try harder to close files after compaction (CASSANDRA-2431)
 * re-set bootstrapped flag after move finishes (CASSANDRA-2435)
 * display validation_class in CLI 'describe keyspace' (CASSANDRA-2442)
 * make cleanup compactions cleanup the row cache (CASSANDRA-2451)
 * add column fields validation to scrub (CASSANDRA-2460)
 * use 64KB flush buffer instead of in_memory_compaction_limit (CASSANDRA-2463)
 * fix backslash substitutions in CLI (CASSANDRA-2492)
 * disable cache saving for system CFS (CASSANDRA-2502)
 * fixes for verifying destination availability under hinted conditions
   so UE can be thrown intead of timing out (CASSANDRA-2514)
 * fix update of validation class in column metadata (CASSANDRA-2512)
 * support LOCAL_QUORUM, EACH_QUORUM CLs outside of NTS (CASSANDRA-2516)
 * preserve version when streaming data from old sstables (CASSANDRA-2283)
 * fix backslash substitutions in CLI (CASSANDRA-2492)
 * count a row deletion as one operation towards memtable threshold 
   (CASSANDRA-2519)
 * support LOCAL_QUORUM, EACH_QUORUM CLs outside of NTS (CASSANDRA-2516)


0.7.4
 * add nodetool join command (CASSANDRA-2160)
 * fix secondary indexes on pre-existing or streamed data (CASSANDRA-2244)
 * initialize endpoint in gossiper earlier (CASSANDRA-2228)
 * add ability to write to Cassandra from Pig (CASSANDRA-1828)
 * add rpc_[min|max]_threads (CASSANDRA-2176)
 * add CL.TWO, CL.THREE (CASSANDRA-2013)
 * avoid exporting an un-requested row in sstable2json, when exporting 
   a key that does not exist (CASSANDRA-2168)
 * add incremental_backups option (CASSANDRA-1872)
 * add configurable row limit to Pig loadfunc (CASSANDRA-2276)
 * validate column values in batches as well as single-Column inserts
   (CASSANDRA-2259)
 * move sample schema from cassandra.yaml to schema-sample.txt,
   a cli scripts (CASSANDRA-2007)
 * avoid writing empty rows when scrubbing tombstoned rows (CASSANDRA-2296)
 * fix assertion error in range and index scans for CL < ALL
   (CASSANDRA-2282)
 * fix commitlog replay when flush position refers to data that didn't
   get synced before server died (CASSANDRA-2285)
 * fix fd leak in sstable2json with non-mmap'd i/o (CASSANDRA-2304)
 * reduce memory use during streaming of multiple sstables (CASSANDRA-2301)
 * purge tombstoned rows from cache after GCGraceSeconds (CASSANDRA-2305)
 * allow zero replicas in a NTS datacenter (CASSANDRA-1924)
 * make range queries respect snitch for local replicas (CASSANDRA-2286)
 * fix HH delivery when column index is larger than 2GB (CASSANDRA-2297)
 * make 2ary indexes use parent CF flush thresholds during initial build
   (CASSANDRA-2294)
 * update memtable_throughput to be a long (CASSANDRA-2158)


0.7.3
 * Keep endpoint state until aVeryLongTime (CASSANDRA-2115)
 * lower-latency read repair (CASSANDRA-2069)
 * add hinted_handoff_throttle_delay_in_ms option (CASSANDRA-2161)
 * fixes for cache save/load (CASSANDRA-2172, -2174)
 * Handle whole-row deletions in CFOutputFormat (CASSANDRA-2014)
 * Make memtable_flush_writers flush in parallel (CASSANDRA-2178)
 * Add compaction_preheat_key_cache option (CASSANDRA-2175)
 * refactor stress.py to have only one copy of the format string 
   used for creating row keys (CASSANDRA-2108)
 * validate index names for \w+ (CASSANDRA-2196)
 * Fix Cassandra cli to respect timeout if schema does not settle 
   (CASSANDRA-2187)
 * fix for compaction and cleanup writing old-format data into new-version 
   sstable (CASSANDRA-2211, -2216)
 * add nodetool scrub (CASSANDRA-2217, -2240)
 * fix sstable2json large-row pagination (CASSANDRA-2188)
 * fix EOFing on requests for the last bytes in a file (CASSANDRA-2213)
 * fix BufferedRandomAccessFile bugs (CASSANDRA-2218, -2241)
 * check for memtable flush_after_mins exceeded every 10s (CASSANDRA-2183)
 * fix cache saving on Windows (CASSANDRA-2207)
 * add validateSchemaAgreement call + synchronization to schema
   modification operations (CASSANDRA-2222)
 * fix for reversed slice queries on large rows (CASSANDRA-2212)
 * fat clients were writing local data (CASSANDRA-2223)
 * turn off string interning in json2sstable (CASSANDRA-2189)
 * set DEFAULT_MEMTABLE_LIFETIME_IN_MINS to 24h
 * improve detection and cleanup of partially-written sstables 
   (CASSANDRA-2206)
 * fix supercolumn de/serialization when subcolumn comparator is different
   from supercolumn's (CASSANDRA-2104)
 * fix starting up on Windows when CASSANDRA_HOME contains whitespace
   (CASSANDRA-2237)
 * add [get|set][row|key]cacheSavePeriod to JMX (CASSANDRA-2100)
 * fix Hadoop ColumnFamilyOutputFormat dropping of mutations
   when batch fills up (CASSANDRA-2255)
 * move file deletions off of scheduledtasks executor (CASSANDRA-2253)


0.7.2
 * copy DecoratedKey.key when inserting into caches to avoid retaining
   a reference to the underlying buffer (CASSANDRA-2102)
 * format subcolumn names with subcomparator (CASSANDRA-2136)
 * fix column bloom filter deserialization (CASSANDRA-2165)


0.7.1
 * refactor MessageDigest creation code. (CASSANDRA-2107)
 * buffer network stack to avoid inefficient small TCP messages while avoiding
   the nagle/delayed ack problem (CASSANDRA-1896)
 * check log4j configuration for changes every 10s (CASSANDRA-1525, 1907)
 * more-efficient cross-DC replication (CASSANDRA-1530, -2051, -2138)
 * avoid polluting page cache with commitlog or sstable writes
   and seq scan operations (CASSANDRA-1470)
 * add RMI authentication options to nodetool (CASSANDRA-1921)
 * make snitches configurable at runtime (CASSANDRA-1374)
 * retry hadoop split requests on connection failure (CASSANDRA-1927)
 * implement describeOwnership for BOP, COPP (CASSANDRA-1928)
 * make read repair behave as expected for ConsistencyLevel > ONE
   (CASSANDRA-982, 2038)
 * distributed test harness (CASSANDRA-1859, 1964)
 * reduce flush lock contention (CASSANDRA-1930)
 * optimize supercolumn deserialization (CASSANDRA-1891)
 * fix CFMetaData.apply to only compare objects of the same class 
   (CASSANDRA-1962)
 * allow specifying specific SSTables to compact from JMX (CASSANDRA-1963)
 * fix race condition in MessagingService.targets (CASSANDRA-1959, 2094, 2081)
 * refuse to open sstables from a future version (CASSANDRA-1935)
 * zero-copy reads (CASSANDRA-1714)
 * fix copy bounds for word Text in wordcount demo (CASSANDRA-1993)
 * fixes for contrib/javautils (CASSANDRA-1979)
 * check more frequently for memtable expiration (CASSANDRA-2000)
 * fix writing SSTable column count statistics (CASSANDRA-1976)
 * fix streaming of multiple CFs during bootstrap (CASSANDRA-1992)
 * explicitly set JVM GC new generation size with -Xmn (CASSANDRA-1968)
 * add short options for CLI flags (CASSANDRA-1565)
 * make keyspace argument to "describe keyspace" in CLI optional
   when authenticated to keyspace already (CASSANDRA-2029)
 * added option to specify -Dcassandra.join_ring=false on startup
   to allow "warm spare" nodes or performing JMX maintenance before
   joining the ring (CASSANDRA-526)
 * log migrations at INFO (CASSANDRA-2028)
 * add CLI verbose option in file mode (CASSANDRA-2030)
 * add single-line "--" comments to CLI (CASSANDRA-2032)
 * message serialization tests (CASSANDRA-1923)
 * switch from ivy to maven-ant-tasks (CASSANDRA-2017)
 * CLI attempts to block for new schema to propagate (CASSANDRA-2044)
 * fix potential overflow in nodetool cfstats (CASSANDRA-2057)
 * add JVM shutdownhook to sync commitlog (CASSANDRA-1919)
 * allow nodes to be up without being part of  normal traffic (CASSANDRA-1951)
 * fix CLI "show keyspaces" with null options on NTS (CASSANDRA-2049)
 * fix possible ByteBuffer race conditions (CASSANDRA-2066)
 * reduce garbage generated by MessagingService to prevent load spikes
   (CASSANDRA-2058)
 * fix math in RandomPartitioner.describeOwnership (CASSANDRA-2071)
 * fix deletion of sstable non-data components (CASSANDRA-2059)
 * avoid blocking gossip while deleting handoff hints (CASSANDRA-2073)
 * ignore messages from newer versions, keep track of nodes in gossip 
   regardless of version (CASSANDRA-1970)
 * cache writing moved to CompactionManager to reduce i/o contention and
   updated to use non-cache-polluting writes (CASSANDRA-2053)
 * page through large rows when exporting to JSON (CASSANDRA-2041)
 * add flush_largest_memtables_at and reduce_cache_sizes_at options
   (CASSANDRA-2142)
 * add cli 'describe cluster' command (CASSANDRA-2127)
 * add cli support for setting username/password at 'connect' command 
   (CASSANDRA-2111)
 * add -D option to Stress.java to allow reading hosts from a file 
   (CASSANDRA-2149)
 * bound hints CF throughput between 32M and 256M (CASSANDRA-2148)
 * continue starting when invalid saved cache entries are encountered
   (CASSANDRA-2076)
 * add max_hint_window_in_ms option (CASSANDRA-1459)


0.7.0-final
 * fix offsets to ByteBuffer.get (CASSANDRA-1939)


0.7.0-rc4
 * fix cli crash after backgrounding (CASSANDRA-1875)
 * count timeouts in storageproxy latencies, and include latency 
   histograms in StorageProxyMBean (CASSANDRA-1893)
 * fix CLI get recognition of supercolumns (CASSANDRA-1899)
 * enable keepalive on intra-cluster sockets (CASSANDRA-1766)
 * count timeouts towards dynamicsnitch latencies (CASSANDRA-1905)
 * Expose index-building status in JMX + cli schema description
   (CASSANDRA-1871)
 * allow [LOCAL|EACH]_QUORUM to be used with non-NetworkTopology 
   replication Strategies
 * increased amount of index locks for faster commitlog replay
 * collect secondary index tombstones immediately (CASSANDRA-1914)
 * revert commitlog changes from #1780 (CASSANDRA-1917)
 * change RandomPartitioner min token to -1 to avoid collision w/
   tokens on actual nodes (CASSANDRA-1901)
 * examine the right nibble when validating TimeUUID (CASSANDRA-1910)
 * include secondary indexes in cleanup (CASSANDRA-1916)
 * CFS.scrubDataDirectories should also cleanup invalid secondary indexes
   (CASSANDRA-1904)
 * ability to disable/enable gossip on nodes to force them down
   (CASSANDRA-1108)


0.7.0-rc3
 * expose getNaturalEndpoints in StorageServiceMBean taking byte[]
   key; RMI cannot serialize ByteBuffer (CASSANDRA-1833)
 * infer org.apache.cassandra.locator for replication strategy classes
   when not otherwise specified
 * validation that generates less garbage (CASSANDRA-1814)
 * add TTL support to CLI (CASSANDRA-1838)
 * cli defaults to bytestype for subcomparator when creating
   column families (CASSANDRA-1835)
 * unregister index MBeans when index is dropped (CASSANDRA-1843)
 * make ByteBufferUtil.clone thread-safe (CASSANDRA-1847)
 * change exception for read requests during bootstrap from 
   InvalidRequest to Unavailable (CASSANDRA-1862)
 * respect row-level tombstones post-flush in range scans
   (CASSANDRA-1837)
 * ReadResponseResolver check digests against each other (CASSANDRA-1830)
 * return InvalidRequest when remove of subcolumn without supercolumn
   is requested (CASSANDRA-1866)
 * flush before repair (CASSANDRA-1748)
 * SSTableExport validates key order (CASSANDRA-1884)
 * large row support for SSTableExport (CASSANDRA-1867)
 * Re-cache hot keys post-compaction without hitting disk (CASSANDRA-1878)
 * manage read repair in coordinator instead of data source, to
   provide latency information to dynamic snitch (CASSANDRA-1873)


0.7.0-rc2
 * fix live-column-count of slice ranges including tombstoned supercolumn 
   with live subcolumn (CASSANDRA-1591)
 * rename o.a.c.internal.AntientropyStage -> AntiEntropyStage,
   o.a.c.request.Request_responseStage -> RequestResponseStage,
   o.a.c.internal.Internal_responseStage -> InternalResponseStage
 * add AbstractType.fromString (CASSANDRA-1767)
 * require index_type to be present when specifying index_name
   on ColumnDef (CASSANDRA-1759)
 * fix add/remove index bugs in CFMetadata (CASSANDRA-1768)
 * rebuild Strategy during system_update_keyspace (CASSANDRA-1762)
 * cli updates prompt to ... in continuation lines (CASSANDRA-1770)
 * support multiple Mutations per key in hadoop ColumnFamilyOutputFormat
   (CASSANDRA-1774)
 * improvements to Debian init script (CASSANDRA-1772)
 * use local classloader to check for version.properties (CASSANDRA-1778)
 * Validate that column names in column_metadata are valid for the
   defined comparator, and decode properly in cli (CASSANDRA-1773)
 * use cross-platform newlines in cli (CASSANDRA-1786)
 * add ExpiringColumn support to sstable import/export (CASSANDRA-1754)
 * add flush for each append to periodic commitlog mode; added
   periodic_without_flush option to disable this (CASSANDRA-1780)
 * close file handle used for post-flush truncate (CASSANDRA-1790)
 * various code cleanup (CASSANDRA-1793, -1794, -1795)
 * fix range queries against wrapped range (CASSANDRA-1781)
 * fix consistencylevel calculations for NetworkTopologyStrategy
   (CASSANDRA-1804)
 * cli support index type enum names (CASSANDRA-1810)
 * improved validation of column_metadata (CASSANDRA-1813)
 * reads at ConsistencyLevel > 1 throw UnavailableException
   immediately if insufficient live nodes exist (CASSANDRA-1803)
 * copy bytebuffers for local writes to avoid retaining the entire
   Thrift frame (CASSANDRA-1801)
 * fix NPE adding index to column w/o prior metadata (CASSANDRA-1764)
 * reduce fat client timeout (CASSANDRA-1730)
 * fix botched merge of CASSANDRA-1316


0.7.0-rc1
 * fix compaction and flush races with schema updates (CASSANDRA-1715)
 * add clustertool, config-converter, sstablekeys, and schematool 
   Windows .bat files (CASSANDRA-1723)
 * reject range queries received during bootstrap (CASSANDRA-1739)
 * fix wrapping-range queries on non-minimum token (CASSANDRA-1700)
 * add nodetool cfhistogram (CASSANDRA-1698)
 * limit repaired ranges to what the nodes have in common (CASSANDRA-1674)
 * index scan treats missing columns as not matching secondary
   expressions (CASSANDRA-1745)
 * Fix misuse of DataOutputBuffer.getData in AntiEntropyService
   (CASSANDRA-1729)
 * detect and warn when obsolete version of JNA is present (CASSANDRA-1760)
 * reduce fat client timeout (CASSANDRA-1730)
 * cleanup smallest CFs first to increase free temp space for larger ones
   (CASSANDRA-1811)
 * Update windows .bat files to work outside of main Cassandra
   directory (CASSANDRA-1713)
 * fix read repair regression from 0.6.7 (CASSANDRA-1727)
 * more-efficient read repair (CASSANDRA-1719)
 * fix hinted handoff replay (CASSANDRA-1656)
 * log type of dropped messages (CASSANDRA-1677)
 * upgrade to SLF4J 1.6.1
 * fix ByteBuffer bug in ExpiringColumn.updateDigest (CASSANDRA-1679)
 * fix IntegerType.getString (CASSANDRA-1681)
 * make -Djava.net.preferIPv4Stack=true the default (CASSANDRA-628)
 * add INTERNAL_RESPONSE verb to differentiate from responses related
   to client requests (CASSANDRA-1685)
 * log tpstats when dropping messages (CASSANDRA-1660)
 * include unreachable nodes in describeSchemaVersions (CASSANDRA-1678)
 * Avoid dropping messages off the client request path (CASSANDRA-1676)
 * fix jna errno reporting (CASSANDRA-1694)
 * add friendlier error for UnknownHostException on startup (CASSANDRA-1697)
 * include jna dependency in RPM package (CASSANDRA-1690)
 * add --skip-keys option to stress.py (CASSANDRA-1696)
 * improve cli handling of non-string keys and column names 
   (CASSANDRA-1701, -1693)
 * r/m extra subcomparator line in cli keyspaces output (CASSANDRA-1712)
 * add read repair chance to cli "show keyspaces"
 * upgrade to ConcurrentLinkedHashMap 1.1 (CASSANDRA-975)
 * fix index scan routing (CASSANDRA-1722)
 * fix tombstoning of supercolumns in range queries (CASSANDRA-1734)
 * clear endpoint cache after updating keyspace metadata (CASSANDRA-1741)
 * fix wrapping-range queries on non-minimum token (CASSANDRA-1700)
 * truncate includes secondary indexes (CASSANDRA-1747)
 * retain reference to PendingFile sstables (CASSANDRA-1749)
 * fix sstableimport regression (CASSANDRA-1753)
 * fix for bootstrap when no non-system tables are defined (CASSANDRA-1732)
 * handle replica unavailability in index scan (CASSANDRA-1755)
 * fix service initialization order deadlock (CASSANDRA-1756)
 * multi-line cli commands (CASSANDRA-1742)
 * fix race between snapshot and compaction (CASSANDRA-1736)
 * add listEndpointsPendingHints, deleteHintsForEndpoint JMX methods 
   (CASSANDRA-1551)


0.7.0-beta3
 * add strategy options to describe_keyspace output (CASSANDRA-1560)
 * log warning when using randomly generated token (CASSANDRA-1552)
 * re-organize JMX into .db, .net, .internal, .request (CASSANDRA-1217)
 * allow nodes to change IPs between restarts (CASSANDRA-1518)
 * remember ring state between restarts by default (CASSANDRA-1518)
 * flush index built flag so we can read it before log replay (CASSANDRA-1541)
 * lock row cache updates to prevent race condition (CASSANDRA-1293)
 * remove assertion causing rare (and harmless) error messages in
   commitlog (CASSANDRA-1330)
 * fix moving nodes with no keyspaces defined (CASSANDRA-1574)
 * fix unbootstrap when no data is present in a transfer range (CASSANDRA-1573)
 * take advantage of AVRO-495 to simplify our avro IDL (CASSANDRA-1436)
 * extend authorization hierarchy to column family (CASSANDRA-1554)
 * deletion support in secondary indexes (CASSANDRA-1571)
 * meaningful error message for invalid replication strategy class 
   (CASSANDRA-1566)
 * allow keyspace creation with RF > N (CASSANDRA-1428)
 * improve cli error handling (CASSANDRA-1580)
 * add cache save/load ability (CASSANDRA-1417, 1606, 1647)
 * add StorageService.getDrainProgress (CASSANDRA-1588)
 * Disallow bootstrap to an in-use token (CASSANDRA-1561)
 * Allow dynamic secondary index creation and destruction (CASSANDRA-1532)
 * log auto-guessed memtable thresholds (CASSANDRA-1595)
 * add ColumnDef support to cli (CASSANDRA-1583)
 * reduce index sample time by 75% (CASSANDRA-1572)
 * add cli support for column, strategy metadata (CASSANDRA-1578, 1612)
 * add cli support for schema modification (CASSANDRA-1584)
 * delete temp files on failed compactions (CASSANDRA-1596)
 * avoid blocking for dead nodes during removetoken (CASSANDRA-1605)
 * remove ConsistencyLevel.ZERO (CASSANDRA-1607)
 * expose in-progress compaction type in jmx (CASSANDRA-1586)
 * removed IClock & related classes from internals (CASSANDRA-1502)
 * fix removing tokens from SystemTable on decommission and removetoken
   (CASSANDRA-1609)
 * include CF metadata in cli 'show keyspaces' (CASSANDRA-1613)
 * switch from Properties to HashMap in PropertyFileSnitch to
   avoid synchronization bottleneck (CASSANDRA-1481)
 * PropertyFileSnitch configuration file renamed to 
   cassandra-topology.properties
 * add cli support for get_range_slices (CASSANDRA-1088, CASSANDRA-1619)
 * Make memtable flush thresholds per-CF instead of global 
   (CASSANDRA-1007, 1637)
 * add cli support for binary data without CfDef hints (CASSANDRA-1603)
 * fix building SSTable statistics post-stream (CASSANDRA-1620)
 * fix potential infinite loop in 2ary index queries (CASSANDRA-1623)
 * allow creating NTS keyspaces with no replicas configured (CASSANDRA-1626)
 * add jmx histogram of sstables accessed per read (CASSANDRA-1624)
 * remove system_rename_column_family and system_rename_keyspace from the
   client API until races can be fixed (CASSANDRA-1630, CASSANDRA-1585)
 * add cli sanity tests (CASSANDRA-1582)
 * update GC settings in cassandra.bat (CASSANDRA-1636)
 * cli support for index queries (CASSANDRA-1635)
 * cli support for updating schema memtable settings (CASSANDRA-1634)
 * cli --file option (CASSANDRA-1616)
 * reduce automatically chosen memtable sizes by 50% (CASSANDRA-1641)
 * move endpoint cache from snitch to strategy (CASSANDRA-1643)
 * fix commitlog recovery deleting the newly-created segment as well as
   the old ones (CASSANDRA-1644)
 * upgrade to Thrift 0.5 (CASSANDRA-1367)
 * renamed CL.DCQUORUM to LOCAL_QUORUM and DCQUORUMSYNC to EACH_QUORUM
 * cli truncate support (CASSANDRA-1653)
 * update GC settings in cassandra.bat (CASSANDRA-1636)
 * avoid logging when a node's ip/token is gossipped back to it (CASSANDRA-1666)


0.7-beta2
 * always use UTF-8 for hint keys (CASSANDRA-1439)
 * remove cassandra.yaml dependency from Hadoop and Pig (CASSADRA-1322)
 * expose CfDef metadata in describe_keyspaces (CASSANDRA-1363)
 * restore use of mmap_index_only option (CASSANDRA-1241)
 * dropping a keyspace with no column families generated an error 
   (CASSANDRA-1378)
 * rename RackAwareStrategy to OldNetworkTopologyStrategy, RackUnawareStrategy 
   to SimpleStrategy, DatacenterShardStrategy to NetworkTopologyStrategy,
   AbstractRackAwareSnitch to AbstractNetworkTopologySnitch (CASSANDRA-1392)
 * merge StorageProxy.mutate, mutateBlocking (CASSANDRA-1396)
 * faster UUIDType, LongType comparisons (CASSANDRA-1386, 1393)
 * fix setting read_repair_chance from CLI addColumnFamily (CASSANDRA-1399)
 * fix updates to indexed columns (CASSANDRA-1373)
 * fix race condition leaving to FileNotFoundException (CASSANDRA-1382)
 * fix sharded lock hash on index write path (CASSANDRA-1402)
 * add support for GT/E, LT/E in subordinate index clauses (CASSANDRA-1401)
 * cfId counter got out of sync when CFs were added (CASSANDRA-1403)
 * less chatty schema updates (CASSANDRA-1389)
 * rename column family mbeans. 'type' will now include either 
   'IndexColumnFamilies' or 'ColumnFamilies' depending on the CFS type.
   (CASSANDRA-1385)
 * disallow invalid keyspace and column family names. This includes name that
   matches a '^\w+' regex. (CASSANDRA-1377)
 * use JNA, if present, to take snapshots (CASSANDRA-1371)
 * truncate hints if starting 0.7 for the first time (CASSANDRA-1414)
 * fix FD leak in single-row slicepredicate queries (CASSANDRA-1416)
 * allow index expressions against columns that are not part of the 
   SlicePredicate (CASSANDRA-1410)
 * config-converter properly handles snitches and framed support 
   (CASSANDRA-1420)
 * remove keyspace argument from multiget_count (CASSANDRA-1422)
 * allow specifying cassandra.yaml location as (local or remote) URL
   (CASSANDRA-1126)
 * fix using DynamicEndpointSnitch with NetworkTopologyStrategy
   (CASSANDRA-1429)
 * Add CfDef.default_validation_class (CASSANDRA-891)
 * fix EstimatedHistogram.max (CASSANDRA-1413)
 * quorum read optimization (CASSANDRA-1622)
 * handle zero-length (or missing) rows during HH paging (CASSANDRA-1432)
 * include secondary indexes during schema migrations (CASSANDRA-1406)
 * fix commitlog header race during schema change (CASSANDRA-1435)
 * fix ColumnFamilyStoreMBeanIterator to use new type name (CASSANDRA-1433)
 * correct filename generated by xml->yaml converter (CASSANDRA-1419)
 * add CMSInitiatingOccupancyFraction=75 and UseCMSInitiatingOccupancyOnly
   to default JVM options
 * decrease jvm heap for cassandra-cli (CASSANDRA-1446)
 * ability to modify keyspaces and column family definitions on a live cluster
   (CASSANDRA-1285)
 * support for Hadoop Streaming [non-jvm map/reduce via stdin/out]
   (CASSANDRA-1368)
 * Move persistent sstable stats from the system table to an sstable component
   (CASSANDRA-1430)
 * remove failed bootstrap attempt from pending ranges when gossip times
   it out after 1h (CASSANDRA-1463)
 * eager-create tcp connections to other cluster members (CASSANDRA-1465)
 * enumerate stages and derive stage from message type instead of 
   transmitting separately (CASSANDRA-1465)
 * apply reversed flag during collation from different data sources
   (CASSANDRA-1450)
 * make failure to remove commitlog segment non-fatal (CASSANDRA-1348)
 * correct ordering of drain operations so CL.recover is no longer 
   necessary (CASSANDRA-1408)
 * removed keyspace from describe_splits method (CASSANDRA-1425)
 * rename check_schema_agreement to describe_schema_versions
   (CASSANDRA-1478)
 * fix QUORUM calculation for RF > 3 (CASSANDRA-1487)
 * remove tombstones during non-major compactions when bloom filter
   verifies that row does not exist in other sstables (CASSANDRA-1074)
 * nodes that coordinated a loadbalance in the past could not be seen by
   newly added nodes (CASSANDRA-1467)
 * exposed endpoint states (gossip details) via jmx (CASSANDRA-1467)
 * ensure that compacted sstables are not included when new readers are
   instantiated (CASSANDRA-1477)
 * by default, calculate heap size and memtable thresholds at runtime (CASSANDRA-1469)
 * fix races dealing with adding/dropping keyspaces and column families in
   rapid succession (CASSANDRA-1477)
 * clean up of Streaming system (CASSANDRA-1503, 1504, 1506)
 * add options to configure Thrift socket keepalive and buffer sizes (CASSANDRA-1426)
 * make contrib CassandraServiceDataCleaner recursive (CASSANDRA-1509)
 * min, max compaction threshold are configurable and persistent 
   per-ColumnFamily (CASSANDRA-1468)
 * fix replaying the last mutation in a commitlog unnecessarily 
   (CASSANDRA-1512)
 * invoke getDefaultUncaughtExceptionHandler from DTPE with the original
   exception rather than the ExecutionException wrapper (CASSANDRA-1226)
 * remove Clock from the Thrift (and Avro) API (CASSANDRA-1501)
 * Close intra-node sockets when connection is broken (CASSANDRA-1528)
 * RPM packaging spec file (CASSANDRA-786)
 * weighted request scheduler (CASSANDRA-1485)
 * treat expired columns as deleted (CASSANDRA-1539)
 * make IndexInterval configurable (CASSANDRA-1488)
 * add describe_snitch to Thrift API (CASSANDRA-1490)
 * MD5 authenticator compares plain text submitted password with MD5'd
   saved property, instead of vice versa (CASSANDRA-1447)
 * JMX MessagingService pending and completed counts (CASSANDRA-1533)
 * fix race condition processing repair responses (CASSANDRA-1511)
 * make repair blocking (CASSANDRA-1511)
 * create EndpointSnitchInfo and MBean to expose rack and DC (CASSANDRA-1491)
 * added option to contrib/word_count to output results back to Cassandra
   (CASSANDRA-1342)
 * rewrite Hadoop ColumnFamilyRecordWriter to pool connections, retry to
   multiple Cassandra nodes, and smooth impact on the Cassandra cluster
   by using smaller batch sizes (CASSANDRA-1434)
 * fix setting gc_grace_seconds via CLI (CASSANDRA-1549)
 * support TTL'd index values (CASSANDRA-1536)
 * make removetoken work like decommission (CASSANDRA-1216)
 * make cli comparator-aware and improve quote rules (CASSANDRA-1523,-1524)
 * make nodetool compact and cleanup blocking (CASSANDRA-1449)
 * add memtable, cache information to GCInspector logs (CASSANDRA-1558)
 * enable/disable HintedHandoff via JMX (CASSANDRA-1550)
 * Ignore stray files in the commit log directory (CASSANDRA-1547)
 * Disallow bootstrap to an in-use token (CASSANDRA-1561)


0.7-beta1
 * sstable versioning (CASSANDRA-389)
 * switched to slf4j logging (CASSANDRA-625)
 * add (optional) expiration time for column (CASSANDRA-699)
 * access levels for authentication/authorization (CASSANDRA-900)
 * add ReadRepairChance to CF definition (CASSANDRA-930)
 * fix heisenbug in system tests, especially common on OS X (CASSANDRA-944)
 * convert to byte[] keys internally and all public APIs (CASSANDRA-767)
 * ability to alter schema definitions on a live cluster (CASSANDRA-44)
 * renamed configuration file to cassandra.xml, and log4j.properties to
   log4j-server.properties, which must now be loaded from
   the classpath (which is how our scripts in bin/ have always done it)
   (CASSANDRA-971)
 * change get_count to require a SlicePredicate. create multi_get_count
   (CASSANDRA-744)
 * re-organized endpointsnitch implementations and added SimpleSnitch
   (CASSANDRA-994)
 * Added preload_row_cache option (CASSANDRA-946)
 * add CRC to commitlog header (CASSANDRA-999)
 * removed deprecated batch_insert and get_range_slice methods (CASSANDRA-1065)
 * add truncate thrift method (CASSANDRA-531)
 * http mini-interface using mx4j (CASSANDRA-1068)
 * optimize away copy of sliced row on memtable read path (CASSANDRA-1046)
 * replace constant-size 2GB mmaped segments and special casing for index 
   entries spanning segment boundaries, with SegmentedFile that computes 
   segments that always contain entire entries/rows (CASSANDRA-1117)
 * avoid reading large rows into memory during compaction (CASSANDRA-16)
 * added hadoop OutputFormat (CASSANDRA-1101)
 * efficient Streaming (no more anticompaction) (CASSANDRA-579)
 * split commitlog header into separate file and add size checksum to
   mutations (CASSANDRA-1179)
 * avoid allocating a new byte[] for each mutation on replay (CASSANDRA-1219)
 * revise HH schema to be per-endpoint (CASSANDRA-1142)
 * add joining/leaving status to nodetool ring (CASSANDRA-1115)
 * allow multiple repair sessions per node (CASSANDRA-1190)
 * optimize away MessagingService for local range queries (CASSANDRA-1261)
 * make framed transport the default so malformed requests can't OOM the 
   server (CASSANDRA-475)
 * significantly faster reads from row cache (CASSANDRA-1267)
 * take advantage of row cache during range queries (CASSANDRA-1302)
 * make GCGraceSeconds a per-ColumnFamily value (CASSANDRA-1276)
 * keep persistent row size and column count statistics (CASSANDRA-1155)
 * add IntegerType (CASSANDRA-1282)
 * page within a single row during hinted handoff (CASSANDRA-1327)
 * push DatacenterShardStrategy configuration into keyspace definition,
   eliminating datacenter.properties. (CASSANDRA-1066)
 * optimize forward slices starting with '' and single-index-block name 
   queries by skipping the column index (CASSANDRA-1338)
 * streaming refactor (CASSANDRA-1189)
 * faster comparison for UUID types (CASSANDRA-1043)
 * secondary index support (CASSANDRA-749 and subtasks)
 * make compaction buckets deterministic (CASSANDRA-1265)


0.6.6
 * Allow using DynamicEndpointSnitch with RackAwareStrategy (CASSANDRA-1429)
 * remove the remaining vestiges of the unfinished DatacenterShardStrategy 
   (replaced by NetworkTopologyStrategy in 0.7)
   

0.6.5
 * fix key ordering in range query results with RandomPartitioner
   and ConsistencyLevel > ONE (CASSANDRA-1145)
 * fix for range query starting with the wrong token range (CASSANDRA-1042)
 * page within a single row during hinted handoff (CASSANDRA-1327)
 * fix compilation on non-sun JDKs (CASSANDRA-1061)
 * remove String.trim() call on row keys in batch mutations (CASSANDRA-1235)
 * Log summary of dropped messages instead of spamming log (CASSANDRA-1284)
 * add dynamic endpoint snitch (CASSANDRA-981)
 * fix streaming for keyspaces with hyphens in their name (CASSANDRA-1377)
 * fix errors in hard-coded bloom filter optKPerBucket by computing it
   algorithmically (CASSANDRA-1220
 * remove message deserialization stage, and uncap read/write stages
   so slow reads/writes don't block gossip processing (CASSANDRA-1358)
 * add jmx port configuration to Debian package (CASSANDRA-1202)
 * use mlockall via JNA, if present, to prevent Linux from swapping
   out parts of the JVM (CASSANDRA-1214)


0.6.4
 * avoid queuing multiple hint deliveries for the same endpoint
   (CASSANDRA-1229)
 * better performance for and stricter checking of UTF8 column names
   (CASSANDRA-1232)
 * extend option to lower compaction priority to hinted handoff
   as well (CASSANDRA-1260)
 * log errors in gossip instead of re-throwing (CASSANDRA-1289)
 * avoid aborting commitlog replay prematurely if a flushed-but-
   not-removed commitlog segment is encountered (CASSANDRA-1297)
 * fix duplicate rows being read during mapreduce (CASSANDRA-1142)
 * failure detection wasn't closing command sockets (CASSANDRA-1221)
 * cassandra-cli.bat works on windows (CASSANDRA-1236)
 * pre-emptively drop requests that cannot be processed within RPCTimeout
   (CASSANDRA-685)
 * add ack to Binary write verb and update CassandraBulkLoader
   to wait for acks for each row (CASSANDRA-1093)
 * added describe_partitioner Thrift method (CASSANDRA-1047)
 * Hadoop jobs no longer require the Cassandra storage-conf.xml
   (CASSANDRA-1280, CASSANDRA-1047)
 * log thread pool stats when GC is excessive (CASSANDRA-1275)
 * remove gossip message size limit (CASSANDRA-1138)
 * parallelize local and remote reads during multiget, and respect snitch 
   when determining whether to do local read for CL.ONE (CASSANDRA-1317)
 * fix read repair to use requested consistency level on digest mismatch,
   rather than assuming QUORUM (CASSANDRA-1316)
 * process digest mismatch re-reads in parallel (CASSANDRA-1323)
 * switch hints CF comparator to BytesType (CASSANDRA-1274)


0.6.3
 * retry to make streaming connections up to 8 times. (CASSANDRA-1019)
 * reject describe_ring() calls on invalid keyspaces (CASSANDRA-1111)
 * fix cache size calculation for size of 100% (CASSANDRA-1129)
 * fix cache capacity only being recalculated once (CASSANDRA-1129)
 * remove hourly scan of all hints on the off chance that the gossiper
   missed a status change; instead, expose deliverHintsToEndpoint to JMX
   so it can be done manually, if necessary (CASSANDRA-1141)
 * don't reject reads at CL.ALL (CASSANDRA-1152)
 * reject deletions to supercolumns in CFs containing only standard
   columns (CASSANDRA-1139)
 * avoid preserving login information after client disconnects
   (CASSANDRA-1057)
 * prefer sun jdk to openjdk in debian init script (CASSANDRA-1174)
 * detect partioner config changes between restarts and fail fast 
   (CASSANDRA-1146)
 * use generation time to resolve node token reassignment disagreements
   (CASSANDRA-1118)
 * restructure the startup ordering of Gossiper and MessageService to avoid
   timing anomalies (CASSANDRA-1160)
 * detect incomplete commit log hearders (CASSANDRA-1119)
 * force anti-entropy service to stream files on the stream stage to avoid
   sending streams out of order (CASSANDRA-1169)
 * remove inactive stream managers after AES streams files (CASSANDRA-1169)
 * allow removing entire row through batch_mutate Deletion (CASSANDRA-1027)
 * add JMX metrics for row-level bloom filter false positives (CASSANDRA-1212)
 * added a redhat init script to contrib (CASSANDRA-1201)
 * use midpoint when bootstrapping a new machine into range with not
   much data yet instead of random token (CASSANDRA-1112)
 * kill server on OOM in executor stage as well as Thrift (CASSANDRA-1226)
 * remove opportunistic repairs, when two machines with overlapping replica
   responsibilities happen to finish major compactions of the same CF near
   the same time.  repairs are now fully manual (CASSANDRA-1190)
 * add ability to lower compaction priority (default is no change from 0.6.2)
   (CASSANDRA-1181)


0.6.2
 * fix contrib/word_count build. (CASSANDRA-992)
 * split CommitLogExecutorService into BatchCommitLogExecutorService and 
   PeriodicCommitLogExecutorService (CASSANDRA-1014)
 * add latency histograms to CFSMBean (CASSANDRA-1024)
 * make resolving timestamp ties deterministic by using value bytes
   as a tiebreaker (CASSANDRA-1039)
 * Add option to turn off Hinted Handoff (CASSANDRA-894)
 * fix windows startup (CASSANDRA-948)
 * make concurrent_reads, concurrent_writes configurable at runtime via JMX
   (CASSANDRA-1060)
 * disable GCInspector on non-Sun JVMs (CASSANDRA-1061)
 * fix tombstone handling in sstable rows with no other data (CASSANDRA-1063)
 * fix size of row in spanned index entries (CASSANDRA-1056)
 * install json2sstable, sstable2json, and sstablekeys to Debian package
 * StreamingService.StreamDestinations wouldn't empty itself after streaming
   finished (CASSANDRA-1076)
 * added Collections.shuffle(splits) before returning the splits in 
   ColumnFamilyInputFormat (CASSANDRA-1096)
 * do not recalculate cache capacity post-compaction if it's been manually 
   modified (CASSANDRA-1079)
 * better defaults for flush sorter + writer executor queue sizes
   (CASSANDRA-1100)
 * windows scripts for SSTableImport/Export (CASSANDRA-1051)
 * windows script for nodetool (CASSANDRA-1113)
 * expose PhiConvictThreshold (CASSANDRA-1053)
 * make repair of RF==1 a no-op (CASSANDRA-1090)
 * improve default JVM GC options (CASSANDRA-1014)
 * fix SlicePredicate serialization inside Hadoop jobs (CASSANDRA-1049)
 * close Thrift sockets in Hadoop ColumnFamilyRecordReader (CASSANDRA-1081)


0.6.1
 * fix NPE in sstable2json when no excluded keys are given (CASSANDRA-934)
 * keep the replica set constant throughout the read repair process
   (CASSANDRA-937)
 * allow querying getAllRanges with empty token list (CASSANDRA-933)
 * fix command line arguments inversion in clustertool (CASSANDRA-942)
 * fix race condition that could trigger a false-positive assertion
   during post-flush discard of old commitlog segments (CASSANDRA-936)
 * fix neighbor calculation for anti-entropy repair (CASSANDRA-924)
 * perform repair even for small entropy differences (CASSANDRA-924)
 * Use hostnames in CFInputFormat to allow Hadoop's naive string-based
   locality comparisons to work (CASSANDRA-955)
 * cache read-only BufferedRandomAccessFile length to avoid
   3 system calls per invocation (CASSANDRA-950)
 * nodes with IPv6 (and no IPv4) addresses could not join cluster
   (CASSANDRA-969)
 * Retrieve the correct number of undeleted columns, if any, from
   a supercolumn in a row that had been deleted previously (CASSANDRA-920)
 * fix index scans that cross the 2GB mmap boundaries for both mmap
   and standard i/o modes (CASSANDRA-866)
 * expose drain via nodetool (CASSANDRA-978)


0.6.0-RC1
 * JMX drain to flush memtables and run through commit log (CASSANDRA-880)
 * Bootstrapping can skip ranges under the right conditions (CASSANDRA-902)
 * fix merging row versions in range_slice for CL > ONE (CASSANDRA-884)
 * default write ConsistencyLeven chaned from ZERO to ONE
 * fix for index entries spanning mmap buffer boundaries (CASSANDRA-857)
 * use lexical comparison if time part of TimeUUIDs are the same 
   (CASSANDRA-907)
 * bound read, mutation, and response stages to fix possible OOM
   during log replay (CASSANDRA-885)
 * Use microseconds-since-epoch (UTC) in cli, instead of milliseconds
 * Treat batch_mutate Deletion with null supercolumn as "apply this predicate 
   to top level supercolumns" (CASSANDRA-834)
 * Streaming destination nodes do not update their JMX status (CASSANDRA-916)
 * Fix internal RPC timeout calculation (CASSANDRA-911)
 * Added Pig loadfunc to contrib/pig (CASSANDRA-910)


0.6.0-beta3
 * fix compaction bucketing bug (CASSANDRA-814)
 * update windows batch file (CASSANDRA-824)
 * deprecate KeysCachedFraction configuration directive in favor
   of KeysCached; move to unified-per-CF key cache (CASSANDRA-801)
 * add invalidateRowCache to ColumnFamilyStoreMBean (CASSANDRA-761)
 * send Handoff hints to natural locations to reduce load on
   remaining nodes in a failure scenario (CASSANDRA-822)
 * Add RowWarningThresholdInMB configuration option to warn before very 
   large rows get big enough to threaten node stability, and -x option to
   be able to remove them with sstable2json if the warning is unheeded
   until it's too late (CASSANDRA-843)
 * Add logging of GC activity (CASSANDRA-813)
 * fix ConcurrentModificationException in commitlog discard (CASSANDRA-853)
 * Fix hardcoded row count in Hadoop RecordReader (CASSANDRA-837)
 * Add a jmx status to the streaming service and change several DEBUG
   messages to INFO (CASSANDRA-845)
 * fix classpath in cassandra-cli.bat for Windows (CASSANDRA-858)
 * allow re-specifying host, port to cassandra-cli if invalid ones
   are first tried (CASSANDRA-867)
 * fix race condition handling rpc timeout in the coordinator
   (CASSANDRA-864)
 * Remove CalloutLocation and StagingFileDirectory from storage-conf files 
   since those settings are no longer used (CASSANDRA-878)
 * Parse a long from RowWarningThresholdInMB instead of an int (CASSANDRA-882)
 * Remove obsolete ControlPort code from DatabaseDescriptor (CASSANDRA-886)
 * move skipBytes side effect out of assert (CASSANDRA-899)
 * add "double getLoad" to StorageServiceMBean (CASSANDRA-898)
 * track row stats per CF at compaction time (CASSANDRA-870)
 * disallow CommitLogDirectory matching a DataFileDirectory (CASSANDRA-888)
 * default key cache size is 200k entries, changed from 10% (CASSANDRA-863)
 * add -Dcassandra-foreground=yes to cassandra.bat
 * exit if cluster name is changed unexpectedly (CASSANDRA-769)


0.6.0-beta1/beta2
 * add batch_mutate thrift command, deprecating batch_insert (CASSANDRA-336)
 * remove get_key_range Thrift API, deprecated in 0.5 (CASSANDRA-710)
 * add optional login() Thrift call for authentication (CASSANDRA-547)
 * support fat clients using gossiper and StorageProxy to perform
   replication in-process [jvm-only] (CASSANDRA-535)
 * support mmapped I/O for reads, on by default on 64bit JVMs 
   (CASSANDRA-408, CASSANDRA-669)
 * improve insert concurrency, particularly during Hinted Handoff
   (CASSANDRA-658)
 * faster network code (CASSANDRA-675)
 * stress.py moved to contrib (CASSANDRA-635)
 * row caching [must be explicitly enabled per-CF in config] (CASSANDRA-678)
 * present a useful measure of compaction progress in JMX (CASSANDRA-599)
 * add bin/sstablekeys (CASSNADRA-679)
 * add ConsistencyLevel.ANY (CASSANDRA-687)
 * make removetoken remove nodes from gossip entirely (CASSANDRA-644)
 * add ability to set cache sizes at runtime (CASSANDRA-708)
 * report latency and cache hit rate statistics with lifetime totals
   instead of average over the last minute (CASSANDRA-702)
 * support get_range_slice for RandomPartitioner (CASSANDRA-745)
 * per-keyspace replication factory and replication strategy (CASSANDRA-620)
 * track latency in microseconds (CASSANDRA-733)
 * add describe_ Thrift methods, deprecating get_string_property and 
   get_string_list_property
 * jmx interface for tracking operation mode and streams in general.
   (CASSANDRA-709)
 * keep memtables in sorted order to improve range query performance
   (CASSANDRA-799)
 * use while loop instead of recursion when trimming sstables compaction list 
   to avoid blowing stack in pathological cases (CASSANDRA-804)
 * basic Hadoop map/reduce support (CASSANDRA-342)


0.5.1
 * ensure all files for an sstable are streamed to the same directory.
   (CASSANDRA-716)
 * more accurate load estimate for bootstrapping (CASSANDRA-762)
 * tolerate dead or unavailable bootstrap target on write (CASSANDRA-731)
 * allow larger numbers of keys (> 140M) in a sstable bloom filter
   (CASSANDRA-790)
 * include jvm argument improvements from CASSANDRA-504 in debian package
 * change streaming chunk size to 32MB to accomodate Windows XP limitations
   (was 64MB) (CASSANDRA-795)
 * fix get_range_slice returning results in the wrong order (CASSANDRA-781)
 

0.5.0 final
 * avoid attempting to delete temporary bootstrap files twice (CASSANDRA-681)
 * fix bogus NaN in nodeprobe cfstats output (CASSANDRA-646)
 * provide a policy for dealing with single thread executors w/ a full queue
   (CASSANDRA-694)
 * optimize inner read in MessagingService, vastly improving multiple-node
   performance (CASSANDRA-675)
 * wait for table flush before streaming data back to a bootstrapping node.
   (CASSANDRA-696)
 * keep track of bootstrapping sources by table so that bootstrapping doesn't 
   give the indication of finishing early (CASSANDRA-673)


0.5.0 RC3
 * commit the correct version of the patch for CASSANDRA-663


0.5.0 RC2 (unreleased)
 * fix bugs in converting get_range_slice results to Thrift 
   (CASSANDRA-647, CASSANDRA-649)
 * expose java.util.concurrent.TimeoutException in StorageProxy methods
   (CASSANDRA-600)
 * TcpConnectionManager was holding on to disconnected connections, 
   giving the false indication they were being used. (CASSANDRA-651)
 * Remove duplicated write. (CASSANDRA-662)
 * Abort bootstrap if IP is already in the token ring (CASSANDRA-663)
 * increase default commitlog sync period, and wait for last sync to 
   finish before submitting another (CASSANDRA-668)


0.5.0 RC1
 * Fix potential NPE in get_range_slice (CASSANDRA-623)
 * add CRC32 to commitlog entries (CASSANDRA-605)
 * fix data streaming on windows (CASSANDRA-630)
 * GC compacted sstables after cleanup and compaction (CASSANDRA-621)
 * Speed up anti-entropy validation (CASSANDRA-629)
 * Fix anti-entropy assertion error (CASSANDRA-639)
 * Fix pending range conflicts when bootstapping or moving
   multiple nodes at once (CASSANDRA-603)
 * Handle obsolete gossip related to node movement in the case where
   one or more nodes is down when the movement occurs (CASSANDRA-572)
 * Include dead nodes in gossip to avoid a variety of problems
   and fix HH to removed nodes (CASSANDRA-634)
 * return an InvalidRequestException for mal-formed SlicePredicates
   (CASSANDRA-643)
 * fix bug determining closest neighbor for use in multiple datacenters
   (CASSANDRA-648)
 * Vast improvements in anticompaction speed (CASSANDRA-607)
 * Speed up log replay and writes by avoiding redundant serializations
   (CASSANDRA-652)


0.5.0 beta 2
 * Bootstrap improvements (several tickets)
 * add nodeprobe repair anti-entropy feature (CASSANDRA-193, CASSANDRA-520)
 * fix possibility of partition when many nodes restart at once
   in clusters with multiple seeds (CASSANDRA-150)
 * fix NPE in get_range_slice when no data is found (CASSANDRA-578)
 * fix potential NPE in hinted handoff (CASSANDRA-585)
 * fix cleanup of local "system" keyspace (CASSANDRA-576)
 * improve computation of cluster load balance (CASSANDRA-554)
 * added super column read/write, column count, and column/row delete to
   cassandra-cli (CASSANDRA-567, CASSANDRA-594)
 * fix returning live subcolumns of deleted supercolumns (CASSANDRA-583)
 * respect JAVA_HOME in bin/ scripts (several tickets)
 * add StorageService.initClient for fat clients on the JVM (CASSANDRA-535)
   (see contrib/client_only for an example of use)
 * make consistency_level functional in get_range_slice (CASSANDRA-568)
 * optimize key deserialization for RandomPartitioner (CASSANDRA-581)
 * avoid GCing tombstones except on major compaction (CASSANDRA-604)
 * increase failure conviction threshold, resulting in less nodes
   incorrectly (and temporarily) marked as down (CASSANDRA-610)
 * respect memtable thresholds during log replay (CASSANDRA-609)
 * support ConsistencyLevel.ALL on read (CASSANDRA-584)
 * add nodeprobe removetoken command (CASSANDRA-564)


0.5.0 beta
 * Allow multiple simultaneous flushes, improving flush throughput 
   on multicore systems (CASSANDRA-401)
 * Split up locks to improve write and read throughput on multicore systems
   (CASSANDRA-444, CASSANDRA-414)
 * More efficient use of memory during compaction (CASSANDRA-436)
 * autobootstrap option: when enabled, all non-seed nodes will attempt
   to bootstrap when started, until bootstrap successfully
   completes. -b option is removed.  (CASSANDRA-438)
 * Unless a token is manually specified in the configuration xml,
   a bootstraping node will use a token that gives it half the
   keys from the most-heavily-loaded node in the cluster,
   instead of generating a random token. 
   (CASSANDRA-385, CASSANDRA-517)
 * Miscellaneous bootstrap fixes (several tickets)
 * Ability to change a node's token even after it has data on it
   (CASSANDRA-541)
 * Ability to decommission a live node from the ring (CASSANDRA-435)
 * Semi-automatic loadbalancing via nodeprobe (CASSANDRA-192)
 * Add ability to set compaction thresholds at runtime via
   JMX / nodeprobe.  (CASSANDRA-465)
 * Add "comment" field to ColumnFamily definition. (CASSANDRA-481)
 * Additional JMX metrics (CASSANDRA-482)
 * JSON based export and import tools (several tickets)
 * Hinted Handoff fixes (several tickets)
 * Add key cache to improve read performance (CASSANDRA-423)
 * Simplified construction of custom ReplicationStrategy classes
   (CASSANDRA-497)
 * Graphical application (Swing) for ring integrity verification and 
   visualization was added to contrib (CASSANDRA-252)
 * Add DCQUORUM, DCQUORUMSYNC consistency levels and corresponding
   ReplicationStrategy / EndpointSnitch classes.  Experimental.
   (CASSANDRA-492)
 * Web client interface added to contrib (CASSANDRA-457)
 * More-efficient flush for Random, CollatedOPP partitioners 
   for normal writes (CASSANDRA-446) and bulk load (CASSANDRA-420)
 * Add MemtableFlushAfterMinutes, a global replacement for the old 
   per-CF FlushPeriodInMinutes setting (CASSANDRA-463)
 * optimizations to slice reading (CASSANDRA-350) and supercolumn
   queries (CASSANDRA-510)
 * force binding to given listenaddress for nodes with multiple
   interfaces (CASSANDRA-546)
 * stress.py benchmarking tool improvements (several tickets)
 * optimized replica placement code (CASSANDRA-525)
 * faster log replay on restart (CASSANDRA-539, CASSANDRA-540)
 * optimized local-node writes (CASSANDRA-558)
 * added get_range_slice, deprecating get_key_range (CASSANDRA-344)
 * expose TimedOutException to thrift (CASSANDRA-563)
 

0.4.2
 * Add validation disallowing null keys (CASSANDRA-486)
 * Fix race conditions in TCPConnectionManager (CASSANDRA-487)
 * Fix using non-utf8-aware comparison as a sanity check.
   (CASSANDRA-493)
 * Improve default garbage collector options (CASSANDRA-504)
 * Add "nodeprobe flush" (CASSANDRA-505)
 * remove NotFoundException from get_slice throws list (CASSANDRA-518)
 * fix get (not get_slice) of entire supercolumn (CASSANDRA-508)
 * fix null token during bootstrap (CASSANDRA-501)


0.4.1
 * Fix FlushPeriod columnfamily configuration regression
   (CASSANDRA-455)
 * Fix long column name support (CASSANDRA-460)
 * Fix for serializing a row that only contains tombstones
   (CASSANDRA-458)
 * Fix for discarding unneeded commitlog segments (CASSANDRA-459)
 * Add SnapshotBeforeCompaction configuration option (CASSANDRA-426)
 * Fix compaction abort under insufficient disk space (CASSANDRA-473)
 * Fix reading subcolumn slice from tombstoned CF (CASSANDRA-484)
 * Fix race condition in RVH causing occasional NPE (CASSANDRA-478)


0.4.0
 * fix get_key_range problems when a node is down (CASSANDRA-440)
   and add UnavailableException to more Thrift methods
 * Add example EndPointSnitch contrib code (several tickets)


0.4.0 RC2
 * fix SSTable generation clash during compaction (CASSANDRA-418)
 * reject method calls with null parameters (CASSANDRA-308)
 * properly order ranges in nodeprobe output (CASSANDRA-421)
 * fix logging of certain errors on executor threads (CASSANDRA-425)


0.4.0 RC1
 * Bootstrap feature is live; use -b on startup (several tickets)
 * Added multiget api (CASSANDRA-70)
 * fix Deadlock with SelectorManager.doProcess and TcpConnection.write
   (CASSANDRA-392)
 * remove key cache b/c of concurrency bugs in third-party
   CLHM library (CASSANDRA-405)
 * update non-major compaction logic to use two threshold values
   (CASSANDRA-407)
 * add periodic / batch commitlog sync modes (several tickets)
 * inline BatchMutation into batch_insert params (CASSANDRA-403)
 * allow setting the logging level at runtime via mbean (CASSANDRA-402)
 * change default comparator to BytesType (CASSANDRA-400)
 * add forwards-compatible ConsistencyLevel parameter to get_key_range
   (CASSANDRA-322)
 * r/m special case of blocking for local destination when writing with 
   ConsistencyLevel.ZERO (CASSANDRA-399)
 * Fixes to make BinaryMemtable [bulk load interface] useful (CASSANDRA-337);
   see contrib/bmt_example for an example of using it.
 * More JMX properties added (several tickets)
 * Thrift changes (several tickets)
    - Merged _super get methods with the normal ones; return values
      are now of ColumnOrSuperColumn.
    - Similarly, merged batch_insert_super into batch_insert.



0.4.0 beta
 * On-disk data format has changed to allow billions of keys/rows per
   node instead of only millions
 * Multi-keyspace support
 * Scan all sstables for all queries to avoid situations where
   different types of operation on the same ColumnFamily could
   disagree on what data was present
 * Snapshot support via JMX
 * Thrift API has changed a _lot_:
    - removed time-sorted CFs; instead, user-defined comparators
      may be defined on the column names, which are now byte arrays.
      Default comparators are provided for UTF8, Bytes, Ascii, Long (i64),
      and UUID types.
    - removed colon-delimited strings in thrift api in favor of explicit
      structs such as ColumnPath, ColumnParent, etc.  Also normalized
      thrift struct and argument naming.
    - Added columnFamily argument to get_key_range.
    - Change signature of get_slice to accept starting and ending
      columns as well as an offset.  (This allows use of indexes.)
      Added "ascending" flag to allow reasonably-efficient reverse
      scans as well.  Removed get_slice_by_range as redundant.
    - get_key_range operates on one CF at a time
    - changed `block` boolean on insert methods to ConsistencyLevel enum,
      with options of NONE, ONE, QUORUM, and ALL.
    - added similar consistency_level parameter to read methods
    - column-name-set slice with no names given now returns zero columns
      instead of all of them.  ("all" can run your server out of memory.
      use a range-based slice with a high max column count instead.)
 * Removed the web interface. Node information can now be obtained by 
   using the newly introduced nodeprobe utility.
 * More JMX stats
 * Remove magic values from internals (e.g. special key to indicate
   when to flush memtables)
 * Rename configuration "table" to "keyspace"
 * Moved to crash-only design; no more shutdown (just kill the process)
 * Lots of bug fixes

Full list of issues resolved in 0.4 is at https://issues.apache.org/jira/secure/IssueNavigator.jspa?reset=true&&pid=12310865&fixfor=12313862&resolution=1&sorter/field=issuekey&sorter/order=DESC


0.3.0 RC3
 * Fix potential deadlock under load in TCPConnection.
   (CASSANDRA-220)


0.3.0 RC2
 * Fix possible data loss when server is stopped after replaying
   log but before new inserts force memtable flush.
   (CASSANDRA-204)
 * Added BUGS file


0.3.0 RC1
 * Range queries on keys, including user-defined key collation
 * Remove support
 * Workarounds for a weird bug in JDK select/register that seems
   particularly common on VM environments. Cassandra should deploy
   fine on EC2 now
 * Much improved infrastructure: the beginnings of a decent test suite
   ("ant test" for unit tests; "nosetests" for system tests), code
   coverage reporting, etc.
 * Expanded node status reporting via JMX
 * Improved error reporting/logging on both server and client
 * Reduced memory footprint in default configuration
 * Combined blocking and non-blocking versions of insert APIs
 * Added FlushPeriodInMinutes configuration parameter to force
   flushing of infrequently-updated ColumnFamilies<|MERGE_RESOLUTION|>--- conflicted
+++ resolved
@@ -42,12 +42,7 @@
    (CASSANDRA-3558)
 Merged from 0.8:
  * use cannonical host for local node in nodetool info (CASSANDRA-3556)
-<<<<<<< HEAD
-=======
- * remove nonlocal DC write optimization since it only worked with
-   CL.ONE or CL.LOCAL_QUORUM (CASSANDRA-3577)
  * detect misuses of CounterColumnType (CASSANDRA-3422)
->>>>>>> d3f86839
 
 
 1.0.5
