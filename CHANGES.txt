<<<<<<< HEAD
1.1.3
 * restore pre-CASSANDRA-3862 approach to removing expired tombstones
   from row cache during compaction (CASSANDRA-4364)
 * (stress) support for CQL prepared statements (CASSANDRA-3633)


1.1.2
 * Fix cleanup not deleting index entries (CASSANDRA-4379)
 * Use correct partitioner when saving + loading caches (CASSANDRA-4331)
 * Check schema before trying to export sstable (CASSANDRA-2760)
 * Raise a meaningful exception instead of NPE when PFS encounters
   an unconfigured node + no default (CASSANDRA-4349)
 * fix bug in sstable blacklisting with LCS (CASSANDRA-4343)
 * LCS no longer promotes tiny sstables out of L0 (CASSANDRA-4341)
 * skip tombstones during hint replay (CASSANDRA-4320)
 * fix NPE in compactionstats (CASSANDRA-4318)
 * enforce 1m min keycache for auto (CASSANDRA-4306)
 * Have DeletedColumn.isMFD always return true (CASSANDRA-4307)
 * (cql3) exeption message for ORDER BY constraints said primary filter can be
    an IN clause, which is misleading (CASSANDRA-4319)
 * (cql3) Reject (not yet supported) creation of 2ndardy indexes on tables with
   composite primary keys (CASSANDRA-4328)
 * Set JVM stack size to 160k for java 7 (CASSANDRA-4275)
 * cqlsh: add COPY command to load data from CSV flat files (CASSANDRA-4012)
 * CFMetaData.fromThrift to throw ConfigurationException upon error (CASSANDRA-4353)
 * Use CF comparator to sort indexed columns in SecondaryIndexManager
   (CASSANDRA-4365)
 * add strategy_options to the KSMetaData.toString() output (CASSANDRA-4248)
 * (cql3) fix range queries containing unqueried results (CASSANDRA-4372)
 * (cql3) allow updating column_alias types (CASSANDRA-4041)
 * (cql3) Fix deletion bug (CASSANDRA-4193)
 * Fix computation of overlapping sstable for leveled compaction (CASSANDRA-4321)
 * Improve scrub and allow to run it offline (CASSANDRA-4321)
 * Fix assertionError in StorageService.bulkLoad (CASSANDRA-4368)
 * (cqlsh) add option to authenticate to a keyspace at startup (CASSANDRA-4108)
 * (cqlsh) fix ASSUME functionality (CASSANDRA-4352)
 * Fix ColumnFamilyRecordReader to not return progress > 100% (CASSANDRA-3942)
Merged from 1.0:
 * Set gc_grace on index CF to 0 (CASSANDRA-4314)


1.1.1
 * allow larger cache capacities than 2GB (CASSANDRA-4150)
 * add getsstables command to nodetool (CASSANDRA-4199)
 * apply parent CF compaction settings to secondary index CFs (CASSANDRA-4280)
 * preserve commitlog size cap when recycling segments at startup
   (CASSANDRA-4201)
 * (Hadoop) fix split generation regression (CASSANDRA-4259)
 * ignore min/max compactions settings in LCS, while preserving
   behavior that min=max=0 disables autocompaction (CASSANDRA-4233)
 * log number of rows read from saved cache (CASSANDRA-4249)
 * calculate exact size required for cleanup operations (CASSANDRA-1404)
 * avoid blocking additional writes during flush when the commitlog
   gets behind temporarily (CASSANDRA-1991)
 * enable caching on index CFs based on data CF cache setting (CASSANDRA-4197)
 * warn on invalid replication strategy creation options (CASSANDRA-4046)
 * remove [Freeable]Memory finalizers (CASSANDRA-4222)
 * include tombstone size in ColumnFamily.size, which can prevent OOM
   during sudden mass delete operations by yielding a nonzero liveRatio
   (CASSANDRA-3741)
 * Open 1 sstableScanner per level for leveled compaction (CASSANDRA-4142)
 * Optimize reads when row deletion timestamps allow us to restrict
   the set of sstables we check (CASSANDRA-4116)
 * add support for commitlog archiving and point-in-time recovery
   (CASSANDRA-3690)
 * avoid generating redundant compaction tasks during streaming
   (CASSANDRA-4174)
 * add -cf option to nodetool snapshot, and takeColumnFamilySnapshot to
   StorageService mbean (CASSANDRA-556)
 * optimize cleanup to drop entire sstables where possible (CASSANDRA-4079)
 * optimize truncate when autosnapshot is disabled (CASSANDRA-4153)
 * update caches to use byte[] keys to reduce memory overhead (CASSANDRA-3966)
 * add column limit to cli (CASSANDRA-3012, 4098)
 * clean up and optimize DataOutputBuffer, used by CQL compression and
   CompositeType (CASSANDRA-4072)
 * optimize commitlog checksumming (CASSANDRA-3610)
 * identify and blacklist corrupted SSTables from future compactions 
   (CASSANDRA-2261)
 * Move CfDef and KsDef validation out of thrift (CASSANDRA-4037)
 * Expose API to repair a user provided range (CASSANDRA-3912)
 * Add way to force the cassandra-cli to refresh its schema (CASSANDRA-4052)
 * Avoid having replicate on write tasks stacking up at CL.ONE (CASSANDRA-2889)
 * (cql3) Backwards compatibility for composite comparators in non-cql3-aware
   clients (CASSANDRA-4093)
 * (cql3) Fix order by for reversed queries (CASSANDRA-4160)
 * (cql3) Add ReversedType support (CASSANDRA-4004)
 * (cql3) Add timeuuid type (CASSANDRA-4194)
 * (cql3) Minor fixes (CASSANDRA-4185)
 * (cql3) Fix prepared statement in BATCH (CASSANDRA-4202)
 * (cql3) Reduce the list of reserved keywords (CASSANDRA-4186)
 * (cql3) Move max/min compaction thresholds to compaction strategy options
   (CASSANDRA-4187)
 * Fix exception during move when localhost is the only source (CASSANDRA-4200)
 * (cql3) Allow paging through non-ordered partitioner results (CASSANDRA-3771)
 * (cql3) Fix drop index (CASSANDRA-4192)
 * (cql3) Don't return range ghosts anymore (CASSANDRA-3982)
 * fix re-creating Keyspaces/ColumnFamilies with the same name as dropped
   ones (CASSANDRA-4219)
 * fix SecondaryIndex LeveledManifest save upon snapshot (CASSANDRA-4230)
 * fix missing arrayOffset in FBUtilities.hash (CASSANDRA-4250)
 * (cql3) Add name of parameters in CqlResultSet (CASSANDRA-4242)
 * (cql3) Correctly validate order by queries (CASSANDRA-4246)
 * rename stress to cassandra-stress for saner packaging (CASSANDRA-4256)
 * Fix exception on colum metadata with non-string comparator (CASSANDRA-4269)
 * Check for unknown/invalid compression options (CASSANDRA-4266)
 * (cql3) Adds simple access to column timestamp and ttl (CASSANDRA-4217)
 * (cql3) Fix range queries with secondary indexes (CASSANDRA-4257)
 * Better error messages from improper input in cli (CASSANDRA-3865)
 * Try to stop all compaction upon Keyspace or ColumnFamily drop (CASSANDRA-4221)
 * (cql3) Allow keyspace properties to contain hyphens (CASSANDRA-4278)
 * (cql3) Correctly validate keyspace access in create table (CASSANDRA-4296)
 * Avoid deadlock in migration stage (CASSANDRA-3882)
 * Take supercolumn names and deletion info into account in memtable throughput
   (CASSANDRA-4264)
 * Add back backward compatibility for old style replication factor (CASSANDRA-4294)
 * Preserve compatibility with pre-1.1 index queries (CASSANDRA-4262)
Merged from 1.0:
 * Fix super columns bug where cache is not updated (CASSANDRA-4190)
 * fix maxTimestamp to include row tombstones (CASSANDRA-4116)
 * (CLI) properly handle quotes in create/update keyspace commands (CASSANDRA-4129)
 * Avoids possible deadlock during bootstrap (CASSANDRA-4159)
 * fix stress tool that hangs forever on timeout or error (CASSANDRA-4128)
 * stress tool to return appropriate exit code on failure (CASSANDRA-4188)
 * fix compaction NPE when out of disk space and assertions disabled
   (CASSANDRA-3985)
=======
1.0.11
 * allow dropping columns shadowed by not-yet-expired supercolumn or row
   tombstones in PrecompactedRow (CASSANDRA-4396)
>>>>>>> 5bcfcbc3
 * synchronize LCS getEstimatedTasks to avoid CME (CASSANDRA-4255)
 * ensure unique streaming session id's (CASSANDRA-4223)
 * kick off background compaction when min/max thresholds change 
   (CASSANDRA-4279)
 * improve ability of STCS.getBuckets to deal with 100s of 1000s of
   sstables, such as when convertinb back from LCS (CASSANDRA-4287)
 * Oversize integer in CQL throws NumberFormatException (CASSANDRA-4291)


1.1.0-final
 * average a reduced liveRatio estimate with the previous one (CASSANDRA-4065)
 * Allow KS and CF names up to 48 characters (CASSANDRA-4157)
 * fix stress build (CASSANDRA-4140)
 * add time remaining estimate to nodetool compactionstats (CASSANDRA-4167)
 * (cql) fix NPE in cql3 ALTER TABLE (CASSANDRA-4163)
 * (cql) Add support for CL.TWO and CL.THREE in CQL (CASSANDRA-4156)
 * (cql) Fix type in CQL3 ALTER TABLE preventing update (CASSANDRA-4170)
 * (cql) Throw invalid exception from CQL3 on obsolete options (CASSANDRA-4171)
 * (cqlsh) fix recognizing uppercase SELECT keyword (CASSANDRA-4161)
 * Pig: wide row support (CASSANDRA-3909)
Merged from 1.0:
 * avoid streaming empty files with bulk loader if sstablewriter errors out
   (CASSANDRA-3946)


1.1-rc1
 * Include stress tool in binary builds (CASSANDRA-4103)
 * (Hadoop) fix wide row iteration when last row read was deleted
   (CASSANDRA-4154)
 * fix read_repair_chance to really default to 0.1 in the cli (CASSANDRA-4114)
 * Adds caching and bloomFilterFpChange to CQL options (CASSANDRA-4042)
 * Adds posibility to autoconfigure size of the KeyCache (CASSANDRA-4087)
 * fix KEYS index from skipping results (CASSANDRA-3996)
 * Remove sliced_buffer_size_in_kb dead option (CASSANDRA-4076)
 * make loadNewSStable preserve sstable version (CASSANDRA-4077)
 * Respect 1.0 cache settings as much as possible when upgrading 
   (CASSANDRA-4088)
 * relax path length requirement for sstable files when upgrading on 
   non-Windows platforms (CASSANDRA-4110)
 * fix terminination of the stress.java when errors were encountered
   (CASSANDRA-4128)
 * Move CfDef and KsDef validation out of thrift (CASSANDRA-4037)
 * Fix get_paged_slice (CASSANDRA-4136)
 * CQL3: Support slice with exclusive start and stop (CASSANDRA-3785)
Merged from 1.0:
 * support PropertyFileSnitch in bulk loader (CASSANDRA-4145)
 * add auto_snapshot option allowing disabling snapshot before drop/truncate
   (CASSANDRA-3710)
 * allow short snitch names (CASSANDRA-4130)


1.1-beta2
 * rename loaded sstables to avoid conflicts with local snapshots
   (CASSANDRA-3967)
 * start hint replay as soon as FD notifies that the target is back up
   (CASSANDRA-3958)
 * avoid unproductive deserializing of cached rows during compaction
   (CASSANDRA-3921)
 * fix concurrency issues with CQL keyspace creation (CASSANDRA-3903)
 * Show Effective Owership via Nodetool ring <keyspace> (CASSANDRA-3412)
 * Update ORDER BY syntax for CQL3 (CASSANDRA-3925)
 * Fix BulkRecordWriter to not throw NPE if reducer gets no map data from Hadoop (CASSANDRA-3944)
 * Fix bug with counters in super columns (CASSANDRA-3821)
 * Remove deprecated merge_shard_chance (CASSANDRA-3940)
 * add a convenient way to reset a node's schema (CASSANDRA-2963)
 * fix for intermittent SchemaDisagreementException (CASSANDRA-3884)
 * CLI `list <CF>` to limit number of columns and their order (CASSANDRA-3012)
 * ignore deprecated KsDef/CfDef/ColumnDef fields in native schema (CASSANDRA-3963)
 * CLI to report when unsupported column_metadata pair was given (CASSANDRA-3959)
 * reincarnate removed and deprecated KsDef/CfDef attributes (CASSANDRA-3953)
 * Fix race between writes and read for cache (CASSANDRA-3862)
 * perform static initialization of StorageProxy on start-up (CASSANDRA-3797)
 * support trickling fsync() on writes (CASSANDRA-3950)
 * expose counters for unavailable/timeout exceptions given to thrift clients (CASSANDRA-3671)
 * avoid quadratic startup time in LeveledManifest (CASSANDRA-3952)
 * Add type information to new schema_ columnfamilies and remove thrift
   serialization for schema (CASSANDRA-3792)
 * add missing column validator options to the CLI help (CASSANDRA-3926)
 * skip reading saved key cache if CF's caching strategy is NONE or ROWS_ONLY (CASSANDRA-3954)
 * Unify migration code (CASSANDRA-4017)
Merged from 1.0:
 * cqlsh: guess correct version of Python for Arch Linux (CASSANDRA-4090)
 * (CLI) properly handle quotes in create/update keyspace commands (CASSANDRA-4129)
 * Avoids possible deadlock during bootstrap (CASSANDRA-4159)
 * fix stress tool that hangs forever on timeout or error (CASSANDRA-4128)
 * Fix super columns bug where cache is not updated (CASSANDRA-4190)
 * stress tool to return appropriate exit code on failure (CASSANDRA-4188)


1.0.9
 * improve index sampling performance (CASSANDRA-4023)
 * always compact away deleted hints immediately after handoff (CASSANDRA-3955)
 * delete hints from dropped ColumnFamilies on handoff instead of
   erroring out (CASSANDRA-3975)
 * add CompositeType ref to the CLI doc for create/update column family (CASSANDRA-3980)
 * Pig: support Counter ColumnFamilies (CASSANDRA-3973)
 * Pig: Composite column support (CASSANDRA-3684)
 * Avoid NPE during repair when a keyspace has no CFs (CASSANDRA-3988)
 * Fix division-by-zero error on get_slice (CASSANDRA-4000)
 * don't change manifest level for cleanup, scrub, and upgradesstables
   operations under LeveledCompactionStrategy (CASSANDRA-3989, 4112)
 * fix race leading to super columns assertion failure (CASSANDRA-3957)
 * fix NPE on invalid CQL delete command (CASSANDRA-3755)
 * allow custom types in CLI's assume command (CASSANDRA-4081)
 * fix totalBytes count for parallel compactions (CASSANDRA-3758)
 * fix intermittent NPE in get_slice (CASSANDRA-4095)
 * remove unnecessary asserts in native code interfaces (CASSANDRA-4096)
 * Validate blank keys in CQL to avoid assertion errors (CASSANDRA-3612)
 * cqlsh: fix bad decoding of some column names (CASSANDRA-4003)
 * cqlsh: fix incorrect padding with unicode chars (CASSANDRA-4033)
 * Fix EC2 snitch incorrectly reporting region (CASSANDRA-4026)
 * Shut down thrift during decommission (CASSANDRA-4086)
 * Expose nodetool cfhistograms for 2ndary indexes (CASSANDRA-4063)
Merged from 0.8:
 * Fix ConcurrentModificationException in gossiper (CASSANDRA-4019)


1.1-beta1
 * (cqlsh)
   + add SOURCE and CAPTURE commands, and --file option (CASSANDRA-3479)
   + add ALTER COLUMNFAMILY WITH (CASSANDRA-3523)
   + bundle Python dependencies with Cassandra (CASSANDRA-3507)
   + added to Debian package (CASSANDRA-3458)
   + display byte data instead of erroring out on decode failure 
     (CASSANDRA-3874)
 * add nodetool rebuild_index (CASSANDRA-3583)
 * add nodetool rangekeysample (CASSANDRA-2917)
 * Fix streaming too much data during move operations (CASSANDRA-3639)
 * Nodetool and CLI connect to localhost by default (CASSANDRA-3568)
 * Reduce memory used by primary index sample (CASSANDRA-3743)
 * (Hadoop) separate input/output configurations (CASSANDRA-3197, 3765)
 * avoid returning internal Cassandra classes over JMX (CASSANDRA-2805)
 * add row-level isolation via SnapTree (CASSANDRA-2893)
 * Optimize key count estimation when opening sstable on startup
   (CASSANDRA-2988)
 * multi-dc replication optimization supporting CL > ONE (CASSANDRA-3577)
 * add command to stop compactions (CASSANDRA-1740, 3566, 3582)
 * multithreaded streaming (CASSANDRA-3494)
 * removed in-tree redhat spec (CASSANDRA-3567)
 * "defragment" rows for name-based queries under STCS, again (CASSANDRA-2503)
 * Recycle commitlog segments for improved performance 
   (CASSANDRA-3411, 3543, 3557, 3615)
 * update size-tiered compaction to prioritize small tiers (CASSANDRA-2407)
 * add message expiration logic to OutboundTcpConnection (CASSANDRA-3005)
 * off-heap cache to use sun.misc.Unsafe instead of JNA (CASSANDRA-3271)
 * EACH_QUORUM is only supported for writes (CASSANDRA-3272)
 * replace compactionlock use in schema migration by checking CFS.isValid
   (CASSANDRA-3116)
 * recognize that "SELECT first ... *" isn't really "SELECT *" (CASSANDRA-3445)
 * Use faster bytes comparison (CASSANDRA-3434)
 * Bulk loader is no longer a fat client, (HADOOP) bulk load output format
   (CASSANDRA-3045)
 * (Hadoop) add support for KeyRange.filter
 * remove assumption that keys and token are in bijection
   (CASSANDRA-1034, 3574, 3604)
 * always remove endpoints from delevery queue in HH (CASSANDRA-3546)
 * fix race between cf flush and its 2ndary indexes flush (CASSANDRA-3547)
 * fix potential race in AES when a repair fails (CASSANDRA-3548)
 * Remove columns shadowed by a deleted container even when we cannot purge
   (CASSANDRA-3538)
 * Improve memtable slice iteration performance (CASSANDRA-3545)
 * more efficient allocation of small bloom filters (CASSANDRA-3618)
 * Use separate writer thread in SSTableSimpleUnsortedWriter (CASSANDRA-3619)
 * fsync the directory after new sstable or commitlog segment are created (CASSANDRA-3250)
 * fix minor issues reported by FindBugs (CASSANDRA-3658)
 * global key/row caches (CASSANDRA-3143, 3849)
 * optimize memtable iteration during range scan (CASSANDRA-3638)
 * introduce 'crc_check_chance' in CompressionParameters to support
   a checksum percentage checking chance similarly to read-repair (CASSANDRA-3611)
 * a way to deactivate global key/row cache on per-CF basis (CASSANDRA-3667)
 * fix LeveledCompactionStrategy broken because of generation pre-allocation
   in LeveledManifest (CASSANDRA-3691)
 * finer-grained control over data directories (CASSANDRA-2749)
 * Fix ClassCastException during hinted handoff (CASSANDRA-3694)
 * Upgrade Thrift to 0.7 (CASSANDRA-3213)
 * Make stress.java insert operation to use microseconds (CASSANDRA-3725)
 * Allows (internally) doing a range query with a limit of columns instead of
   rows (CASSANDRA-3742)
 * Allow rangeSlice queries to be start/end inclusive/exclusive (CASSANDRA-3749)
 * Fix BulkLoader to support new SSTable layout and add stream
   throttling to prevent an NPE when there is no yaml config (CASSANDRA-3752)
 * Allow concurrent schema migrations (CASSANDRA-1391, 3832)
 * Add SnapshotCommand to trigger snapshot on remote node (CASSANDRA-3721)
 * Make CFMetaData conversions to/from thrift/native schema inverses
   (CASSANDRA_3559)
 * Add initial code for CQL 3.0-beta (CASSANDRA-3781, 3753)
 * Add wide row support for ColumnFamilyInputFormat (CASSANDRA-3264)
 * Allow extending CompositeType comparator (CASSANDRA-3657)
 * Avoids over-paging during get_count (CASSANDRA-3798)
 * Add new command to rebuild a node without (repair) merkle tree calculations
   (CASSANDRA-3483, 3922)
 * respect not only row cache capacity but caching mode when
   trying to read data (CASSANDRA-3812)
 * fix system tests (CASSANDRA-3827)
 * CQL support for altering row key type in ALTER TABLE (CASSANDRA-3781)
 * turn compression on by default (CASSANDRA-3871)
 * make hexToBytes refuse invalid input (CASSANDRA-2851)
 * Make secondary indexes CF inherit compression and compaction from their
   parent CF (CASSANDRA-3877)
 * Finish cleanup up tombstone purge code (CASSANDRA-3872)
 * Avoid NPE on aboarted stream-out sessions (CASSANDRA-3904)
 * BulkRecordWriter throws NPE for counter columns (CASSANDRA-3906)
 * Support compression using BulkWriter (CASSANDRA-3907)


1.0.8
 * fix race between cleanup and flush on secondary index CFSes (CASSANDRA-3712)
 * avoid including non-queried nodes in rangeslice read repair
   (CASSANDRA-3843)
 * Only snapshot CF being compacted for snapshot_before_compaction 
   (CASSANDRA-3803)
 * Log active compactions in StatusLogger (CASSANDRA-3703)
 * Compute more accurate compaction score per level (CASSANDRA-3790)
 * Return InvalidRequest when using a keyspace that doesn't exist
   (CASSANDRA-3764)
 * disallow user modification of System keyspace (CASSANDRA-3738)
 * allow using sstable2json on secondary index data (CASSANDRA-3738)
 * (cqlsh) add DESCRIBE COLUMNFAMILIES (CASSANDRA-3586)
 * (cqlsh) format blobs correctly and use colors to improve output
   readability (CASSANDRA-3726)
 * synchronize BiMap of bootstrapping tokens (CASSANDRA-3417)
 * show index options in CLI (CASSANDRA-3809)
 * add optional socket timeout for streaming (CASSANDRA-3838)
 * fix truncate not to leave behind non-CFS backed secondary indexes
   (CASSANDRA-3844)
 * make CLI `show schema` to use output stream directly instead
   of StringBuilder (CASSANDRA-3842)
 * remove the wait on hint future during write (CASSANDRA-3870)
 * (cqlsh) ignore missing CfDef opts (CASSANDRA-3933)
 * (cqlsh) look for cqlshlib relative to realpath (CASSANDRA-3767)
 * Fix short read protection (CASSANDRA-3934)
 * Make sure infered and actual schema match (CASSANDRA-3371)
 * Fix NPE during HH delivery (CASSANDRA-3677)
 * Don't put boostrapping node in 'hibernate' status (CASSANDRA-3737)
 * Fix double quotes in windows bat files (CASSANDRA-3744)
 * Fix bad validator lookup (CASSANDRA-3789)
 * Fix soft reset in EC2MultiRegionSnitch (CASSANDRA-3835)
 * Don't leave zombie connections with THSHA thrift server (CASSANDRA-3867)
 * (cqlsh) fix deserialization of data (CASSANDRA-3874)
 * Fix removetoken force causing an inconsistent state (CASSANDRA-3876)
 * Fix ahndling of some types with Pig (CASSANDRA-3886)
 * Don't allow to drop the system keyspace (CASSANDRA-3759)
 * Make Pig deletes disabled by default and configurable (CASSANDRA-3628)
Merged from 0.8:
 * (Pig) fix CassandraStorage to use correct comparator in Super ColumnFamily
   case (CASSANDRA-3251)
 * fix thread safety issues in commitlog replay, primarily affecting
   systems with many (100s) of CF definitions (CASSANDRA-3751)
 * Fix relevant tomstone ignored with super columns (CASSANDRA-3875)


1.0.7
 * fix regression in HH page size calculation (CASSANDRA-3624)
 * retry failed stream on IOException (CASSANDRA-3686)
 * allow configuring bloom_filter_fp_chance (CASSANDRA-3497)
 * attempt hint delivery every ten minutes, or when failure detector
   notifies us that a node is back up, whichever comes first.  hint
   handoff throttle delay default changed to 1ms, from 50 (CASSANDRA-3554)
 * add nodetool setstreamthroughput (CASSANDRA-3571)
 * fix assertion when dropping a columnfamily with no sstables (CASSANDRA-3614)
 * more efficient allocation of small bloom filters (CASSANDRA-3618)
 * CLibrary.createHardLinkWithExec() to check for errors (CASSANDRA-3101)
 * Avoid creating empty and non cleaned writer during compaction (CASSANDRA-3616)
 * stop thrift service in shutdown hook so we can quiesce MessagingService
   (CASSANDRA-3335)
 * (CQL) compaction_strategy_options and compression_parameters for
   CREATE COLUMNFAMILY statement (CASSANDRA-3374)
 * Reset min/max compaction threshold when creating size tiered compaction
   strategy (CASSANDRA-3666)
 * Don't ignore IOException during compaction (CASSANDRA-3655)
 * Fix assertion error for CF with gc_grace=0 (CASSANDRA-3579)
 * Shutdown ParallelCompaction reducer executor after use (CASSANDRA-3711)
 * Avoid < 0 value for pending tasks in leveled compaction (CASSANDRA-3693)
 * (Hadoop) Support TimeUUID in Pig CassandraStorage (CASSANDRA-3327)
 * Check schema is ready before continuing boostrapping (CASSANDRA-3629)
 * Catch overflows during parsing of chunk_length_kb (CASSANDRA-3644)
 * Improve stream protocol mismatch errors (CASSANDRA-3652)
 * Avoid multiple thread doing HH to the same target (CASSANDRA-3681)
 * Add JMX property for rp_timeout_in_ms (CASSANDRA-2940)
 * Allow DynamicCompositeType to compare component of different types
   (CASSANDRA-3625)
 * Flush non-cfs backed secondary indexes (CASSANDRA-3659)
 * Secondary Indexes should report memory consumption (CASSANDRA-3155)
 * fix for SelectStatement start/end key are not set correctly
   when a key alias is involved (CASSANDRA-3700)
 * fix CLI `show schema` command insert of an extra comma in
   column_metadata (CASSANDRA-3714)
Merged from 0.8:
 * avoid logging (harmless) exception when GC takes < 1ms (CASSANDRA-3656)
 * prevent new nodes from thinking down nodes are up forever (CASSANDRA-3626)
 * use correct list of replicas for LOCAL_QUORUM reads when read repair
   is disabled (CASSANDRA-3696)
 * block on flush before compacting hints (may prevent OOM) (CASSANDRA-3733)


1.0.6
 * (CQL) fix cqlsh support for replicate_on_write (CASSANDRA-3596)
 * fix adding to leveled manifest after streaming (CASSANDRA-3536)
 * filter out unavailable cipher suites when using encryption (CASSANDRA-3178)
 * (HADOOP) add old-style api support for CFIF and CFRR (CASSANDRA-2799)
 * Support TimeUUIDType column names in Stress.java tool (CASSANDRA-3541)
 * (CQL) INSERT/UPDATE/DELETE/TRUNCATE commands should allow CF names to
   be qualified by keyspace (CASSANDRA-3419)
 * always remove endpoints from delevery queue in HH (CASSANDRA-3546)
 * fix race between cf flush and its 2ndary indexes flush (CASSANDRA-3547)
 * fix potential race in AES when a repair fails (CASSANDRA-3548)
 * fix default value validation usage in CLI SET command (CASSANDRA-3553)
 * Optimize componentsFor method for compaction and startup time
   (CASSANDRA-3532)
 * (CQL) Proper ColumnFamily metadata validation on CREATE COLUMNFAMILY 
   (CASSANDRA-3565)
 * fix compression "chunk_length_kb" option to set correct kb value for 
   thrift/avro (CASSANDRA-3558)
 * fix missing response during range slice repair (CASSANDRA-3551)
 * 'describe ring' moved from CLI to nodetool and available through JMX (CASSANDRA-3220)
 * add back partitioner to sstable metadata (CASSANDRA-3540)
 * fix NPE in get_count for counters (CASSANDRA-3601)
Merged from 0.8:
 * remove invalid assertion that table was opened before dropping it
   (CASSANDRA-3580)
 * range and index scans now only send requests to enough replicas to
   satisfy requested CL + RR (CASSANDRA-3598)
 * use cannonical host for local node in nodetool info (CASSANDRA-3556)
 * remove nonlocal DC write optimization since it only worked with
   CL.ONE or CL.LOCAL_QUORUM (CASSANDRA-3577, 3585)
 * detect misuses of CounterColumnType (CASSANDRA-3422)
 * turn off string interning in json2sstable, take 2 (CASSANDRA-2189)
 * validate compression parameters on add/update of the ColumnFamily 
   (CASSANDRA-3573)
 * Check for 0.0.0.0 is incorrect in CFIF (CASSANDRA-3584)
 * Increase vm.max_map_count in debian packaging (CASSANDRA-3563)
 * gossiper will never add itself to saved endpoints (CASSANDRA-3485)


1.0.5
 * revert CASSANDRA-3407 (see CASSANDRA-3540)
 * fix assertion error while forwarding writes to local nodes (CASSANDRA-3539)


1.0.4
 * fix self-hinting of timed out read repair updates and make hinted handoff
   less prone to OOMing a coordinator (CASSANDRA-3440)
 * expose bloom filter sizes via JMX (CASSANDRA-3495)
 * enforce RP tokens 0..2**127 (CASSANDRA-3501)
 * canonicalize paths exposed through JMX (CASSANDRA-3504)
 * fix "liveSize" stat when sstables are removed (CASSANDRA-3496)
 * add bloom filter FP rates to nodetool cfstats (CASSANDRA-3347)
 * record partitioner in sstable metadata component (CASSANDRA-3407)
 * add new upgradesstables nodetool command (CASSANDRA-3406)
 * skip --debug requirement to see common exceptions in CLI (CASSANDRA-3508)
 * fix incorrect query results due to invalid max timestamp (CASSANDRA-3510)
 * make sstableloader recognize compressed sstables (CASSANDRA-3521)
 * avoids race in OutboundTcpConnection in multi-DC setups (CASSANDRA-3530)
 * use SETLOCAL in cassandra.bat (CASANDRA-3506)
 * fix ConcurrentModificationException in Table.all() (CASSANDRA-3529)
Merged from 0.8:
 * fix concurrence issue in the FailureDetector (CASSANDRA-3519)
 * fix array out of bounds error in counter shard removal (CASSANDRA-3514)
 * avoid dropping tombstones when they might still be needed to shadow
   data in a different sstable (CASSANDRA-2786)


1.0.3
 * revert name-based query defragmentation aka CASSANDRA-2503 (CASSANDRA-3491)
 * fix invalidate-related test failures (CASSANDRA-3437)
 * add next-gen cqlsh to bin/ (CASSANDRA-3188, 3131, 3493)
 * (CQL) fix handling of rows with no columns (CASSANDRA-3424, 3473)
 * fix querying supercolumns by name returning only a subset of
   subcolumns or old subcolumn versions (CASSANDRA-3446)
 * automatically compute sha1 sum for uncompressed data files (CASSANDRA-3456)
 * fix reading metadata/statistics component for version < h (CASSANDRA-3474)
 * add sstable forward-compatibility (CASSANDRA-3478)
 * report compression ratio in CFSMBean (CASSANDRA-3393)
 * fix incorrect size exception during streaming of counters (CASSANDRA-3481)
 * (CQL) fix for counter decrement syntax (CASSANDRA-3418)
 * Fix race introduced by CASSANDRA-2503 (CASSANDRA-3482)
 * Fix incomplete deletion of delivered hints (CASSANDRA-3466)
 * Avoid rescheduling compactions when no compaction was executed 
   (CASSANDRA-3484)
 * fix handling of the chunk_length_kb compression options (CASSANDRA-3492)
Merged from 0.8:
 * fix updating CF row_cache_provider (CASSANDRA-3414)
 * CFMetaData.convertToThrift method to set RowCacheProvider (CASSANDRA-3405)
 * acquire compactionlock during truncate (CASSANDRA-3399)
 * fix displaying cfdef entries for super columnfamilies (CASSANDRA-3415)
 * Make counter shard merging thread safe (CASSANDRA-3178)
 * Revert CASSANDRA-2855
 * Fix bug preventing the use of efficient cross-DC writes (CASSANDRA-3472)
 * `describe ring` command for CLI (CASSANDRA-3220)
 * (Hadoop) skip empty rows when entire row is requested, redux (CASSANDRA-2855)


1.0.2
 * "defragment" rows for name-based queries under STCS (CASSANDRA-2503)
 * Add timing information to cassandra-cli GET/SET/LIST queries (CASSANDRA-3326)
 * Only create one CompressionMetadata object per sstable (CASSANDRA-3427)
 * cleanup usage of StorageService.setMode() (CASANDRA-3388)
 * Avoid large array allocation for compressed chunk offsets (CASSANDRA-3432)
 * fix DecimalType bytebuffer marshalling (CASSANDRA-3421)
 * fix bug that caused first column in per row indexes to be ignored 
   (CASSANDRA-3441)
 * add JMX call to clean (failed) repair sessions (CASSANDRA-3316)
 * fix sstableloader reference acquisition bug (CASSANDRA-3438)
 * fix estimated row size regression (CASSANDRA-3451)
 * make sure we don't return more columns than asked (CASSANDRA-3303, 3395)
Merged from 0.8:
 * acquire compactionlock during truncate (CASSANDRA-3399)
 * fix displaying cfdef entries for super columnfamilies (CASSANDRA-3415)


1.0.1
 * acquire references during index build to prevent delete problems
   on Windows (CASSANDRA-3314)
 * describe_ring should include datacenter/topology information (CASSANDRA-2882)
 * Thrift sockets are not properly buffered (CASSANDRA-3261)
 * performance improvement for bytebufferutil compare function (CASSANDRA-3286)
 * add system.versions ColumnFamily (CASSANDRA-3140)
 * reduce network copies (CASSANDRA-3333, 3373)
 * limit nodetool to 32MB of heap (CASSANDRA-3124)
 * (CQL) update parser to accept "timestamp" instead of "date" (CASSANDRA-3149)
 * Fix CLI `show schema` to include "compression_options" (CASSANDRA-3368)
 * Snapshot to include manifest under LeveledCompactionStrategy (CASSANDRA-3359)
 * (CQL) SELECT query should allow CF name to be qualified by keyspace (CASSANDRA-3130)
 * (CQL) Fix internal application error specifying 'using consistency ...'
   in lower case (CASSANDRA-3366)
 * fix Deflate compression when compression actually makes the data bigger
   (CASSANDRA-3370)
 * optimize UUIDGen to avoid lock contention on InetAddress.getLocalHost 
   (CASSANDRA-3387)
 * tolerate index being dropped mid-mutation (CASSANDRA-3334, 3313)
 * CompactionManager is now responsible for checking for new candidates
   post-task execution, enabling more consistent leveled compaction 
   (CASSANDRA-3391)
 * Cache HSHA threads (CASSANDRA-3372)
 * use CF/KS names as snapshot prefix for drop + truncate operations
   (CASSANDRA-2997)
 * Break bloom filters up to avoid heap fragmentation (CASSANDRA-2466)
 * fix cassandra hanging on jsvc stop (CASSANDRA-3302)
 * Avoid leveled compaction getting blocked on errors (CASSANDRA-3408)
 * Make reloading the compaction strategy safe (CASSANDRA-3409)
 * ignore 0.8 hints even if compaction begins before we try to purge
   them (CASSANDRA-3385)
 * remove procrun (bin\daemon) from Cassandra source tree and 
   artifacts (CASSANDRA-3331)
 * make cassandra compile under JDK7 (CASSANDRA-3275)
 * remove dependency of clientutil.jar to FBUtilities (CASSANDRA-3299)
 * avoid truncation errors by using long math on long values (CASSANDRA-3364)
 * avoid clock drift on some Windows machine (CASSANDRA-3375)
 * display cache provider in cli 'describe keyspace' command (CASSANDRA-3384)
 * fix incomplete topology information in describe_ring (CASSANDRA-3403)
 * expire dead gossip states based on time (CASSANDRA-2961)
 * improve CompactionTask extensibility (CASSANDRA-3330)
 * Allow one leveled compaction task to kick off another (CASSANDRA-3363)
 * allow encryption only between datacenters (CASSANDRA-2802)
Merged from 0.8:
 * fix truncate allowing data to be replayed post-restart (CASSANDRA-3297)
 * make iwriter final in IndexWriter to avoid NPE (CASSANDRA-2863)
 * (CQL) update grammar to require key clause in DELETE statement
   (CASSANDRA-3349)
 * (CQL) allow numeric keyspace names in USE statement (CASSANDRA-3350)
 * (Hadoop) skip empty rows when slicing the entire row (CASSANDRA-2855)
 * Fix handling of tombstone by SSTableExport/Import (CASSANDRA-3357)
 * fix ColumnIndexer to use long offsets (CASSANDRA-3358)
 * Improved CLI exceptions (CASSANDRA-3312)
 * Fix handling of tombstone by SSTableExport/Import (CASSANDRA-3357)
 * Only count compaction as active (for throttling) when they have
   successfully acquired the compaction lock (CASSANDRA-3344)
 * Display CLI version string on startup (CASSANDRA-3196)
 * (Hadoop) make CFIF try rpc_address or fallback to listen_address
   (CASSANDRA-3214)
 * (Hadoop) accept comma delimited lists of initial thrift connections
   (CASSANDRA-3185)
 * ColumnFamily min_compaction_threshold should be >= 2 (CASSANDRA-3342)
 * (Pig) add 0.8+ types and key validation type in schema (CASSANDRA-3280)
 * Fix completely removing column metadata using CLI (CASSANDRA-3126)
 * CLI `describe cluster;` output should be on separate lines for separate versions
   (CASSANDRA-3170)
 * fix changing durable_writes keyspace option during CF creation
   (CASSANDRA-3292)
 * avoid locking on update when no indexes are involved (CASSANDRA-3386)
 * fix assertionError during repair with ordered partitioners (CASSANDRA-3369)
 * correctly serialize key_validation_class for avro (CASSANDRA-3391)
 * don't expire counter tombstone after streaming (CASSANDRA-3394)
 * prevent nodes that failed to join from hanging around forever 
   (CASSANDRA-3351)
 * remove incorrect optimization from slice read path (CASSANDRA-3390)
 * Fix race in AntiEntropyService (CASSANDRA-3400)


1.0.0-final
 * close scrubbed sstable fd before deleting it (CASSANDRA-3318)
 * fix bug preventing obsolete commitlog segments from being removed
   (CASSANDRA-3269)
 * tolerate whitespace in seed CDL (CASSANDRA-3263)
 * Change default heap thresholds to max(min(1/2 ram, 1G), min(1/4 ram, 8GB))
   (CASSANDRA-3295)
 * Fix broken CompressedRandomAccessReaderTest (CASSANDRA-3298)
 * (CQL) fix type information returned for wildcard queries (CASSANDRA-3311)
 * add estimated tasks to LeveledCompactionStrategy (CASSANDRA-3322)
 * avoid including compaction cache-warming in keycache stats (CASSANDRA-3325)
 * run compaction and hinted handoff threads at MIN_PRIORITY (CASSANDRA-3308)
 * default hsha thrift server to cpu core count in rpc pool (CASSANDRA-3329)
 * add bin\daemon to binary tarball for Windows service (CASSANDRA-3331)
 * Fix places where uncompressed size of sstables was use in place of the
   compressed one (CASSANDRA-3338)
 * Fix hsha thrift server (CASSANDRA-3346)
 * Make sure repair only stream needed sstables (CASSANDRA-3345)


1.0.0-rc2
 * Log a meaningful warning when a node receives a message for a repair session
   that doesn't exist anymore (CASSANDRA-3256)
 * test for NUMA policy support as well as numactl presence (CASSANDRA-3245)
 * Fix FD leak when internode encryption is enabled (CASSANDRA-3257)
 * Remove incorrect assertion in mergeIterator (CASSANDRA-3260)
 * FBUtilities.hexToBytes(String) to throw NumberFormatException when string
   contains non-hex characters (CASSANDRA-3231)
 * Keep SimpleSnitch proximity ordering unchanged from what the Strategy
   generates, as intended (CASSANDRA-3262)
 * remove Scrub from compactionstats when finished (CASSANDRA-3255)
 * fix counter entry in jdbc TypesMap (CASSANDRA-3268)
 * fix full queue scenario for ParallelCompactionIterator (CASSANDRA-3270)
 * fix bootstrap process (CASSANDRA-3285)
 * don't try delivering hints if when there isn't any (CASSANDRA-3176)
 * CLI documentation change for ColumnFamily `compression_options` (CASSANDRA-3282)
 * ignore any CF ids sent by client for adding CF/KS (CASSANDRA-3288)
 * remove obsolete hints on first startup (CASSANDRA-3291)
 * use correct ISortedColumns for time-optimized reads (CASSANDRA-3289)
 * Evict gossip state immediately when a token is taken over by a new IP 
   (CASSANDRA-3259)


1.0.0-rc1
 * Update CQL to generate microsecond timestamps by default (CASSANDRA-3227)
 * Fix counting CFMetadata towards Memtable liveRatio (CASSANDRA-3023)
 * Kill server on wrapped OOME such as from FileChannel.map (CASSANDRA-3201)
 * remove unnecessary copy when adding to row cache (CASSANDRA-3223)
 * Log message when a full repair operation completes (CASSANDRA-3207)
 * Fix streamOutSession keeping sstables references forever if the remote end
   dies (CASSANDRA-3216)
 * Remove dynamic_snitch boolean from example configuration (defaulting to 
   true) and set default badness threshold to 0.1 (CASSANDRA-3229)
 * Base choice of random or "balanced" token on bootstrap on whether
   schema definitions were found (CASSANDRA-3219)
 * Fixes for LeveledCompactionStrategy score computation, prioritization,
   scheduling, and performance (CASSANDRA-3224, 3234)
 * parallelize sstable open at server startup (CASSANDRA-2988)
 * fix handling of exceptions writing to OutboundTcpConnection (CASSANDRA-3235)
 * Allow using quotes in "USE <keyspace>;" CLI command (CASSANDRA-3208)
 * Don't allow any cache loading exceptions to halt startup (CASSANDRA-3218)
 * Fix sstableloader --ignores option (CASSANDRA-3247)
 * File descriptor limit increased in packaging (CASSANDRA-3206)
 * Fix deadlock in commit log during flush (CASSANDRA-3253) 


1.0.0-beta1
 * removed binarymemtable (CASSANDRA-2692)
 * add commitlog_total_space_in_mb to prevent fragmented logs (CASSANDRA-2427)
 * removed commitlog_rotation_threshold_in_mb configuration (CASSANDRA-2771)
 * make AbstractBounds.normalize de-overlapp overlapping ranges (CASSANDRA-2641)
 * replace CollatingIterator, ReducingIterator with MergeIterator 
   (CASSANDRA-2062)
 * Fixed the ability to set compaction strategy in cli using create column 
   family command (CASSANDRA-2778)
 * clean up tmp files after failed compaction (CASSANDRA-2468)
 * restrict repair streaming to specific columnfamilies (CASSANDRA-2280)
 * don't bother persisting columns shadowed by a row tombstone (CASSANDRA-2589)
 * reset CF and SC deletion times after gc_grace (CASSANDRA-2317)
 * optimize away seek when compacting wide rows (CASSANDRA-2879)
 * single-pass streaming (CASSANDRA-2677, 2906, 2916, 3003)
 * use reference counting for deleting sstables instead of relying on GC
   (CASSANDRA-2521, 3179)
 * store hints as serialized mutations instead of pointers to data row
   (CASSANDRA-2045)
 * store hints in the coordinator node instead of in the closest replica 
   (CASSANDRA-2914)
 * add row_cache_keys_to_save CF option (CASSANDRA-1966)
 * check column family validity in nodetool repair (CASSANDRA-2933)
 * use lazy initialization instead of class initialization in NodeId
   (CASSANDRA-2953)
 * add paging to get_count (CASSANDRA-2894)
 * fix "short reads" in [multi]get (CASSANDRA-2643, 3157, 3192)
 * add optional compression for sstables (CASSANDRA-47, 2994, 3001, 3128)
 * add scheduler JMX metrics (CASSANDRA-2962)
 * add block level checksum for compressed data (CASSANDRA-1717)
 * make column family backed column map pluggable and introduce unsynchronized
   ArrayList backed one to speedup reads (CASSANDRA-2843, 3165, 3205)
 * refactoring of the secondary index api (CASSANDRA-2982)
 * make CL > ONE reads wait for digest reconciliation before returning
   (CASSANDRA-2494)
 * fix missing logging for some exceptions (CASSANDRA-2061)
 * refactor and optimize ColumnFamilyStore.files(...) and Descriptor.fromFilename(String)
   and few other places responsible for work with SSTable files (CASSANDRA-3040)
 * Stop reading from sstables once we know we have the most recent columns,
   for query-by-name requests (CASSANDRA-2498)
 * Add query-by-column mode to stress.java (CASSANDRA-3064)
 * Add "install" command to cassandra.bat (CASSANDRA-292)
 * clean up KSMetadata, CFMetadata from unnecessary
   Thrift<->Avro conversion methods (CASSANDRA-3032)
 * Add timeouts to client request schedulers (CASSANDRA-3079, 3096)
 * Cli to use hashes rather than array of hashes for strategy options (CASSANDRA-3081)
 * LeveledCompactionStrategy (CASSANDRA-1608, 3085, 3110, 3087, 3145, 3154, 3182)
 * Improvements of the CLI `describe` command (CASSANDRA-2630)
 * reduce window where dropped CF sstables may not be deleted (CASSANDRA-2942)
 * Expose gossip/FD info to JMX (CASSANDRA-2806)
 * Fix streaming over SSL when compressed SSTable involved (CASSANDRA-3051)
 * Add support for pluggable secondary index implementations (CASSANDRA-3078)
 * remove compaction_thread_priority setting (CASSANDRA-3104)
 * generate hints for replicas that timeout, not just replicas that are known
   to be down before starting (CASSANDRA-2034)
 * Add throttling for internode streaming (CASSANDRA-3080)
 * make the repair of a range repair all replica (CASSANDRA-2610, 3194)
 * expose the ability to repair the first range (as returned by the
   partitioner) of a node (CASSANDRA-2606)
 * Streams Compression (CASSANDRA-3015)
 * add ability to use multiple threads during a single compaction
   (CASSANDRA-2901)
 * make AbstractBounds.normalize support overlapping ranges (CASSANDRA-2641)
 * fix of the CQL count() behavior (CASSANDRA-3068)
 * use TreeMap backed column families for the SSTable simple writers
   (CASSANDRA-3148)
 * fix inconsistency of the CLI syntax when {} should be used instead of [{}]
   (CASSANDRA-3119)
 * rename CQL type names to match expected SQL behavior (CASSANDRA-3149, 3031)
 * Arena-based allocation for memtables (CASSANDRA-2252, 3162, 3163, 3168)
 * Default RR chance to 0.1 (CASSANDRA-3169)
 * Add RowLevel support to secondary index API (CASSANDRA-3147)
 * Make SerializingCacheProvider the default if JNA is available (CASSANDRA-3183)
 * Fix backwards compatibilty for CQL memtable properties (CASSANDRA-3190)
 * Add five-minute delay before starting compactions on a restarted server
   (CASSANDRA-3181)
 * Reduce copies done for intra-host messages (CASSANDRA-1788, 3144)
 * support of compaction strategy option for stress.java (CASSANDRA-3204)
 * make memtable throughput and column count thresholds no-ops (CASSANDRA-2449)
 * Return schema information along with the resultSet in CQL (CASSANDRA-2734)
 * Add new DecimalType (CASSANDRA-2883)
 * Fix assertion error in RowRepairResolver (CASSANDRA-3156)
 * Reduce unnecessary high buffer sizes (CASSANDRA-3171)
 * Pluggable compaction strategy (CASSANDRA-1610)
 * Add new broadcast_address config option (CASSANDRA-2491)


0.8.7
 * Kill server on wrapped OOME such as from FileChannel.map (CASSANDRA-3201)
 * Allow using quotes in "USE <keyspace>;" CLI command (CASSANDRA-3208)
 * Log message when a full repair operation completes (CASSANDRA-3207)
 * Don't allow any cache loading exceptions to halt startup (CASSANDRA-3218)
 * Fix sstableloader --ignores option (CASSANDRA-3247)
 * File descriptor limit increased in packaging (CASSANDRA-3206)
 * Log a meaningfull warning when a node receive a message for a repair session
   that doesn't exist anymore (CASSANDRA-3256)
 * Fix FD leak when internode encryption is enabled (CASSANDRA-3257)
 * FBUtilities.hexToBytes(String) to throw NumberFormatException when string
   contains non-hex characters (CASSANDRA-3231)
 * Keep SimpleSnitch proximity ordering unchanged from what the Strategy
   generates, as intended (CASSANDRA-3262)
 * remove Scrub from compactionstats when finished (CASSANDRA-3255)
 * Fix tool .bat files when CASSANDRA_HOME contains spaces (CASSANDRA-3258)
 * Force flush of status table when removing/updating token (CASSANDRA-3243)
 * Evict gossip state immediately when a token is taken over by a new IP (CASSANDRA-3259)
 * Fix bug where the failure detector can take too long to mark a host
   down (CASSANDRA-3273)
 * (Hadoop) allow wrapping ranges in queries (CASSANDRA-3137)
 * (Hadoop) check all interfaces for a match with split location
   before falling back to random replica (CASSANDRA-3211)
 * (Hadoop) Make Pig storage handle implements LoadMetadata (CASSANDRA-2777)
 * (Hadoop) Fix exception during PIG 'dump' (CASSANDRA-2810)
 * Fix stress COUNTER_GET option (CASSANDRA-3301)
 * Fix missing fields in CLI `show schema` output (CASSANDRA-3304)
 * Nodetool no longer leaks threads and closes JMX connections (CASSANDRA-3309)
 * fix truncate allowing data to be replayed post-restart (CASSANDRA-3297)
 * Move SimpleAuthority and SimpleAuthenticator to examples (CASSANDRA-2922)
 * Fix handling of tombstone by SSTableExport/Import (CASSANDRA-3357)
 * Fix transposition in cfHistograms (CASSANDRA-3222)
 * Allow using number as DC name when creating keyspace in CQL (CASSANDRA-3239)
 * Force flush of system table after updating/removing a token (CASSANDRA-3243)


0.8.6
 * revert CASSANDRA-2388
 * change TokenRange.endpoints back to listen/broadcast address to match
   pre-1777 behavior, and add TokenRange.rpc_endpoints instead (CASSANDRA-3187)
 * avoid trying to watch cassandra-topology.properties when loaded from jar
   (CASSANDRA-3138)
 * prevent users from creating keyspaces with LocalStrategy replication
   (CASSANDRA-3139)
 * fix CLI `show schema;` to output correct keyspace definition statement
   (CASSANDRA-3129)
 * CustomTThreadPoolServer to log TTransportException at DEBUG level
   (CASSANDRA-3142)
 * allow topology sort to work with non-unique rack names between 
   datacenters (CASSANDRA-3152)
 * Improve caching of same-version Messages on digest and repair paths
   (CASSANDRA-3158)
 * Randomize choice of first replica for counter increment (CASSANDRA-2890)
 * Fix using read_repair_chance instead of merge_shard_change (CASSANDRA-3202)
 * Avoid streaming data to nodes that already have it, on move as well as
   decommission (CASSANDRA-3041)
 * Fix divide by zero error in GCInspector (CASSANDRA-3164)
 * allow quoting of the ColumnFamily name in CLI `create column family`
   statement (CASSANDRA-3195)
 * Fix rolling upgrade from 0.7 to 0.8 problem (CASANDRA-3166)
 * Accomodate missing encryption_options in IncomingTcpConnection.stream
   (CASSANDRA-3212)


0.8.5
 * fix NPE when encryption_options is unspecified (CASSANDRA-3007)
 * include column name in validation failure exceptions (CASSANDRA-2849)
 * make sure truncate clears out the commitlog so replay won't re-
   populate with truncated data (CASSANDRA-2950)
 * fix NPE when debug logging is enabled and dropped CF is present
   in a commitlog segment (CASSANDRA-3021)
 * fix cassandra.bat when CASSANDRA_HOME contains spaces (CASSANDRA-2952)
 * fix to SSTableSimpleUnsortedWriter bufferSize calculation (CASSANDRA-3027)
 * make cleanup and normal compaction able to skip empty rows
   (rows containing nothing but expired tombstones) (CASSANDRA-3039)
 * work around native memory leak in com.sun.management.GarbageCollectorMXBean
   (CASSANDRA-2868)
 * validate that column names in column_metadata are not equal to key_alias
   on create/update of the ColumnFamily and CQL 'ALTER' statement (CASSANDRA-3036)
 * return an InvalidRequestException if an indexed column is assigned
   a value larger than 64KB (CASSANDRA-3057)
 * fix of numeric-only and string column names handling in CLI "drop index" 
   (CASSANDRA-3054)
 * prune index scan resultset back to original request for lazy
   resultset expansion case (CASSANDRA-2964)
 * (Hadoop) fail jobs when Cassandra node has failed but TaskTracker
   has not (CASSANDRA-2388)
 * fix dynamic snitch ignoring nodes when read_repair_chance is zero
   (CASSANDRA-2662)
 * avoid retaining references to dropped CFS objects in 
   CompactionManager.estimatedCompactions (CASSANDRA-2708)
 * expose rpc timeouts per host in MessagingServiceMBean (CASSANDRA-2941)
 * avoid including cwd in classpath for deb and rpm packages (CASSANDRA-2881)
 * remove gossip state when a new IP takes over a token (CASSANDRA-3071)
 * allow sstable2json to work on index sstable files (CASSANDRA-3059)
 * always hint counters (CASSANDRA-3099)
 * fix log4j initialization in EmbeddedCassandraService (CASSANDRA-2857)
 * remove gossip state when a new IP takes over a token (CASSANDRA-3071)
 * work around native memory leak in com.sun.management.GarbageCollectorMXBean
    (CASSANDRA-2868)
 * fix UnavailableException with writes at CL.EACH_QUORM (CASSANDRA-3084)
 * fix parsing of the Keyspace and ColumnFamily names in numeric
   and string representations in CLI (CASSANDRA-3075)
 * fix corner cases in Range.differenceToFetch (CASSANDRA-3084)
 * fix ip address String representation in the ring cache (CASSANDRA-3044)
 * fix ring cache compatibility when mixing pre-0.8.4 nodes with post-
   in the same cluster (CASSANDRA-3023)
 * make repair report failure when a node participating dies (instead of
   hanging forever) (CASSANDRA-2433)
 * fix handling of the empty byte buffer by ReversedType (CASSANDRA-3111)
 * Add validation that Keyspace names are case-insensitively unique (CASSANDRA-3066)
 * catch invalid key_validation_class before instantiating UpdateColumnFamily (CASSANDRA-3102)
 * make Range and Bounds objects client-safe (CASSANDRA-3108)
 * optionally skip log4j configuration (CASSANDRA-3061)
 * bundle sstableloader with the debian package (CASSANDRA-3113)
 * don't try to build secondary indexes when there is none (CASSANDRA-3123)
 * improve SSTableSimpleUnsortedWriter speed for large rows (CASSANDRA-3122)
 * handle keyspace arguments correctly in nodetool snapshot (CASSANDRA-3038)
 * Fix SSTableImportTest on windows (CASSANDRA-3043)
 * expose compactionThroughputMbPerSec through JMX (CASSANDRA-3117)
 * log keyspace and CF of large rows being compacted


0.8.4
 * change TokenRing.endpoints to be a list of rpc addresses instead of 
   listen/broadcast addresses (CASSANDRA-1777)
 * include files-to-be-streamed in StreamInSession.getSources (CASSANDRA-2972)
 * use JAVA env var in cassandra-env.sh (CASSANDRA-2785, 2992)
 * avoid doing read for no-op replicate-on-write at CL=1 (CASSANDRA-2892)
 * refuse counter write for CL.ANY (CASSANDRA-2990)
 * switch back to only logging recent dropped messages (CASSANDRA-3004)
 * always deserialize RowMutation for counters (CASSANDRA-3006)
 * ignore saved replication_factor strategy_option for NTS (CASSANDRA-3011)
 * make sure pre-truncate CL segments are discarded (CASSANDRA-2950)


0.8.3
 * add ability to drop local reads/writes that are going to timeout
   (CASSANDRA-2943)
 * revamp token removal process, keep gossip states for 3 days (CASSANDRA-2496)
 * don't accept extra args for 0-arg nodetool commands (CASSANDRA-2740)
 * log unavailableexception details at debug level (CASSANDRA-2856)
 * expose data_dir though jmx (CASSANDRA-2770)
 * don't include tmp files as sstable when create cfs (CASSANDRA-2929)
 * log Java classpath on startup (CASSANDRA-2895)
 * keep gossipped version in sync with actual on migration coordinator 
   (CASSANDRA-2946)
 * use lazy initialization instead of class initialization in NodeId
   (CASSANDRA-2953)
 * check column family validity in nodetool repair (CASSANDRA-2933)
 * speedup bytes to hex conversions dramatically (CASSANDRA-2850)
 * Flush memtables on shutdown when durable writes are disabled 
   (CASSANDRA-2958)
 * improved POSIX compatibility of start scripts (CASsANDRA-2965)
 * add counter support to Hadoop InputFormat (CASSANDRA-2981)
 * fix bug where dirty commitlog segments were removed (and avoid keeping 
   segments with no post-flush activity permanently dirty) (CASSANDRA-2829)
 * fix throwing exception with batch mutation of counter super columns
   (CASSANDRA-2949)
 * ignore system tables during repair (CASSANDRA-2979)
 * throw exception when NTS is given replication_factor as an option
   (CASSANDRA-2960)
 * fix assertion error during compaction of counter CFs (CASSANDRA-2968)
 * avoid trying to create index names, when no index exists (CASSANDRA-2867)
 * don't sample the system table when choosing a bootstrap token
   (CASSANDRA-2825)
 * gossiper notifies of local state changes (CASSANDRA-2948)
 * add asynchronous and half-sync/half-async (hsha) thrift servers 
   (CASSANDRA-1405)
 * fix potential use of free'd native memory in SerializingCache 
   (CASSANDRA-2951)
 * prune index scan resultset back to original request for lazy
   resultset expansion case (CASSANDRA-2964)
 * (Hadoop) fail jobs when Cassandra node has failed but TaskTracker
    has not (CASSANDRA-2388)


0.8.2
 * CQL: 
   - include only one row per unique key for IN queries (CASSANDRA-2717)
   - respect client timestamp on full row deletions (CASSANDRA-2912)
 * improve thread-safety in StreamOutSession (CASSANDRA-2792)
 * allow deleting a row and updating indexed columns in it in the
   same mutation (CASSANDRA-2773)
 * Expose number of threads blocked on submitting memtable to flush
   in JMX (CASSANDRA-2817)
 * add ability to return "endpoints" to nodetool (CASSANDRA-2776)
 * Add support for multiple (comma-delimited) coordinator addresses
   to ColumnFamilyInputFormat (CASSANDRA-2807)
 * fix potential NPE while scheduling read repair for range slice
   (CASSANDRA-2823)
 * Fix race in SystemTable.getCurrentLocalNodeId (CASSANDRA-2824)
 * Correctly set default for replicate_on_write (CASSANDRA-2835)
 * improve nodetool compactionstats formatting (CASSANDRA-2844)
 * fix index-building status display (CASSANDRA-2853)
 * fix CLI perpetuating obsolete KsDef.replication_factor (CASSANDRA-2846)
 * improve cli treatment of multiline comments (CASSANDRA-2852)
 * handle row tombstones correctly in EchoedRow (CASSANDRA-2786)
 * add MessagingService.get[Recently]DroppedMessages and
   StorageService.getExceptionCount (CASSANDRA-2804)
 * fix possibility of spurious UnavailableException for LOCAL_QUORUM
   reads with dynamic snitch + read repair disabled (CASSANDRA-2870)
 * add ant-optional as dependence for the debian package (CASSANDRA-2164)
 * add option to specify limit for get_slice in the CLI (CASSANDRA-2646)
 * decrease HH page size (CASSANDRA-2832)
 * reset cli keyspace after dropping the current one (CASSANDRA-2763)
 * add KeyRange option to Hadoop inputformat (CASSANDRA-1125)
 * fix protocol versioning (CASSANDRA-2818, 2860)
 * support spaces in path to log4j configuration (CASSANDRA-2383)
 * avoid including inferred types in CF update (CASSANDRA-2809)
 * fix JMX bulkload call (CASSANDRA-2908)
 * fix updating KS with durable_writes=false (CASSANDRA-2907)
 * add simplified facade to SSTableWriter for bulk loading use
   (CASSANDRA-2911)
 * fix re-using index CF sstable names after drop/recreate (CASSANDRA-2872)
 * prepend CF to default index names (CASSANDRA-2903)
 * fix hint replay (CASSANDRA-2928)
 * Properly synchronize repair's merkle tree computation (CASSANDRA-2816)


0.8.1
 * CQL:
   - support for insert, delete in BATCH (CASSANDRA-2537)
   - support for IN to SELECT, UPDATE (CASSANDRA-2553)
   - timestamp support for INSERT, UPDATE, and BATCH (CASSANDRA-2555)
   - TTL support (CASSANDRA-2476)
   - counter support (CASSANDRA-2473)
   - ALTER COLUMNFAMILY (CASSANDRA-1709)
   - DROP INDEX (CASSANDRA-2617)
   - add SCHEMA/TABLE as aliases for KS/CF (CASSANDRA-2743)
   - server handles wait-for-schema-agreement (CASSANDRA-2756)
   - key alias support (CASSANDRA-2480)
 * add support for comparator parameters and a generic ReverseType
   (CASSANDRA-2355)
 * add CompositeType and DynamicCompositeType (CASSANDRA-2231)
 * optimize batches containing multiple updates to the same row
   (CASSANDRA-2583)
 * adjust hinted handoff page size to avoid OOM with large columns 
   (CASSANDRA-2652)
 * mark BRAF buffer invalid post-flush so we don't re-flush partial
   buffers again, especially on CL writes (CASSANDRA-2660)
 * add DROP INDEX support to CLI (CASSANDRA-2616)
 * don't perform HH to client-mode [storageproxy] nodes (CASSANDRA-2668)
 * Improve forceDeserialize/getCompactedRow encapsulation (CASSANDRA-2659)
 * Don't write CounterUpdateColumn to disk in tests (CASSANDRA-2650)
 * Add sstable bulk loading utility (CASSANDRA-1278)
 * avoid replaying hints to dropped columnfamilies (CASSANDRA-2685)
 * add placeholders for missing rows in range query pseudo-RR (CASSANDRA-2680)
 * remove no-op HHOM.renameHints (CASSANDRA-2693)
 * clone super columns to avoid modifying them during flush (CASSANDRA-2675)
 * allow writes to bypass the commitlog for certain keyspaces (CASSANDRA-2683)
 * avoid NPE when bypassing commitlog during memtable flush (CASSANDRA-2781)
 * Added support for making bootstrap retry if nodes flap (CASSANDRA-2644)
 * Added statusthrift to nodetool to report if thrift server is running (CASSANDRA-2722)
 * Fixed rows being cached if they do not exist (CASSANDRA-2723)
 * Support passing tableName and cfName to RowCacheProviders (CASSANDRA-2702)
 * close scrub file handles (CASSANDRA-2669)
 * throttle migration replay (CASSANDRA-2714)
 * optimize column serializer creation (CASSANDRA-2716)
 * Added support for making bootstrap retry if nodes flap (CASSANDRA-2644)
 * Added statusthrift to nodetool to report if thrift server is running
   (CASSANDRA-2722)
 * Fixed rows being cached if they do not exist (CASSANDRA-2723)
 * fix truncate/compaction race (CASSANDRA-2673)
 * workaround large resultsets causing large allocation retention
   by nio sockets (CASSANDRA-2654)
 * fix nodetool ring use with Ec2Snitch (CASSANDRA-2733)
 * fix inconsistency window during bootstrap (CASSANDRA-833)
 * fix removing columns and subcolumns that are supressed by a row or
   supercolumn tombstone during replica resolution (CASSANDRA-2590)
 * support sstable2json against snapshot sstables (CASSANDRA-2386)
 * remove active-pull schema requests (CASSANDRA-2715)
 * avoid marking entire list of sstables as actively being compacted
   in multithreaded compaction (CASSANDRA-2765)
 * seek back after deserializing a row to update cache with (CASSANDRA-2752)
 * avoid skipping rows in scrub for counter column family (CASSANDRA-2759)
 * fix ConcurrentModificationException in repair when dealing with 0.7 node
   (CASSANDRA-2767)
 * use threadsafe collections for StreamInSession (CASSANDRA-2766)
 * avoid infinite loop when creating merkle tree (CASSANDRA-2758)
 * avoids unmarking compacting sstable prematurely in cleanup (CASSANDRA-2769)
 * fix NPE when the commit log is bypassed (CASSANDRA-2718)
 * don't throw an exception in SS.isRPCServerRunning (CASSANDRA-2721)
 * make stress.jar executable (CASSANDRA-2744)
 * add daemon mode to java stress (CASSANDRA-2267)
 * expose the DC and rack of a node through JMX and nodetool ring (CASSANDRA-2531)
 * fix cache mbean getSize (CASSANDRA-2781)
 * Add Date, Float, Double, and Boolean types (CASSANDRA-2530)
 * Add startup flag to renew counter node id (CASSANDRA-2788)
 * add jamm agent to cassandra.bat (CASSANDRA-2787)
 * fix repair hanging if a neighbor has nothing to send (CASSANDRA-2797)
 * purge tombstone even if row is in only one sstable (CASSANDRA-2801)
 * Fix wrong purge of deleted cf during compaction (CASSANDRA-2786)
 * fix race that could result in Hadoop writer failing to throw an
   exception encountered after close() (CASSANDRA-2755)
 * fix scan wrongly throwing assertion error (CASSANDRA-2653)
 * Always use even distribution for merkle tree with RandomPartitionner
   (CASSANDRA-2841)
 * fix describeOwnership for OPP (CASSANDRA-2800)
 * ensure that string tokens do not contain commas (CASSANDRA-2762)


0.8.0-final
 * fix CQL grammar warning and cqlsh regression from CASSANDRA-2622
 * add ant generate-cql-html target (CASSANDRA-2526)
 * update CQL consistency levels (CASSANDRA-2566)
 * debian packaging fixes (CASSANDRA-2481, 2647)
 * fix UUIDType, IntegerType for direct buffers (CASSANDRA-2682, 2684)
 * switch to native Thrift for Hadoop map/reduce (CASSANDRA-2667)
 * fix StackOverflowError when building from eclipse (CASSANDRA-2687)
 * only provide replication_factor to strategy_options "help" for
   SimpleStrategy, OldNetworkTopologyStrategy (CASSANDRA-2678, 2713)
 * fix exception adding validators to non-string columns (CASSANDRA-2696)
 * avoid instantiating DatabaseDescriptor in JDBC (CASSANDRA-2694)
 * fix potential stack overflow during compaction (CASSANDRA-2626)
 * clone super columns to avoid modifying them during flush (CASSANDRA-2675)
 * reset underlying iterator in EchoedRow constructor (CASSANDRA-2653)


0.8.0-rc1
 * faster flushes and compaction from fixing excessively pessimistic 
   rebuffering in BRAF (CASSANDRA-2581)
 * fix returning null column values in the python cql driver (CASSANDRA-2593)
 * fix merkle tree splitting exiting early (CASSANDRA-2605)
 * snapshot_before_compaction directory name fix (CASSANDRA-2598)
 * Disable compaction throttling during bootstrap (CASSANDRA-2612) 
 * fix CQL treatment of > and < operators in range slices (CASSANDRA-2592)
 * fix potential double-application of counter updates on commitlog replay
   by moving replay position from header to sstable metadata (CASSANDRA-2419)
 * JDBC CQL driver exposes getColumn for access to timestamp
 * JDBC ResultSetMetadata properties added to AbstractType
 * r/m clustertool (CASSANDRA-2607)
 * add support for presenting row key as a column in CQL result sets 
   (CASSANDRA-2622)
 * Don't allow {LOCAL|EACH}_QUORUM unless strategy is NTS (CASSANDRA-2627)
 * validate keyspace strategy_options during CQL create (CASSANDRA-2624)
 * fix empty Result with secondary index when limit=1 (CASSANDRA-2628)
 * Fix regression where bootstrapping a node with no schema fails
   (CASSANDRA-2625)
 * Allow removing LocationInfo sstables (CASSANDRA-2632)
 * avoid attempting to replay mutations from dropped keyspaces (CASSANDRA-2631)
 * avoid using cached position of a key when GT is requested (CASSANDRA-2633)
 * fix counting bloom filter true positives (CASSANDRA-2637)
 * initialize local ep state prior to gossip startup if needed (CASSANDRA-2638)
 * fix counter increment lost after restart (CASSANDRA-2642)
 * add quote-escaping via backslash to CLI (CASSANDRA-2623)
 * fix pig example script (CASSANDRA-2487)
 * fix dynamic snitch race in adding latencies (CASSANDRA-2618)
 * Start/stop cassandra after more important services such as mdadm in
   debian packaging (CASSANDRA-2481)


0.8.0-beta2
 * fix NPE compacting index CFs (CASSANDRA-2528)
 * Remove checking all column families on startup for compaction candidates 
   (CASSANDRA-2444)
 * validate CQL create keyspace options (CASSANDRA-2525)
 * fix nodetool setcompactionthroughput (CASSANDRA-2550)
 * move	gossip heartbeat back to its own thread (CASSANDRA-2554)
 * validate cql TRUNCATE columnfamily before truncating (CASSANDRA-2570)
 * fix batch_mutate for mixed standard-counter mutations (CASSANDRA-2457)
 * disallow making schema changes to system keyspace (CASSANDRA-2563)
 * fix sending mutation messages multiple times (CASSANDRA-2557)
 * fix incorrect use of NBHM.size in ReadCallback that could cause
   reads to time out even when responses were received (CASSAMDRA-2552)
 * trigger read repair correctly for LOCAL_QUORUM reads (CASSANDRA-2556)
 * Allow configuring the number of compaction thread (CASSANDRA-2558)
 * forceUserDefinedCompaction will attempt to compact what it is given
   even if the pessimistic estimate is that there is not enough disk space;
   automatic compactions will only compact 2 or more sstables (CASSANDRA-2575)
 * refuse to apply migrations with older timestamps than the current 
   schema (CASSANDRA-2536)
 * remove unframed Thrift transport option
 * include indexes in snapshots (CASSANDRA-2596)
 * improve ignoring of obsolete mutations in index maintenance (CASSANDRA-2401)
 * recognize attempt to drop just the index while leaving the column
   definition alone (CASSANDRA-2619)
  

0.8.0-beta1
 * remove Avro RPC support (CASSANDRA-926)
 * support for columns that act as incr/decr counters 
   (CASSANDRA-1072, 1937, 1944, 1936, 2101, 2093, 2288, 2105, 2384, 2236, 2342,
   2454)
 * CQL (CASSANDRA-1703, 1704, 1705, 1706, 1707, 1708, 1710, 1711, 1940, 
   2124, 2302, 2277, 2493)
 * avoid double RowMutation serialization on write path (CASSANDRA-1800)
 * make NetworkTopologyStrategy the default (CASSANDRA-1960)
 * configurable internode encryption (CASSANDRA-1567, 2152)
 * human readable column names in sstable2json output (CASSANDRA-1933)
 * change default JMX port to 7199 (CASSANDRA-2027)
 * backwards compatible internal messaging (CASSANDRA-1015)
 * atomic switch of memtables and sstables (CASSANDRA-2284)
 * add pluggable SeedProvider (CASSANDRA-1669)
 * Fix clustertool to not throw exception when calling get_endpoints (CASSANDRA-2437)
 * upgrade to thrift 0.6 (CASSANDRA-2412) 
 * repair works on a token range instead of full ring (CASSANDRA-2324)
 * purge tombstones from row cache (CASSANDRA-2305)
 * push replication_factor into strategy_options (CASSANDRA-1263)
 * give snapshots the same name on each node (CASSANDRA-1791)
 * remove "nodetool loadbalance" (CASSANDRA-2448)
 * multithreaded compaction (CASSANDRA-2191)
 * compaction throttling (CASSANDRA-2156)
 * add key type information and alias (CASSANDRA-2311, 2396)
 * cli no longer divides read_repair_chance by 100 (CASSANDRA-2458)
 * made CompactionInfo.getTaskType return an enum (CASSANDRA-2482)
 * add a server-wide cap on measured memtable memory usage and aggressively
   flush to keep under that threshold (CASSANDRA-2006)
 * add unified UUIDType (CASSANDRA-2233)
 * add off-heap row cache support (CASSANDRA-1969)


0.7.5
 * improvements/fixes to PIG driver (CASSANDRA-1618, CASSANDRA-2387,
   CASSANDRA-2465, CASSANDRA-2484)
 * validate index names (CASSANDRA-1761)
 * reduce contention on Table.flusherLock (CASSANDRA-1954)
 * try harder to detect failures during streaming, cleaning up temporary
   files more reliably (CASSANDRA-2088)
 * shut down server for OOM on a Thrift thread (CASSANDRA-2269)
 * fix tombstone handling in repair and sstable2json (CASSANDRA-2279)
 * preserve version when streaming data from old sstables (CASSANDRA-2283)
 * don't start repair if a neighboring node is marked as dead (CASSANDRA-2290)
 * purge tombstones from row cache (CASSANDRA-2305)
 * Avoid seeking when sstable2json exports the entire file (CASSANDRA-2318)
 * clear Built flag in system table when dropping an index (CASSANDRA-2320)
 * don't allow arbitrary argument for stress.java (CASSANDRA-2323)
 * validate values for index predicates in get_indexed_slice (CASSANDRA-2328)
 * queue secondary indexes for flush before the parent (CASSANDRA-2330)
 * allow job configuration to set the CL used in Hadoop jobs (CASSANDRA-2331)
 * add memtable_flush_queue_size defaulting to 4 (CASSANDRA-2333)
 * Allow overriding of initial_token, storage_port and rpc_port from system
   properties (CASSANDRA-2343)
 * fix comparator used for non-indexed secondary expressions in index scan
   (CASSANDRA-2347)
 * ensure size calculation and write phase of large-row compaction use
   the same threshold for TTL expiration (CASSANDRA-2349)
 * fix race when iterating CFs during add/drop (CASSANDRA-2350)
 * add ConsistencyLevel command to CLI (CASSANDRA-2354)
 * allow negative numbers in the cli (CASSANDRA-2358)
 * hard code serialVersionUID for tokens class (CASSANDRA-2361)
 * fix potential infinite loop in ByteBufferUtil.inputStream (CASSANDRA-2365)
 * fix encoding bugs in HintedHandoffManager, SystemTable when default
   charset is not UTF8 (CASSANDRA-2367)
 * avoids having removed node reappearing in Gossip (CASSANDRA-2371)
 * fix incorrect truncation of long to int when reading columns via block
   index (CASSANDRA-2376)
 * fix NPE during stream session (CASSANDRA-2377)
 * fix race condition that could leave orphaned data files when dropping CF or
   KS (CASSANDRA-2381)
 * fsync statistics component on write (CASSANDRA-2382)
 * fix duplicate results from CFS.scan (CASSANDRA-2406)
 * add IntegerType to CLI help (CASSANDRA-2414)
 * avoid caching token-only decoratedkeys (CASSANDRA-2416)
 * convert mmap assertion to if/throw so scrub can catch it (CASSANDRA-2417)
 * don't overwrite gc log (CASSANDR-2418)
 * invalidate row cache for streamed row to avoid inconsitencies
   (CASSANDRA-2420)
 * avoid copies in range/index scans (CASSANDRA-2425)
 * make sure we don't wipe data during cleanup if the node has not join
   the ring (CASSANDRA-2428)
 * Try harder to close files after compaction (CASSANDRA-2431)
 * re-set bootstrapped flag after move finishes (CASSANDRA-2435)
 * display validation_class in CLI 'describe keyspace' (CASSANDRA-2442)
 * make cleanup compactions cleanup the row cache (CASSANDRA-2451)
 * add column fields validation to scrub (CASSANDRA-2460)
 * use 64KB flush buffer instead of in_memory_compaction_limit (CASSANDRA-2463)
 * fix backslash substitutions in CLI (CASSANDRA-2492)
 * disable cache saving for system CFS (CASSANDRA-2502)
 * fixes for verifying destination availability under hinted conditions
   so UE can be thrown intead of timing out (CASSANDRA-2514)
 * fix update of validation class in column metadata (CASSANDRA-2512)
 * support LOCAL_QUORUM, EACH_QUORUM CLs outside of NTS (CASSANDRA-2516)
 * preserve version when streaming data from old sstables (CASSANDRA-2283)
 * fix backslash substitutions in CLI (CASSANDRA-2492)
 * count a row deletion as one operation towards memtable threshold 
   (CASSANDRA-2519)
 * support LOCAL_QUORUM, EACH_QUORUM CLs outside of NTS (CASSANDRA-2516)


0.7.4
 * add nodetool join command (CASSANDRA-2160)
 * fix secondary indexes on pre-existing or streamed data (CASSANDRA-2244)
 * initialize endpoint in gossiper earlier (CASSANDRA-2228)
 * add ability to write to Cassandra from Pig (CASSANDRA-1828)
 * add rpc_[min|max]_threads (CASSANDRA-2176)
 * add CL.TWO, CL.THREE (CASSANDRA-2013)
 * avoid exporting an un-requested row in sstable2json, when exporting 
   a key that does not exist (CASSANDRA-2168)
 * add incremental_backups option (CASSANDRA-1872)
 * add configurable row limit to Pig loadfunc (CASSANDRA-2276)
 * validate column values in batches as well as single-Column inserts
   (CASSANDRA-2259)
 * move sample schema from cassandra.yaml to schema-sample.txt,
   a cli scripts (CASSANDRA-2007)
 * avoid writing empty rows when scrubbing tombstoned rows (CASSANDRA-2296)
 * fix assertion error in range and index scans for CL < ALL
   (CASSANDRA-2282)
 * fix commitlog replay when flush position refers to data that didn't
   get synced before server died (CASSANDRA-2285)
 * fix fd leak in sstable2json with non-mmap'd i/o (CASSANDRA-2304)
 * reduce memory use during streaming of multiple sstables (CASSANDRA-2301)
 * purge tombstoned rows from cache after GCGraceSeconds (CASSANDRA-2305)
 * allow zero replicas in a NTS datacenter (CASSANDRA-1924)
 * make range queries respect snitch for local replicas (CASSANDRA-2286)
 * fix HH delivery when column index is larger than 2GB (CASSANDRA-2297)
 * make 2ary indexes use parent CF flush thresholds during initial build
   (CASSANDRA-2294)
 * update memtable_throughput to be a long (CASSANDRA-2158)


0.7.3
 * Keep endpoint state until aVeryLongTime (CASSANDRA-2115)
 * lower-latency read repair (CASSANDRA-2069)
 * add hinted_handoff_throttle_delay_in_ms option (CASSANDRA-2161)
 * fixes for cache save/load (CASSANDRA-2172, -2174)
 * Handle whole-row deletions in CFOutputFormat (CASSANDRA-2014)
 * Make memtable_flush_writers flush in parallel (CASSANDRA-2178)
 * Add compaction_preheat_key_cache option (CASSANDRA-2175)
 * refactor stress.py to have only one copy of the format string 
   used for creating row keys (CASSANDRA-2108)
 * validate index names for \w+ (CASSANDRA-2196)
 * Fix Cassandra cli to respect timeout if schema does not settle 
   (CASSANDRA-2187)
 * fix for compaction and cleanup writing old-format data into new-version 
   sstable (CASSANDRA-2211, -2216)
 * add nodetool scrub (CASSANDRA-2217, -2240)
 * fix sstable2json large-row pagination (CASSANDRA-2188)
 * fix EOFing on requests for the last bytes in a file (CASSANDRA-2213)
 * fix BufferedRandomAccessFile bugs (CASSANDRA-2218, -2241)
 * check for memtable flush_after_mins exceeded every 10s (CASSANDRA-2183)
 * fix cache saving on Windows (CASSANDRA-2207)
 * add validateSchemaAgreement call + synchronization to schema
   modification operations (CASSANDRA-2222)
 * fix for reversed slice queries on large rows (CASSANDRA-2212)
 * fat clients were writing local data (CASSANDRA-2223)
 * set DEFAULT_MEMTABLE_LIFETIME_IN_MINS to 24h
 * improve detection and cleanup of partially-written sstables 
   (CASSANDRA-2206)
 * fix supercolumn de/serialization when subcolumn comparator is different
   from supercolumn's (CASSANDRA-2104)
 * fix starting up on Windows when CASSANDRA_HOME contains whitespace
   (CASSANDRA-2237)
 * add [get|set][row|key]cacheSavePeriod to JMX (CASSANDRA-2100)
 * fix Hadoop ColumnFamilyOutputFormat dropping of mutations
   when batch fills up (CASSANDRA-2255)
 * move file deletions off of scheduledtasks executor (CASSANDRA-2253)


0.7.2
 * copy DecoratedKey.key when inserting into caches to avoid retaining
   a reference to the underlying buffer (CASSANDRA-2102)
 * format subcolumn names with subcomparator (CASSANDRA-2136)
 * fix column bloom filter deserialization (CASSANDRA-2165)


0.7.1
 * refactor MessageDigest creation code. (CASSANDRA-2107)
 * buffer network stack to avoid inefficient small TCP messages while avoiding
   the nagle/delayed ack problem (CASSANDRA-1896)
 * check log4j configuration for changes every 10s (CASSANDRA-1525, 1907)
 * more-efficient cross-DC replication (CASSANDRA-1530, -2051, -2138)
 * avoid polluting page cache with commitlog or sstable writes
   and seq scan operations (CASSANDRA-1470)
 * add RMI authentication options to nodetool (CASSANDRA-1921)
 * make snitches configurable at runtime (CASSANDRA-1374)
 * retry hadoop split requests on connection failure (CASSANDRA-1927)
 * implement describeOwnership for BOP, COPP (CASSANDRA-1928)
 * make read repair behave as expected for ConsistencyLevel > ONE
   (CASSANDRA-982, 2038)
 * distributed test harness (CASSANDRA-1859, 1964)
 * reduce flush lock contention (CASSANDRA-1930)
 * optimize supercolumn deserialization (CASSANDRA-1891)
 * fix CFMetaData.apply to only compare objects of the same class 
   (CASSANDRA-1962)
 * allow specifying specific SSTables to compact from JMX (CASSANDRA-1963)
 * fix race condition in MessagingService.targets (CASSANDRA-1959, 2094, 2081)
 * refuse to open sstables from a future version (CASSANDRA-1935)
 * zero-copy reads (CASSANDRA-1714)
 * fix copy bounds for word Text in wordcount demo (CASSANDRA-1993)
 * fixes for contrib/javautils (CASSANDRA-1979)
 * check more frequently for memtable expiration (CASSANDRA-2000)
 * fix writing SSTable column count statistics (CASSANDRA-1976)
 * fix streaming of multiple CFs during bootstrap (CASSANDRA-1992)
 * explicitly set JVM GC new generation size with -Xmn (CASSANDRA-1968)
 * add short options for CLI flags (CASSANDRA-1565)
 * make keyspace argument to "describe keyspace" in CLI optional
   when authenticated to keyspace already (CASSANDRA-2029)
 * added option to specify -Dcassandra.join_ring=false on startup
   to allow "warm spare" nodes or performing JMX maintenance before
   joining the ring (CASSANDRA-526)
 * log migrations at INFO (CASSANDRA-2028)
 * add CLI verbose option in file mode (CASSANDRA-2030)
 * add single-line "--" comments to CLI (CASSANDRA-2032)
 * message serialization tests (CASSANDRA-1923)
 * switch from ivy to maven-ant-tasks (CASSANDRA-2017)
 * CLI attempts to block for new schema to propagate (CASSANDRA-2044)
 * fix potential overflow in nodetool cfstats (CASSANDRA-2057)
 * add JVM shutdownhook to sync commitlog (CASSANDRA-1919)
 * allow nodes to be up without being part of  normal traffic (CASSANDRA-1951)
 * fix CLI "show keyspaces" with null options on NTS (CASSANDRA-2049)
 * fix possible ByteBuffer race conditions (CASSANDRA-2066)
 * reduce garbage generated by MessagingService to prevent load spikes
   (CASSANDRA-2058)
 * fix math in RandomPartitioner.describeOwnership (CASSANDRA-2071)
 * fix deletion of sstable non-data components (CASSANDRA-2059)
 * avoid blocking gossip while deleting handoff hints (CASSANDRA-2073)
 * ignore messages from newer versions, keep track of nodes in gossip 
   regardless of version (CASSANDRA-1970)
 * cache writing moved to CompactionManager to reduce i/o contention and
   updated to use non-cache-polluting writes (CASSANDRA-2053)
 * page through large rows when exporting to JSON (CASSANDRA-2041)
 * add flush_largest_memtables_at and reduce_cache_sizes_at options
   (CASSANDRA-2142)
 * add cli 'describe cluster' command (CASSANDRA-2127)
 * add cli support for setting username/password at 'connect' command 
   (CASSANDRA-2111)
 * add -D option to Stress.java to allow reading hosts from a file 
   (CASSANDRA-2149)
 * bound hints CF throughput between 32M and 256M (CASSANDRA-2148)
 * continue starting when invalid saved cache entries are encountered
   (CASSANDRA-2076)
 * add max_hint_window_in_ms option (CASSANDRA-1459)


0.7.0-final
 * fix offsets to ByteBuffer.get (CASSANDRA-1939)


0.7.0-rc4
 * fix cli crash after backgrounding (CASSANDRA-1875)
 * count timeouts in storageproxy latencies, and include latency 
   histograms in StorageProxyMBean (CASSANDRA-1893)
 * fix CLI get recognition of supercolumns (CASSANDRA-1899)
 * enable keepalive on intra-cluster sockets (CASSANDRA-1766)
 * count timeouts towards dynamicsnitch latencies (CASSANDRA-1905)
 * Expose index-building status in JMX + cli schema description
   (CASSANDRA-1871)
 * allow [LOCAL|EACH]_QUORUM to be used with non-NetworkTopology 
   replication Strategies
 * increased amount of index locks for faster commitlog replay
 * collect secondary index tombstones immediately (CASSANDRA-1914)
 * revert commitlog changes from #1780 (CASSANDRA-1917)
 * change RandomPartitioner min token to -1 to avoid collision w/
   tokens on actual nodes (CASSANDRA-1901)
 * examine the right nibble when validating TimeUUID (CASSANDRA-1910)
 * include secondary indexes in cleanup (CASSANDRA-1916)
 * CFS.scrubDataDirectories should also cleanup invalid secondary indexes
   (CASSANDRA-1904)
 * ability to disable/enable gossip on nodes to force them down
   (CASSANDRA-1108)


0.7.0-rc3
 * expose getNaturalEndpoints in StorageServiceMBean taking byte[]
   key; RMI cannot serialize ByteBuffer (CASSANDRA-1833)
 * infer org.apache.cassandra.locator for replication strategy classes
   when not otherwise specified
 * validation that generates less garbage (CASSANDRA-1814)
 * add TTL support to CLI (CASSANDRA-1838)
 * cli defaults to bytestype for subcomparator when creating
   column families (CASSANDRA-1835)
 * unregister index MBeans when index is dropped (CASSANDRA-1843)
 * make ByteBufferUtil.clone thread-safe (CASSANDRA-1847)
 * change exception for read requests during bootstrap from 
   InvalidRequest to Unavailable (CASSANDRA-1862)
 * respect row-level tombstones post-flush in range scans
   (CASSANDRA-1837)
 * ReadResponseResolver check digests against each other (CASSANDRA-1830)
 * return InvalidRequest when remove of subcolumn without supercolumn
   is requested (CASSANDRA-1866)
 * flush before repair (CASSANDRA-1748)
 * SSTableExport validates key order (CASSANDRA-1884)
 * large row support for SSTableExport (CASSANDRA-1867)
 * Re-cache hot keys post-compaction without hitting disk (CASSANDRA-1878)
 * manage read repair in coordinator instead of data source, to
   provide latency information to dynamic snitch (CASSANDRA-1873)


0.7.0-rc2
 * fix live-column-count of slice ranges including tombstoned supercolumn 
   with live subcolumn (CASSANDRA-1591)
 * rename o.a.c.internal.AntientropyStage -> AntiEntropyStage,
   o.a.c.request.Request_responseStage -> RequestResponseStage,
   o.a.c.internal.Internal_responseStage -> InternalResponseStage
 * add AbstractType.fromString (CASSANDRA-1767)
 * require index_type to be present when specifying index_name
   on ColumnDef (CASSANDRA-1759)
 * fix add/remove index bugs in CFMetadata (CASSANDRA-1768)
 * rebuild Strategy during system_update_keyspace (CASSANDRA-1762)
 * cli updates prompt to ... in continuation lines (CASSANDRA-1770)
 * support multiple Mutations per key in hadoop ColumnFamilyOutputFormat
   (CASSANDRA-1774)
 * improvements to Debian init script (CASSANDRA-1772)
 * use local classloader to check for version.properties (CASSANDRA-1778)
 * Validate that column names in column_metadata are valid for the
   defined comparator, and decode properly in cli (CASSANDRA-1773)
 * use cross-platform newlines in cli (CASSANDRA-1786)
 * add ExpiringColumn support to sstable import/export (CASSANDRA-1754)
 * add flush for each append to periodic commitlog mode; added
   periodic_without_flush option to disable this (CASSANDRA-1780)
 * close file handle used for post-flush truncate (CASSANDRA-1790)
 * various code cleanup (CASSANDRA-1793, -1794, -1795)
 * fix range queries against wrapped range (CASSANDRA-1781)
 * fix consistencylevel calculations for NetworkTopologyStrategy
   (CASSANDRA-1804)
 * cli support index type enum names (CASSANDRA-1810)
 * improved validation of column_metadata (CASSANDRA-1813)
 * reads at ConsistencyLevel > 1 throw UnavailableException
   immediately if insufficient live nodes exist (CASSANDRA-1803)
 * copy bytebuffers for local writes to avoid retaining the entire
   Thrift frame (CASSANDRA-1801)
 * fix NPE adding index to column w/o prior metadata (CASSANDRA-1764)
 * reduce fat client timeout (CASSANDRA-1730)
 * fix botched merge of CASSANDRA-1316


0.7.0-rc1
 * fix compaction and flush races with schema updates (CASSANDRA-1715)
 * add clustertool, config-converter, sstablekeys, and schematool 
   Windows .bat files (CASSANDRA-1723)
 * reject range queries received during bootstrap (CASSANDRA-1739)
 * fix wrapping-range queries on non-minimum token (CASSANDRA-1700)
 * add nodetool cfhistogram (CASSANDRA-1698)
 * limit repaired ranges to what the nodes have in common (CASSANDRA-1674)
 * index scan treats missing columns as not matching secondary
   expressions (CASSANDRA-1745)
 * Fix misuse of DataOutputBuffer.getData in AntiEntropyService
   (CASSANDRA-1729)
 * detect and warn when obsolete version of JNA is present (CASSANDRA-1760)
 * reduce fat client timeout (CASSANDRA-1730)
 * cleanup smallest CFs first to increase free temp space for larger ones
   (CASSANDRA-1811)
 * Update windows .bat files to work outside of main Cassandra
   directory (CASSANDRA-1713)
 * fix read repair regression from 0.6.7 (CASSANDRA-1727)
 * more-efficient read repair (CASSANDRA-1719)
 * fix hinted handoff replay (CASSANDRA-1656)
 * log type of dropped messages (CASSANDRA-1677)
 * upgrade to SLF4J 1.6.1
 * fix ByteBuffer bug in ExpiringColumn.updateDigest (CASSANDRA-1679)
 * fix IntegerType.getString (CASSANDRA-1681)
 * make -Djava.net.preferIPv4Stack=true the default (CASSANDRA-628)
 * add INTERNAL_RESPONSE verb to differentiate from responses related
   to client requests (CASSANDRA-1685)
 * log tpstats when dropping messages (CASSANDRA-1660)
 * include unreachable nodes in describeSchemaVersions (CASSANDRA-1678)
 * Avoid dropping messages off the client request path (CASSANDRA-1676)
 * fix jna errno reporting (CASSANDRA-1694)
 * add friendlier error for UnknownHostException on startup (CASSANDRA-1697)
 * include jna dependency in RPM package (CASSANDRA-1690)
 * add --skip-keys option to stress.py (CASSANDRA-1696)
 * improve cli handling of non-string keys and column names 
   (CASSANDRA-1701, -1693)
 * r/m extra subcomparator line in cli keyspaces output (CASSANDRA-1712)
 * add read repair chance to cli "show keyspaces"
 * upgrade to ConcurrentLinkedHashMap 1.1 (CASSANDRA-975)
 * fix index scan routing (CASSANDRA-1722)
 * fix tombstoning of supercolumns in range queries (CASSANDRA-1734)
 * clear endpoint cache after updating keyspace metadata (CASSANDRA-1741)
 * fix wrapping-range queries on non-minimum token (CASSANDRA-1700)
 * truncate includes secondary indexes (CASSANDRA-1747)
 * retain reference to PendingFile sstables (CASSANDRA-1749)
 * fix sstableimport regression (CASSANDRA-1753)
 * fix for bootstrap when no non-system tables are defined (CASSANDRA-1732)
 * handle replica unavailability in index scan (CASSANDRA-1755)
 * fix service initialization order deadlock (CASSANDRA-1756)
 * multi-line cli commands (CASSANDRA-1742)
 * fix race between snapshot and compaction (CASSANDRA-1736)
 * add listEndpointsPendingHints, deleteHintsForEndpoint JMX methods 
   (CASSANDRA-1551)


0.7.0-beta3
 * add strategy options to describe_keyspace output (CASSANDRA-1560)
 * log warning when using randomly generated token (CASSANDRA-1552)
 * re-organize JMX into .db, .net, .internal, .request (CASSANDRA-1217)
 * allow nodes to change IPs between restarts (CASSANDRA-1518)
 * remember ring state between restarts by default (CASSANDRA-1518)
 * flush index built flag so we can read it before log replay (CASSANDRA-1541)
 * lock row cache updates to prevent race condition (CASSANDRA-1293)
 * remove assertion causing rare (and harmless) error messages in
   commitlog (CASSANDRA-1330)
 * fix moving nodes with no keyspaces defined (CASSANDRA-1574)
 * fix unbootstrap when no data is present in a transfer range (CASSANDRA-1573)
 * take advantage of AVRO-495 to simplify our avro IDL (CASSANDRA-1436)
 * extend authorization hierarchy to column family (CASSANDRA-1554)
 * deletion support in secondary indexes (CASSANDRA-1571)
 * meaningful error message for invalid replication strategy class 
   (CASSANDRA-1566)
 * allow keyspace creation with RF > N (CASSANDRA-1428)
 * improve cli error handling (CASSANDRA-1580)
 * add cache save/load ability (CASSANDRA-1417, 1606, 1647)
 * add StorageService.getDrainProgress (CASSANDRA-1588)
 * Disallow bootstrap to an in-use token (CASSANDRA-1561)
 * Allow dynamic secondary index creation and destruction (CASSANDRA-1532)
 * log auto-guessed memtable thresholds (CASSANDRA-1595)
 * add ColumnDef support to cli (CASSANDRA-1583)
 * reduce index sample time by 75% (CASSANDRA-1572)
 * add cli support for column, strategy metadata (CASSANDRA-1578, 1612)
 * add cli support for schema modification (CASSANDRA-1584)
 * delete temp files on failed compactions (CASSANDRA-1596)
 * avoid blocking for dead nodes during removetoken (CASSANDRA-1605)
 * remove ConsistencyLevel.ZERO (CASSANDRA-1607)
 * expose in-progress compaction type in jmx (CASSANDRA-1586)
 * removed IClock & related classes from internals (CASSANDRA-1502)
 * fix removing tokens from SystemTable on decommission and removetoken
   (CASSANDRA-1609)
 * include CF metadata in cli 'show keyspaces' (CASSANDRA-1613)
 * switch from Properties to HashMap in PropertyFileSnitch to
   avoid synchronization bottleneck (CASSANDRA-1481)
 * PropertyFileSnitch configuration file renamed to 
   cassandra-topology.properties
 * add cli support for get_range_slices (CASSANDRA-1088, CASSANDRA-1619)
 * Make memtable flush thresholds per-CF instead of global 
   (CASSANDRA-1007, 1637)
 * add cli support for binary data without CfDef hints (CASSANDRA-1603)
 * fix building SSTable statistics post-stream (CASSANDRA-1620)
 * fix potential infinite loop in 2ary index queries (CASSANDRA-1623)
 * allow creating NTS keyspaces with no replicas configured (CASSANDRA-1626)
 * add jmx histogram of sstables accessed per read (CASSANDRA-1624)
 * remove system_rename_column_family and system_rename_keyspace from the
   client API until races can be fixed (CASSANDRA-1630, CASSANDRA-1585)
 * add cli sanity tests (CASSANDRA-1582)
 * update GC settings in cassandra.bat (CASSANDRA-1636)
 * cli support for index queries (CASSANDRA-1635)
 * cli support for updating schema memtable settings (CASSANDRA-1634)
 * cli --file option (CASSANDRA-1616)
 * reduce automatically chosen memtable sizes by 50% (CASSANDRA-1641)
 * move endpoint cache from snitch to strategy (CASSANDRA-1643)
 * fix commitlog recovery deleting the newly-created segment as well as
   the old ones (CASSANDRA-1644)
 * upgrade to Thrift 0.5 (CASSANDRA-1367)
 * renamed CL.DCQUORUM to LOCAL_QUORUM and DCQUORUMSYNC to EACH_QUORUM
 * cli truncate support (CASSANDRA-1653)
 * update GC settings in cassandra.bat (CASSANDRA-1636)
 * avoid logging when a node's ip/token is gossipped back to it (CASSANDRA-1666)


0.7-beta2
 * always use UTF-8 for hint keys (CASSANDRA-1439)
 * remove cassandra.yaml dependency from Hadoop and Pig (CASSADRA-1322)
 * expose CfDef metadata in describe_keyspaces (CASSANDRA-1363)
 * restore use of mmap_index_only option (CASSANDRA-1241)
 * dropping a keyspace with no column families generated an error 
   (CASSANDRA-1378)
 * rename RackAwareStrategy to OldNetworkTopologyStrategy, RackUnawareStrategy 
   to SimpleStrategy, DatacenterShardStrategy to NetworkTopologyStrategy,
   AbstractRackAwareSnitch to AbstractNetworkTopologySnitch (CASSANDRA-1392)
 * merge StorageProxy.mutate, mutateBlocking (CASSANDRA-1396)
 * faster UUIDType, LongType comparisons (CASSANDRA-1386, 1393)
 * fix setting read_repair_chance from CLI addColumnFamily (CASSANDRA-1399)
 * fix updates to indexed columns (CASSANDRA-1373)
 * fix race condition leaving to FileNotFoundException (CASSANDRA-1382)
 * fix sharded lock hash on index write path (CASSANDRA-1402)
 * add support for GT/E, LT/E in subordinate index clauses (CASSANDRA-1401)
 * cfId counter got out of sync when CFs were added (CASSANDRA-1403)
 * less chatty schema updates (CASSANDRA-1389)
 * rename column family mbeans. 'type' will now include either 
   'IndexColumnFamilies' or 'ColumnFamilies' depending on the CFS type.
   (CASSANDRA-1385)
 * disallow invalid keyspace and column family names. This includes name that
   matches a '^\w+' regex. (CASSANDRA-1377)
 * use JNA, if present, to take snapshots (CASSANDRA-1371)
 * truncate hints if starting 0.7 for the first time (CASSANDRA-1414)
 * fix FD leak in single-row slicepredicate queries (CASSANDRA-1416)
 * allow index expressions against columns that are not part of the 
   SlicePredicate (CASSANDRA-1410)
 * config-converter properly handles snitches and framed support 
   (CASSANDRA-1420)
 * remove keyspace argument from multiget_count (CASSANDRA-1422)
 * allow specifying cassandra.yaml location as (local or remote) URL
   (CASSANDRA-1126)
 * fix using DynamicEndpointSnitch with NetworkTopologyStrategy
   (CASSANDRA-1429)
 * Add CfDef.default_validation_class (CASSANDRA-891)
 * fix EstimatedHistogram.max (CASSANDRA-1413)
 * quorum read optimization (CASSANDRA-1622)
 * handle zero-length (or missing) rows during HH paging (CASSANDRA-1432)
 * include secondary indexes during schema migrations (CASSANDRA-1406)
 * fix commitlog header race during schema change (CASSANDRA-1435)
 * fix ColumnFamilyStoreMBeanIterator to use new type name (CASSANDRA-1433)
 * correct filename generated by xml->yaml converter (CASSANDRA-1419)
 * add CMSInitiatingOccupancyFraction=75 and UseCMSInitiatingOccupancyOnly
   to default JVM options
 * decrease jvm heap for cassandra-cli (CASSANDRA-1446)
 * ability to modify keyspaces and column family definitions on a live cluster
   (CASSANDRA-1285)
 * support for Hadoop Streaming [non-jvm map/reduce via stdin/out]
   (CASSANDRA-1368)
 * Move persistent sstable stats from the system table to an sstable component
   (CASSANDRA-1430)
 * remove failed bootstrap attempt from pending ranges when gossip times
   it out after 1h (CASSANDRA-1463)
 * eager-create tcp connections to other cluster members (CASSANDRA-1465)
 * enumerate stages and derive stage from message type instead of 
   transmitting separately (CASSANDRA-1465)
 * apply reversed flag during collation from different data sources
   (CASSANDRA-1450)
 * make failure to remove commitlog segment non-fatal (CASSANDRA-1348)
 * correct ordering of drain operations so CL.recover is no longer 
   necessary (CASSANDRA-1408)
 * removed keyspace from describe_splits method (CASSANDRA-1425)
 * rename check_schema_agreement to describe_schema_versions
   (CASSANDRA-1478)
 * fix QUORUM calculation for RF > 3 (CASSANDRA-1487)
 * remove tombstones during non-major compactions when bloom filter
   verifies that row does not exist in other sstables (CASSANDRA-1074)
 * nodes that coordinated a loadbalance in the past could not be seen by
   newly added nodes (CASSANDRA-1467)
 * exposed endpoint states (gossip details) via jmx (CASSANDRA-1467)
 * ensure that compacted sstables are not included when new readers are
   instantiated (CASSANDRA-1477)
 * by default, calculate heap size and memtable thresholds at runtime (CASSANDRA-1469)
 * fix races dealing with adding/dropping keyspaces and column families in
   rapid succession (CASSANDRA-1477)
 * clean up of Streaming system (CASSANDRA-1503, 1504, 1506)
 * add options to configure Thrift socket keepalive and buffer sizes (CASSANDRA-1426)
 * make contrib CassandraServiceDataCleaner recursive (CASSANDRA-1509)
 * min, max compaction threshold are configurable and persistent 
   per-ColumnFamily (CASSANDRA-1468)
 * fix replaying the last mutation in a commitlog unnecessarily 
   (CASSANDRA-1512)
 * invoke getDefaultUncaughtExceptionHandler from DTPE with the original
   exception rather than the ExecutionException wrapper (CASSANDRA-1226)
 * remove Clock from the Thrift (and Avro) API (CASSANDRA-1501)
 * Close intra-node sockets when connection is broken (CASSANDRA-1528)
 * RPM packaging spec file (CASSANDRA-786)
 * weighted request scheduler (CASSANDRA-1485)
 * treat expired columns as deleted (CASSANDRA-1539)
 * make IndexInterval configurable (CASSANDRA-1488)
 * add describe_snitch to Thrift API (CASSANDRA-1490)
 * MD5 authenticator compares plain text submitted password with MD5'd
   saved property, instead of vice versa (CASSANDRA-1447)
 * JMX MessagingService pending and completed counts (CASSANDRA-1533)
 * fix race condition processing repair responses (CASSANDRA-1511)
 * make repair blocking (CASSANDRA-1511)
 * create EndpointSnitchInfo and MBean to expose rack and DC (CASSANDRA-1491)
 * added option to contrib/word_count to output results back to Cassandra
   (CASSANDRA-1342)
 * rewrite Hadoop ColumnFamilyRecordWriter to pool connections, retry to
   multiple Cassandra nodes, and smooth impact on the Cassandra cluster
   by using smaller batch sizes (CASSANDRA-1434)
 * fix setting gc_grace_seconds via CLI (CASSANDRA-1549)
 * support TTL'd index values (CASSANDRA-1536)
 * make removetoken work like decommission (CASSANDRA-1216)
 * make cli comparator-aware and improve quote rules (CASSANDRA-1523,-1524)
 * make nodetool compact and cleanup blocking (CASSANDRA-1449)
 * add memtable, cache information to GCInspector logs (CASSANDRA-1558)
 * enable/disable HintedHandoff via JMX (CASSANDRA-1550)
 * Ignore stray files in the commit log directory (CASSANDRA-1547)
 * Disallow bootstrap to an in-use token (CASSANDRA-1561)


0.7-beta1
 * sstable versioning (CASSANDRA-389)
 * switched to slf4j logging (CASSANDRA-625)
 * add (optional) expiration time for column (CASSANDRA-699)
 * access levels for authentication/authorization (CASSANDRA-900)
 * add ReadRepairChance to CF definition (CASSANDRA-930)
 * fix heisenbug in system tests, especially common on OS X (CASSANDRA-944)
 * convert to byte[] keys internally and all public APIs (CASSANDRA-767)
 * ability to alter schema definitions on a live cluster (CASSANDRA-44)
 * renamed configuration file to cassandra.xml, and log4j.properties to
   log4j-server.properties, which must now be loaded from
   the classpath (which is how our scripts in bin/ have always done it)
   (CASSANDRA-971)
 * change get_count to require a SlicePredicate. create multi_get_count
   (CASSANDRA-744)
 * re-organized endpointsnitch implementations and added SimpleSnitch
   (CASSANDRA-994)
 * Added preload_row_cache option (CASSANDRA-946)
 * add CRC to commitlog header (CASSANDRA-999)
 * removed deprecated batch_insert and get_range_slice methods (CASSANDRA-1065)
 * add truncate thrift method (CASSANDRA-531)
 * http mini-interface using mx4j (CASSANDRA-1068)
 * optimize away copy of sliced row on memtable read path (CASSANDRA-1046)
 * replace constant-size 2GB mmaped segments and special casing for index 
   entries spanning segment boundaries, with SegmentedFile that computes 
   segments that always contain entire entries/rows (CASSANDRA-1117)
 * avoid reading large rows into memory during compaction (CASSANDRA-16)
 * added hadoop OutputFormat (CASSANDRA-1101)
 * efficient Streaming (no more anticompaction) (CASSANDRA-579)
 * split commitlog header into separate file and add size checksum to
   mutations (CASSANDRA-1179)
 * avoid allocating a new byte[] for each mutation on replay (CASSANDRA-1219)
 * revise HH schema to be per-endpoint (CASSANDRA-1142)
 * add joining/leaving status to nodetool ring (CASSANDRA-1115)
 * allow multiple repair sessions per node (CASSANDRA-1190)
 * optimize away MessagingService for local range queries (CASSANDRA-1261)
 * make framed transport the default so malformed requests can't OOM the 
   server (CASSANDRA-475)
 * significantly faster reads from row cache (CASSANDRA-1267)
 * take advantage of row cache during range queries (CASSANDRA-1302)
 * make GCGraceSeconds a per-ColumnFamily value (CASSANDRA-1276)
 * keep persistent row size and column count statistics (CASSANDRA-1155)
 * add IntegerType (CASSANDRA-1282)
 * page within a single row during hinted handoff (CASSANDRA-1327)
 * push DatacenterShardStrategy configuration into keyspace definition,
   eliminating datacenter.properties. (CASSANDRA-1066)
 * optimize forward slices starting with '' and single-index-block name 
   queries by skipping the column index (CASSANDRA-1338)
 * streaming refactor (CASSANDRA-1189)
 * faster comparison for UUID types (CASSANDRA-1043)
 * secondary index support (CASSANDRA-749 and subtasks)
 * make compaction buckets deterministic (CASSANDRA-1265)


0.6.6
 * Allow using DynamicEndpointSnitch with RackAwareStrategy (CASSANDRA-1429)
 * remove the remaining vestiges of the unfinished DatacenterShardStrategy 
   (replaced by NetworkTopologyStrategy in 0.7)
   

0.6.5
 * fix key ordering in range query results with RandomPartitioner
   and ConsistencyLevel > ONE (CASSANDRA-1145)
 * fix for range query starting with the wrong token range (CASSANDRA-1042)
 * page within a single row during hinted handoff (CASSANDRA-1327)
 * fix compilation on non-sun JDKs (CASSANDRA-1061)
 * remove String.trim() call on row keys in batch mutations (CASSANDRA-1235)
 * Log summary of dropped messages instead of spamming log (CASSANDRA-1284)
 * add dynamic endpoint snitch (CASSANDRA-981)
 * fix streaming for keyspaces with hyphens in their name (CASSANDRA-1377)
 * fix errors in hard-coded bloom filter optKPerBucket by computing it
   algorithmically (CASSANDRA-1220
 * remove message deserialization stage, and uncap read/write stages
   so slow reads/writes don't block gossip processing (CASSANDRA-1358)
 * add jmx port configuration to Debian package (CASSANDRA-1202)
 * use mlockall via JNA, if present, to prevent Linux from swapping
   out parts of the JVM (CASSANDRA-1214)


0.6.4
 * avoid queuing multiple hint deliveries for the same endpoint
   (CASSANDRA-1229)
 * better performance for and stricter checking of UTF8 column names
   (CASSANDRA-1232)
 * extend option to lower compaction priority to hinted handoff
   as well (CASSANDRA-1260)
 * log errors in gossip instead of re-throwing (CASSANDRA-1289)
 * avoid aborting commitlog replay prematurely if a flushed-but-
   not-removed commitlog segment is encountered (CASSANDRA-1297)
 * fix duplicate rows being read during mapreduce (CASSANDRA-1142)
 * failure detection wasn't closing command sockets (CASSANDRA-1221)
 * cassandra-cli.bat works on windows (CASSANDRA-1236)
 * pre-emptively drop requests that cannot be processed within RPCTimeout
   (CASSANDRA-685)
 * add ack to Binary write verb and update CassandraBulkLoader
   to wait for acks for each row (CASSANDRA-1093)
 * added describe_partitioner Thrift method (CASSANDRA-1047)
 * Hadoop jobs no longer require the Cassandra storage-conf.xml
   (CASSANDRA-1280, CASSANDRA-1047)
 * log thread pool stats when GC is excessive (CASSANDRA-1275)
 * remove gossip message size limit (CASSANDRA-1138)
 * parallelize local and remote reads during multiget, and respect snitch 
   when determining whether to do local read for CL.ONE (CASSANDRA-1317)
 * fix read repair to use requested consistency level on digest mismatch,
   rather than assuming QUORUM (CASSANDRA-1316)
 * process digest mismatch re-reads in parallel (CASSANDRA-1323)
 * switch hints CF comparator to BytesType (CASSANDRA-1274)


0.6.3
 * retry to make streaming connections up to 8 times. (CASSANDRA-1019)
 * reject describe_ring() calls on invalid keyspaces (CASSANDRA-1111)
 * fix cache size calculation for size of 100% (CASSANDRA-1129)
 * fix cache capacity only being recalculated once (CASSANDRA-1129)
 * remove hourly scan of all hints on the off chance that the gossiper
   missed a status change; instead, expose deliverHintsToEndpoint to JMX
   so it can be done manually, if necessary (CASSANDRA-1141)
 * don't reject reads at CL.ALL (CASSANDRA-1152)
 * reject deletions to supercolumns in CFs containing only standard
   columns (CASSANDRA-1139)
 * avoid preserving login information after client disconnects
   (CASSANDRA-1057)
 * prefer sun jdk to openjdk in debian init script (CASSANDRA-1174)
 * detect partioner config changes between restarts and fail fast 
   (CASSANDRA-1146)
 * use generation time to resolve node token reassignment disagreements
   (CASSANDRA-1118)
 * restructure the startup ordering of Gossiper and MessageService to avoid
   timing anomalies (CASSANDRA-1160)
 * detect incomplete commit log hearders (CASSANDRA-1119)
 * force anti-entropy service to stream files on the stream stage to avoid
   sending streams out of order (CASSANDRA-1169)
 * remove inactive stream managers after AES streams files (CASSANDRA-1169)
 * allow removing entire row through batch_mutate Deletion (CASSANDRA-1027)
 * add JMX metrics for row-level bloom filter false positives (CASSANDRA-1212)
 * added a redhat init script to contrib (CASSANDRA-1201)
 * use midpoint when bootstrapping a new machine into range with not
   much data yet instead of random token (CASSANDRA-1112)
 * kill server on OOM in executor stage as well as Thrift (CASSANDRA-1226)
 * remove opportunistic repairs, when two machines with overlapping replica
   responsibilities happen to finish major compactions of the same CF near
   the same time.  repairs are now fully manual (CASSANDRA-1190)
 * add ability to lower compaction priority (default is no change from 0.6.2)
   (CASSANDRA-1181)


0.6.2
 * fix contrib/word_count build. (CASSANDRA-992)
 * split CommitLogExecutorService into BatchCommitLogExecutorService and 
   PeriodicCommitLogExecutorService (CASSANDRA-1014)
 * add latency histograms to CFSMBean (CASSANDRA-1024)
 * make resolving timestamp ties deterministic by using value bytes
   as a tiebreaker (CASSANDRA-1039)
 * Add option to turn off Hinted Handoff (CASSANDRA-894)
 * fix windows startup (CASSANDRA-948)
 * make concurrent_reads, concurrent_writes configurable at runtime via JMX
   (CASSANDRA-1060)
 * disable GCInspector on non-Sun JVMs (CASSANDRA-1061)
 * fix tombstone handling in sstable rows with no other data (CASSANDRA-1063)
 * fix size of row in spanned index entries (CASSANDRA-1056)
 * install json2sstable, sstable2json, and sstablekeys to Debian package
 * StreamingService.StreamDestinations wouldn't empty itself after streaming
   finished (CASSANDRA-1076)
 * added Collections.shuffle(splits) before returning the splits in 
   ColumnFamilyInputFormat (CASSANDRA-1096)
 * do not recalculate cache capacity post-compaction if it's been manually 
   modified (CASSANDRA-1079)
 * better defaults for flush sorter + writer executor queue sizes
   (CASSANDRA-1100)
 * windows scripts for SSTableImport/Export (CASSANDRA-1051)
 * windows script for nodetool (CASSANDRA-1113)
 * expose PhiConvictThreshold (CASSANDRA-1053)
 * make repair of RF==1 a no-op (CASSANDRA-1090)
 * improve default JVM GC options (CASSANDRA-1014)
 * fix SlicePredicate serialization inside Hadoop jobs (CASSANDRA-1049)
 * close Thrift sockets in Hadoop ColumnFamilyRecordReader (CASSANDRA-1081)


0.6.1
 * fix NPE in sstable2json when no excluded keys are given (CASSANDRA-934)
 * keep the replica set constant throughout the read repair process
   (CASSANDRA-937)
 * allow querying getAllRanges with empty token list (CASSANDRA-933)
 * fix command line arguments inversion in clustertool (CASSANDRA-942)
 * fix race condition that could trigger a false-positive assertion
   during post-flush discard of old commitlog segments (CASSANDRA-936)
 * fix neighbor calculation for anti-entropy repair (CASSANDRA-924)
 * perform repair even for small entropy differences (CASSANDRA-924)
 * Use hostnames in CFInputFormat to allow Hadoop's naive string-based
   locality comparisons to work (CASSANDRA-955)
 * cache read-only BufferedRandomAccessFile length to avoid
   3 system calls per invocation (CASSANDRA-950)
 * nodes with IPv6 (and no IPv4) addresses could not join cluster
   (CASSANDRA-969)
 * Retrieve the correct number of undeleted columns, if any, from
   a supercolumn in a row that had been deleted previously (CASSANDRA-920)
 * fix index scans that cross the 2GB mmap boundaries for both mmap
   and standard i/o modes (CASSANDRA-866)
 * expose drain via nodetool (CASSANDRA-978)


0.6.0-RC1
 * JMX drain to flush memtables and run through commit log (CASSANDRA-880)
 * Bootstrapping can skip ranges under the right conditions (CASSANDRA-902)
 * fix merging row versions in range_slice for CL > ONE (CASSANDRA-884)
 * default write ConsistencyLeven chaned from ZERO to ONE
 * fix for index entries spanning mmap buffer boundaries (CASSANDRA-857)
 * use lexical comparison if time part of TimeUUIDs are the same 
   (CASSANDRA-907)
 * bound read, mutation, and response stages to fix possible OOM
   during log replay (CASSANDRA-885)
 * Use microseconds-since-epoch (UTC) in cli, instead of milliseconds
 * Treat batch_mutate Deletion with null supercolumn as "apply this predicate 
   to top level supercolumns" (CASSANDRA-834)
 * Streaming destination nodes do not update their JMX status (CASSANDRA-916)
 * Fix internal RPC timeout calculation (CASSANDRA-911)
 * Added Pig loadfunc to contrib/pig (CASSANDRA-910)


0.6.0-beta3
 * fix compaction bucketing bug (CASSANDRA-814)
 * update windows batch file (CASSANDRA-824)
 * deprecate KeysCachedFraction configuration directive in favor
   of KeysCached; move to unified-per-CF key cache (CASSANDRA-801)
 * add invalidateRowCache to ColumnFamilyStoreMBean (CASSANDRA-761)
 * send Handoff hints to natural locations to reduce load on
   remaining nodes in a failure scenario (CASSANDRA-822)
 * Add RowWarningThresholdInMB configuration option to warn before very 
   large rows get big enough to threaten node stability, and -x option to
   be able to remove them with sstable2json if the warning is unheeded
   until it's too late (CASSANDRA-843)
 * Add logging of GC activity (CASSANDRA-813)
 * fix ConcurrentModificationException in commitlog discard (CASSANDRA-853)
 * Fix hardcoded row count in Hadoop RecordReader (CASSANDRA-837)
 * Add a jmx status to the streaming service and change several DEBUG
   messages to INFO (CASSANDRA-845)
 * fix classpath in cassandra-cli.bat for Windows (CASSANDRA-858)
 * allow re-specifying host, port to cassandra-cli if invalid ones
   are first tried (CASSANDRA-867)
 * fix race condition handling rpc timeout in the coordinator
   (CASSANDRA-864)
 * Remove CalloutLocation and StagingFileDirectory from storage-conf files 
   since those settings are no longer used (CASSANDRA-878)
 * Parse a long from RowWarningThresholdInMB instead of an int (CASSANDRA-882)
 * Remove obsolete ControlPort code from DatabaseDescriptor (CASSANDRA-886)
 * move skipBytes side effect out of assert (CASSANDRA-899)
 * add "double getLoad" to StorageServiceMBean (CASSANDRA-898)
 * track row stats per CF at compaction time (CASSANDRA-870)
 * disallow CommitLogDirectory matching a DataFileDirectory (CASSANDRA-888)
 * default key cache size is 200k entries, changed from 10% (CASSANDRA-863)
 * add -Dcassandra-foreground=yes to cassandra.bat
 * exit if cluster name is changed unexpectedly (CASSANDRA-769)


0.6.0-beta1/beta2
 * add batch_mutate thrift command, deprecating batch_insert (CASSANDRA-336)
 * remove get_key_range Thrift API, deprecated in 0.5 (CASSANDRA-710)
 * add optional login() Thrift call for authentication (CASSANDRA-547)
 * support fat clients using gossiper and StorageProxy to perform
   replication in-process [jvm-only] (CASSANDRA-535)
 * support mmapped I/O for reads, on by default on 64bit JVMs 
   (CASSANDRA-408, CASSANDRA-669)
 * improve insert concurrency, particularly during Hinted Handoff
   (CASSANDRA-658)
 * faster network code (CASSANDRA-675)
 * stress.py moved to contrib (CASSANDRA-635)
 * row caching [must be explicitly enabled per-CF in config] (CASSANDRA-678)
 * present a useful measure of compaction progress in JMX (CASSANDRA-599)
 * add bin/sstablekeys (CASSNADRA-679)
 * add ConsistencyLevel.ANY (CASSANDRA-687)
 * make removetoken remove nodes from gossip entirely (CASSANDRA-644)
 * add ability to set cache sizes at runtime (CASSANDRA-708)
 * report latency and cache hit rate statistics with lifetime totals
   instead of average over the last minute (CASSANDRA-702)
 * support get_range_slice for RandomPartitioner (CASSANDRA-745)
 * per-keyspace replication factory and replication strategy (CASSANDRA-620)
 * track latency in microseconds (CASSANDRA-733)
 * add describe_ Thrift methods, deprecating get_string_property and 
   get_string_list_property
 * jmx interface for tracking operation mode and streams in general.
   (CASSANDRA-709)
 * keep memtables in sorted order to improve range query performance
   (CASSANDRA-799)
 * use while loop instead of recursion when trimming sstables compaction list 
   to avoid blowing stack in pathological cases (CASSANDRA-804)
 * basic Hadoop map/reduce support (CASSANDRA-342)


0.5.1
 * ensure all files for an sstable are streamed to the same directory.
   (CASSANDRA-716)
 * more accurate load estimate for bootstrapping (CASSANDRA-762)
 * tolerate dead or unavailable bootstrap target on write (CASSANDRA-731)
 * allow larger numbers of keys (> 140M) in a sstable bloom filter
   (CASSANDRA-790)
 * include jvm argument improvements from CASSANDRA-504 in debian package
 * change streaming chunk size to 32MB to accomodate Windows XP limitations
   (was 64MB) (CASSANDRA-795)
 * fix get_range_slice returning results in the wrong order (CASSANDRA-781)
 

0.5.0 final
 * avoid attempting to delete temporary bootstrap files twice (CASSANDRA-681)
 * fix bogus NaN in nodeprobe cfstats output (CASSANDRA-646)
 * provide a policy for dealing with single thread executors w/ a full queue
   (CASSANDRA-694)
 * optimize inner read in MessagingService, vastly improving multiple-node
   performance (CASSANDRA-675)
 * wait for table flush before streaming data back to a bootstrapping node.
   (CASSANDRA-696)
 * keep track of bootstrapping sources by table so that bootstrapping doesn't 
   give the indication of finishing early (CASSANDRA-673)


0.5.0 RC3
 * commit the correct version of the patch for CASSANDRA-663


0.5.0 RC2 (unreleased)
 * fix bugs in converting get_range_slice results to Thrift 
   (CASSANDRA-647, CASSANDRA-649)
 * expose java.util.concurrent.TimeoutException in StorageProxy methods
   (CASSANDRA-600)
 * TcpConnectionManager was holding on to disconnected connections, 
   giving the false indication they were being used. (CASSANDRA-651)
 * Remove duplicated write. (CASSANDRA-662)
 * Abort bootstrap if IP is already in the token ring (CASSANDRA-663)
 * increase default commitlog sync period, and wait for last sync to 
   finish before submitting another (CASSANDRA-668)


0.5.0 RC1
 * Fix potential NPE in get_range_slice (CASSANDRA-623)
 * add CRC32 to commitlog entries (CASSANDRA-605)
 * fix data streaming on windows (CASSANDRA-630)
 * GC compacted sstables after cleanup and compaction (CASSANDRA-621)
 * Speed up anti-entropy validation (CASSANDRA-629)
 * Fix anti-entropy assertion error (CASSANDRA-639)
 * Fix pending range conflicts when bootstapping or moving
   multiple nodes at once (CASSANDRA-603)
 * Handle obsolete gossip related to node movement in the case where
   one or more nodes is down when the movement occurs (CASSANDRA-572)
 * Include dead nodes in gossip to avoid a variety of problems
   and fix HH to removed nodes (CASSANDRA-634)
 * return an InvalidRequestException for mal-formed SlicePredicates
   (CASSANDRA-643)
 * fix bug determining closest neighbor for use in multiple datacenters
   (CASSANDRA-648)
 * Vast improvements in anticompaction speed (CASSANDRA-607)
 * Speed up log replay and writes by avoiding redundant serializations
   (CASSANDRA-652)


0.5.0 beta 2
 * Bootstrap improvements (several tickets)
 * add nodeprobe repair anti-entropy feature (CASSANDRA-193, CASSANDRA-520)
 * fix possibility of partition when many nodes restart at once
   in clusters with multiple seeds (CASSANDRA-150)
 * fix NPE in get_range_slice when no data is found (CASSANDRA-578)
 * fix potential NPE in hinted handoff (CASSANDRA-585)
 * fix cleanup of local "system" keyspace (CASSANDRA-576)
 * improve computation of cluster load balance (CASSANDRA-554)
 * added super column read/write, column count, and column/row delete to
   cassandra-cli (CASSANDRA-567, CASSANDRA-594)
 * fix returning live subcolumns of deleted supercolumns (CASSANDRA-583)
 * respect JAVA_HOME in bin/ scripts (several tickets)
 * add StorageService.initClient for fat clients on the JVM (CASSANDRA-535)
   (see contrib/client_only for an example of use)
 * make consistency_level functional in get_range_slice (CASSANDRA-568)
 * optimize key deserialization for RandomPartitioner (CASSANDRA-581)
 * avoid GCing tombstones except on major compaction (CASSANDRA-604)
 * increase failure conviction threshold, resulting in less nodes
   incorrectly (and temporarily) marked as down (CASSANDRA-610)
 * respect memtable thresholds during log replay (CASSANDRA-609)
 * support ConsistencyLevel.ALL on read (CASSANDRA-584)
 * add nodeprobe removetoken command (CASSANDRA-564)


0.5.0 beta
 * Allow multiple simultaneous flushes, improving flush throughput 
   on multicore systems (CASSANDRA-401)
 * Split up locks to improve write and read throughput on multicore systems
   (CASSANDRA-444, CASSANDRA-414)
 * More efficient use of memory during compaction (CASSANDRA-436)
 * autobootstrap option: when enabled, all non-seed nodes will attempt
   to bootstrap when started, until bootstrap successfully
   completes. -b option is removed.  (CASSANDRA-438)
 * Unless a token is manually specified in the configuration xml,
   a bootstraping node will use a token that gives it half the
   keys from the most-heavily-loaded node in the cluster,
   instead of generating a random token. 
   (CASSANDRA-385, CASSANDRA-517)
 * Miscellaneous bootstrap fixes (several tickets)
 * Ability to change a node's token even after it has data on it
   (CASSANDRA-541)
 * Ability to decommission a live node from the ring (CASSANDRA-435)
 * Semi-automatic loadbalancing via nodeprobe (CASSANDRA-192)
 * Add ability to set compaction thresholds at runtime via
   JMX / nodeprobe.  (CASSANDRA-465)
 * Add "comment" field to ColumnFamily definition. (CASSANDRA-481)
 * Additional JMX metrics (CASSANDRA-482)
 * JSON based export and import tools (several tickets)
 * Hinted Handoff fixes (several tickets)
 * Add key cache to improve read performance (CASSANDRA-423)
 * Simplified construction of custom ReplicationStrategy classes
   (CASSANDRA-497)
 * Graphical application (Swing) for ring integrity verification and 
   visualization was added to contrib (CASSANDRA-252)
 * Add DCQUORUM, DCQUORUMSYNC consistency levels and corresponding
   ReplicationStrategy / EndpointSnitch classes.  Experimental.
   (CASSANDRA-492)
 * Web client interface added to contrib (CASSANDRA-457)
 * More-efficient flush for Random, CollatedOPP partitioners 
   for normal writes (CASSANDRA-446) and bulk load (CASSANDRA-420)
 * Add MemtableFlushAfterMinutes, a global replacement for the old 
   per-CF FlushPeriodInMinutes setting (CASSANDRA-463)
 * optimizations to slice reading (CASSANDRA-350) and supercolumn
   queries (CASSANDRA-510)
 * force binding to given listenaddress for nodes with multiple
   interfaces (CASSANDRA-546)
 * stress.py benchmarking tool improvements (several tickets)
 * optimized replica placement code (CASSANDRA-525)
 * faster log replay on restart (CASSANDRA-539, CASSANDRA-540)
 * optimized local-node writes (CASSANDRA-558)
 * added get_range_slice, deprecating get_key_range (CASSANDRA-344)
 * expose TimedOutException to thrift (CASSANDRA-563)
 

0.4.2
 * Add validation disallowing null keys (CASSANDRA-486)
 * Fix race conditions in TCPConnectionManager (CASSANDRA-487)
 * Fix using non-utf8-aware comparison as a sanity check.
   (CASSANDRA-493)
 * Improve default garbage collector options (CASSANDRA-504)
 * Add "nodeprobe flush" (CASSANDRA-505)
 * remove NotFoundException from get_slice throws list (CASSANDRA-518)
 * fix get (not get_slice) of entire supercolumn (CASSANDRA-508)
 * fix null token during bootstrap (CASSANDRA-501)


0.4.1
 * Fix FlushPeriod columnfamily configuration regression
   (CASSANDRA-455)
 * Fix long column name support (CASSANDRA-460)
 * Fix for serializing a row that only contains tombstones
   (CASSANDRA-458)
 * Fix for discarding unneeded commitlog segments (CASSANDRA-459)
 * Add SnapshotBeforeCompaction configuration option (CASSANDRA-426)
 * Fix compaction abort under insufficient disk space (CASSANDRA-473)
 * Fix reading subcolumn slice from tombstoned CF (CASSANDRA-484)
 * Fix race condition in RVH causing occasional NPE (CASSANDRA-478)


0.4.0
 * fix get_key_range problems when a node is down (CASSANDRA-440)
   and add UnavailableException to more Thrift methods
 * Add example EndPointSnitch contrib code (several tickets)


0.4.0 RC2
 * fix SSTable generation clash during compaction (CASSANDRA-418)
 * reject method calls with null parameters (CASSANDRA-308)
 * properly order ranges in nodeprobe output (CASSANDRA-421)
 * fix logging of certain errors on executor threads (CASSANDRA-425)


0.4.0 RC1
 * Bootstrap feature is live; use -b on startup (several tickets)
 * Added multiget api (CASSANDRA-70)
 * fix Deadlock with SelectorManager.doProcess and TcpConnection.write
   (CASSANDRA-392)
 * remove key cache b/c of concurrency bugs in third-party
   CLHM library (CASSANDRA-405)
 * update non-major compaction logic to use two threshold values
   (CASSANDRA-407)
 * add periodic / batch commitlog sync modes (several tickets)
 * inline BatchMutation into batch_insert params (CASSANDRA-403)
 * allow setting the logging level at runtime via mbean (CASSANDRA-402)
 * change default comparator to BytesType (CASSANDRA-400)
 * add forwards-compatible ConsistencyLevel parameter to get_key_range
   (CASSANDRA-322)
 * r/m special case of blocking for local destination when writing with 
   ConsistencyLevel.ZERO (CASSANDRA-399)
 * Fixes to make BinaryMemtable [bulk load interface] useful (CASSANDRA-337);
   see contrib/bmt_example for an example of using it.
 * More JMX properties added (several tickets)
 * Thrift changes (several tickets)
    - Merged _super get methods with the normal ones; return values
      are now of ColumnOrSuperColumn.
    - Similarly, merged batch_insert_super into batch_insert.



0.4.0 beta
 * On-disk data format has changed to allow billions of keys/rows per
   node instead of only millions
 * Multi-keyspace support
 * Scan all sstables for all queries to avoid situations where
   different types of operation on the same ColumnFamily could
   disagree on what data was present
 * Snapshot support via JMX
 * Thrift API has changed a _lot_:
    - removed time-sorted CFs; instead, user-defined comparators
      may be defined on the column names, which are now byte arrays.
      Default comparators are provided for UTF8, Bytes, Ascii, Long (i64),
      and UUID types.
    - removed colon-delimited strings in thrift api in favor of explicit
      structs such as ColumnPath, ColumnParent, etc.  Also normalized
      thrift struct and argument naming.
    - Added columnFamily argument to get_key_range.
    - Change signature of get_slice to accept starting and ending
      columns as well as an offset.  (This allows use of indexes.)
      Added "ascending" flag to allow reasonably-efficient reverse
      scans as well.  Removed get_slice_by_range as redundant.
    - get_key_range operates on one CF at a time
    - changed `block` boolean on insert methods to ConsistencyLevel enum,
      with options of NONE, ONE, QUORUM, and ALL.
    - added similar consistency_level parameter to read methods
    - column-name-set slice with no names given now returns zero columns
      instead of all of them.  ("all" can run your server out of memory.
      use a range-based slice with a high max column count instead.)
 * Removed the web interface. Node information can now be obtained by 
   using the newly introduced nodeprobe utility.
 * More JMX stats
 * Remove magic values from internals (e.g. special key to indicate
   when to flush memtables)
 * Rename configuration "table" to "keyspace"
 * Moved to crash-only design; no more shutdown (just kill the process)
 * Lots of bug fixes

Full list of issues resolved in 0.4 is at https://issues.apache.org/jira/secure/IssueNavigator.jspa?reset=true&&pid=12310865&fixfor=12313862&resolution=1&sorter/field=issuekey&sorter/order=DESC


0.3.0 RC3
 * Fix potential deadlock under load in TCPConnection.
   (CASSANDRA-220)


0.3.0 RC2
 * Fix possible data loss when server is stopped after replaying
   log but before new inserts force memtable flush.
   (CASSANDRA-204)
 * Added BUGS file


0.3.0 RC1
 * Range queries on keys, including user-defined key collation
 * Remove support
 * Workarounds for a weird bug in JDK select/register that seems
   particularly common on VM environments. Cassandra should deploy
   fine on EC2 now
 * Much improved infrastructure: the beginnings of a decent test suite
   ("ant test" for unit tests; "nosetests" for system tests), code
   coverage reporting, etc.
 * Expanded node status reporting via JMX
 * Improved error reporting/logging on both server and client
 * Reduced memory footprint in default configuration
 * Combined blocking and non-blocking versions of insert APIs
 * Added FlushPeriodInMinutes configuration parameter to force
   flushing of infrequently-updated ColumnFamilies<|MERGE_RESOLUTION|>--- conflicted
+++ resolved
@@ -1,8 +1,10 @@
-<<<<<<< HEAD
 1.1.3
  * restore pre-CASSANDRA-3862 approach to removing expired tombstones
    from row cache during compaction (CASSANDRA-4364)
  * (stress) support for CQL prepared statements (CASSANDRA-3633)
+Merged from 1.0:
+ * allow dropping columns shadowed by not-yet-expired supercolumn or row
+   tombstones in PrecompactedRow (CASSANDRA-4396)
 
 
 1.1.2
@@ -124,11 +126,6 @@
  * stress tool to return appropriate exit code on failure (CASSANDRA-4188)
  * fix compaction NPE when out of disk space and assertions disabled
    (CASSANDRA-3985)
-=======
-1.0.11
- * allow dropping columns shadowed by not-yet-expired supercolumn or row
-   tombstones in PrecompactedRow (CASSANDRA-4396)
->>>>>>> 5bcfcbc3
  * synchronize LCS getEstimatedTasks to avoid CME (CASSANDRA-4255)
  * ensure unique streaming session id's (CASSANDRA-4223)
  * kick off background compaction when min/max thresholds change 
