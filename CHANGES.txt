--- conflicted
+++ resolved
@@ -1,4 +1,3 @@
-<<<<<<< HEAD
 2.0.0-rc1
  * fix potential spurious wakeup in AsyncOneResponse (CASSANDRA-5690)
  * fix schema-related trigger issues (CASSANDRA-5774)
@@ -8,14 +7,8 @@
  * DC-local CAS (CASSANDRA-5797)
  * Add a native_protocol_version column to the system.local table (CASSANRDA-5819)
 Merged from 1.2:
-=======
-1.2.9
  * update default LCS sstable size to 160MB (CASSANDRA-5727)
-
-
-1.2.8
  * Fix reading DeletionTime from 1.1-format sstables (CASSANDRA-5814)
->>>>>>> d2f43e41
  * cqlsh: add collections support to COPY (CASSANDRA-5698)
  * retry important messages for any IOException (CASSANDRA-5804)
  * Allow empty IN relations in SELECT/UPDATE/DELETE statements (CASSANDRA-5626)
