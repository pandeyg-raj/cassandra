--- conflicted
+++ resolved
@@ -1,11 +1,7 @@
-<<<<<<< HEAD
 3.9
  * Fix SSL JMX requiring truststore containing server cert (CASSANDRA-12109)
 Merged from 3.0:
-=======
-3.0.9
  * NullPointerExpception when reading/compacting table (CASSANDRA-11988)
->>>>>>> 979e5590
  * Fix problem with undeleteable rows on upgrade to new sstable format (CASSANDRA-12144)
 Merged from 2.2:
  * Fixed cqlshlib.test.remove_test_db (CASSANDRA-12214)
